--- conflicted
+++ resolved
@@ -23,28 +23,18 @@
 	t.Parallel()
 	l := logging.GetTestLogger(t)
 
-<<<<<<< HEAD
 	config, err := tc.GetConfig(t.Name(), tc.Smoke, tc.VRFv2)
 	if err != nil {
 		t.Fatal(err)
 	}
 
-	env, err := test_env.NewCLTestEnvBuilder().
-		WithTestLogger(t).
-		WithTestConfig(&config).
-		WithGeth().
-=======
-	network, err := actions.EthereumNetworkConfigFromEnvOrDefault(l)
+	network, err := actions.EthereumNetworkConfigFromConfig(l, &config)
 	require.NoError(t, err, "Error building ethereum network config")
-
-	var vrfv2Config vrfv2_config.VRFV2Config
-	err = envconfig.Process("VRFV2", &vrfv2Config)
-	require.NoError(t, err)
 
 	env, err := test_env.NewCLTestEnvBuilder().
 		WithTestInstance(t).
+		WithTestConfig(&config).
 		WithPrivateEthereumNetwork(network).
->>>>>>> b2e163b4
 		WithCLNodes(1).
 		WithFunding(big.NewFloat(*config.Common.ChainlinkNodeFunding)).
 		WithStandardCleanup().
