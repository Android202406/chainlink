--- conflicted
+++ resolved
@@ -11,22 +11,17 @@
 	"github.com/google/go-cmp/cmp/cmpopts"
 	"github.com/stretchr/testify/require"
 
-<<<<<<< HEAD
+	"github.com/smartcontractkit/chainlink-testing-framework/logging"
+	"github.com/smartcontractkit/chainlink-testing-framework/utils/ptr"
+	"github.com/smartcontractkit/chainlink-testing-framework/utils/testcontext"
+
+	"github.com/smartcontractkit/chainlink/integration-tests/actions"
 	"github.com/smartcontractkit/chainlink/integration-tests/actions/vrfv2_actions"
 	tc "github.com/smartcontractkit/chainlink/integration-tests/testconfig"
-=======
+
+	"github.com/smartcontractkit/chainlink/integration-tests/docker/test_env"
+
 	"github.com/smartcontractkit/chainlink-testing-framework/blockchain"
-	"github.com/smartcontractkit/chainlink-testing-framework/logging"
-	"github.com/smartcontractkit/chainlink-testing-framework/utils/testcontext"
->>>>>>> be535196
-
-	"github.com/smartcontractkit/chainlink/integration-tests/actions"
-	"github.com/smartcontractkit/chainlink/integration-tests/actions/vrfv2_actions"
-	"github.com/smartcontractkit/chainlink/integration-tests/actions/vrfv2_actions/vrfv2_config"
-	"github.com/smartcontractkit/chainlink/integration-tests/docker/test_env"
-
-	"github.com/smartcontractkit/chainlink-testing-framework/blockchain"
-	"github.com/smartcontractkit/chainlink-testing-framework/logging"
 )
 
 func TestVRFv2Basic(t *testing.T) {
@@ -125,10 +120,10 @@
 	})
 
 	t.Run("Oracle Withdraw", func(t *testing.T) {
-		testConfig := vrfv2Config
+		testConfig := config.VRFv2.General
 		subIDsForOracleWithDraw, err := vrfv2_actions.CreateFundSubsAndAddConsumers(
 			env,
-			testConfig,
+			&config,
 			linkToken,
 			vrfv2Contracts.Coordinator,
 			vrfv2Contracts.LoadTestConsumers,
@@ -143,9 +138,9 @@
 			vrfv2Contracts.Coordinator,
 			vrfv2Data,
 			subIDForOracleWithdraw,
-			testConfig.RandomnessRequestCountPerRequest,
-			testConfig,
-			testConfig.RandomWordsFulfilledEventTimeout,
+			*testConfig.RandomnessRequestCountPerRequest,
+			&config,
+			testConfig.RandomWordsFulfilledEventTimeout.Duration(),
 			l,
 		)
 		require.NoError(t, err)
@@ -177,10 +172,10 @@
 		)
 	})
 	t.Run("Canceling Sub And Returning Funds", func(t *testing.T) {
-		testConfig := vrfv2Config
+		testConfig := config
 		subIDsForCancelling, err := vrfv2_actions.CreateFundSubsAndAddConsumers(
 			env,
-			testConfig,
+			&testConfig,
 			linkToken,
 			vrfv2Contracts.Coordinator,
 			vrfv2Contracts.LoadTestConsumers,
@@ -251,14 +246,14 @@
 	})
 
 	t.Run("Owner Canceling Sub And Returning Funds While Having Pending Requests", func(t *testing.T) {
-		testConfig := vrfv2Config
+		testConfig := config
 
 		// Underfund subscription to force fulfillments to fail
-		testConfig.SubscriptionFundingAmountLink = float64(0.000000000000000001) // 1 Juel
+		testConfig.VRFv2.General.SubscriptionFundingAmountLink = ptr.Ptr(float64(0.000000000000000001)) // 1 Juel
 
 		subIDsForCancelling, err := vrfv2_actions.CreateFundSubsAndAddConsumers(
 			env,
-			testConfig,
+			&testConfig,
 			linkToken,
 			vrfv2Contracts.Coordinator,
 			vrfv2Contracts.LoadTestConsumers,
@@ -286,8 +281,8 @@
 			vrfv2Contracts.Coordinator,
 			vrfv2Data,
 			subIDForCancelling,
-			testConfig.RandomnessRequestCountPerRequest,
-			testConfig,
+			*testConfig.VRFv2.General.RandomnessRequestCountPerRequest,
+			&testConfig,
 			randomWordsFulfilledEventTimeout,
 			l,
 		)
@@ -366,19 +361,13 @@
 	t.Parallel()
 	l := logging.GetTestLogger(t)
 
-<<<<<<< HEAD
 	config, err := tc.GetConfig(t.Name(), tc.Smoke, tc.VRFv2)
 	if err != nil {
 		t.Fatal(err)
 	}
-=======
-	network, err := actions.EthereumNetworkConfigFromEnvOrDefault(l)
+
+	network, err := actions.EthereumNetworkConfigFromConfig(l, &config)
 	require.NoError(t, err, "Error building ethereum network config")
-
-	var vrfv2Config vrfv2_config.VRFV2Config
-	err = envconfig.Process("VRFV2", &vrfv2Config)
-	require.NoError(t, err)
->>>>>>> be535196
 
 	env, err := test_env.NewCLTestEnvBuilder().
 		WithTestConfig(&config).
