package smoke

import (
	"context"
	"fmt"
	"github.com/smartcontractkit/chainlink-testing-framework/utils"
	"go.uber.org/zap/zapcore"
	"math/big"
	"strings"
	"testing"
	"time"

	"github.com/onsi/gomega"
	"github.com/stretchr/testify/require"

	"github.com/smartcontractkit/chainlink-env/environment"
	"github.com/smartcontractkit/chainlink-env/pkg/helm/chainlink"
	"github.com/smartcontractkit/chainlink-testing-framework/blockchain"
	"github.com/smartcontractkit/chainlink-testing-framework/contracts/ethereum"

	eth "github.com/smartcontractkit/chainlink-env/pkg/helm/ethereum"

	networks "github.com/smartcontractkit/chainlink/integration-tests"
	"github.com/smartcontractkit/chainlink/integration-tests/actions"
	"github.com/smartcontractkit/chainlink/integration-tests/client"
	"github.com/smartcontractkit/chainlink/integration-tests/contracts"

	uuid "github.com/satori/go.uuid"
)

func TestVRFv2Basic(t *testing.T) {
	linkEthFeedResponse := big.NewInt(1e18)
	minimumConfirmations := 3
	subID := uint64(1)
	linkFundingAmount := big.NewInt(100)
	numberOfWords := uint32(3)

	t.Parallel()
	l := actions.GetTestLogger(t)
	testEnvironment, testNetwork := setupVRFv2Test(t)
	if testEnvironment.WillUseRemoteRunner() {
		return
	}

	chainClient, err := blockchain.NewEVMClient(testNetwork, testEnvironment)
	require.NoError(t, err)
	contractDeployer, err := contracts.NewContractDeployer(chainClient)
	require.NoError(t, err)
	chainlinkNodes, err := client.ConnectChainlinkNodes(testEnvironment)
	require.NoError(t, err)
	t.Cleanup(func() {
		err := actions.TeardownSuite(t, testEnvironment, utils.ProjectRoot, chainlinkNodes, nil, zapcore.ErrorLevel, chainClient)
		require.NoError(t, err, "Error tearing down environment")
	})
	chainClient.ParallelTransactions(true)

	linkToken, err := contractDeployer.DeployLinkTokenContract()
	require.NoError(t, err)
	bhs, err := contractDeployer.DeployBlockhashStore()
	require.NoError(t, err)
	mf, err := contractDeployer.DeployMockETHLINKFeed(linkEthFeedResponse)
	require.NoError(t, err)
	coordinator, err := contractDeployer.DeployVRFCoordinatorV2(linkToken.Address(), bhs.Address(), mf.Address())
	require.NoError(t, err)

	consumer, err := contractDeployer.DeployVRFv2Consumer(coordinator.Address())
	require.NoError(t, err)
	err = actions.FundChainlinkNodes(chainlinkNodes, chainClient, big.NewFloat(1))
	require.NoError(t, err)
	err = chainClient.WaitForEvents()
	require.NoError(t, err)

	err = coordinator.SetConfig(
		uint16(minimumConfirmations),
		2.5e6,
		86400,
		33825,
		linkEthFeedResponse,
		ethereum.VRFCoordinatorV2FeeConfig{
			FulfillmentFlatFeeLinkPPMTier1: 1,
			FulfillmentFlatFeeLinkPPMTier2: 1,
			FulfillmentFlatFeeLinkPPMTier3: 1,
			FulfillmentFlatFeeLinkPPMTier4: 1,
			FulfillmentFlatFeeLinkPPMTier5: 1,
			ReqsForTier2:                   big.NewInt(10),
			ReqsForTier3:                   big.NewInt(20),
			ReqsForTier4:                   big.NewInt(30),
			ReqsForTier5:                   big.NewInt(40)},
	)
	require.NoError(t, err)
	err = chainClient.WaitForEvents()
	require.NoError(t, err)

	err = coordinator.CreateSubscription()
	require.NoError(t, err)
	err = chainClient.WaitForEvents()
	require.NoError(t, err)

	err = coordinator.AddConsumer(subID, consumer.Address())
	require.NoError(t, err, "Error adding a consumer to a subscription in VRFCoordinator contract")

	actions.FundVRFCoordinatorV2Subscription(
		t,
		linkToken,
		coordinator,
		chainClient,
		subID,
		linkFundingAmount,
	)

	var (
		job                *client.Job
		encodedProvingKeys = make([][2]*big.Int, 0)
		oracleAddress      string
	)
	for _, n := range chainlinkNodes {
		vrfKey, err := n.MustCreateVRFKey()
		require.NoError(t, err)
		l.Debug().Interface("Key JSON", vrfKey).Msg("Created proving key")
		pubKeyCompressed := vrfKey.Data.ID
		jobUUID := uuid.NewV4()
		os := &client.VRFV2TxPipelineSpec{
			Address: coordinator.Address(),
		}
		ost, err := os.String()
		require.NoError(t, err)
		oracleAddress, err = n.PrimaryEthAddress()
		require.NoError(t, err)
		job, err = n.MustCreateJob(&client.VRFV2JobSpec{
			Name:                     fmt.Sprintf("vrf-%s", jobUUID),
			CoordinatorAddress:       coordinator.Address(),
<<<<<<< HEAD
			FromAddresses:            []string{oracleAddr},
=======
			FromAddresses:            []string{oracleAddress},
>>>>>>> c702398f
			EVMChainID:               fmt.Sprint(chainClient.GetNetworkConfig().ChainID),
			MinIncomingConfirmations: minimumConfirmations,
			PublicKey:                pubKeyCompressed,
			ExternalJobID:            jobUUID.String(),
			ObservationSource:        ost,
			BatchFulfillmentEnabled:  false,
		})
		require.NoError(t, err)
		provingKey, err := actions.EncodeOnChainVRFProvingKey(*vrfKey)
		require.NoError(t, err)
		err = coordinator.RegisterProvingKey(
			oracleAddress,
			provingKey,
		)
		require.NoError(t, err)
		encodedProvingKeys = append(encodedProvingKeys, provingKey)
	}

	keyHash, err := coordinator.HashOfKey(context.Background(), encodedProvingKeys[0])
	require.NoError(t, err)

	err = consumer.RequestRandomness(keyHash, subID, uint16(minimumConfirmations), 1000000, numberOfWords)
	require.NoError(t, err)

	gom := gomega.NewGomegaWithT(t)
	timeout := time.Minute * 2
	var lastRequestID *big.Int
	gom.Eventually(func(g gomega.Gomega) {
		jobRuns, err := chainlinkNodes[0].MustReadRunsByJob(job.Data.ID)
		g.Expect(err).ShouldNot(gomega.HaveOccurred())
		g.Expect(len(jobRuns.Data)).Should(gomega.BeNumerically("==", 1))
		lastRequestID, err = consumer.GetLastRequestId(context.Background())
		l.Debug().Interface("Last Request ID", lastRequestID).Msg("Last Request ID Received")

		g.Expect(err).ShouldNot(gomega.HaveOccurred())
		status, err := consumer.GetRequestStatus(context.Background(), lastRequestID)
		g.Expect(err).ShouldNot(gomega.HaveOccurred())
		g.Expect(status.Fulfilled).Should(gomega.BeTrue())
		l.Debug().Interface("Fulfilment Status", status.Fulfilled).Msg("Random Words Request Fulfilment Status")

		g.Expect(err).ShouldNot(gomega.HaveOccurred())
		for _, w := range status.RandomWords {
			l.Debug().Uint64("Output", w.Uint64()).Msg("Randomness fulfilled")
			g.Expect(w.Uint64()).Should(gomega.BeNumerically(">", 0), "Expected the VRF job give an answer bigger than 0")
		}
	}, timeout, "1s").Should(gomega.Succeed())
}

func setupVRFv2Test(t *testing.T) (testEnvironment *environment.Environment, testNetwork blockchain.EVMNetwork) {
	testNetwork = networks.SelectedNetwork
	evmConfig := eth.New(nil)
	if !testNetwork.Simulated {
		evmConfig = eth.New(&eth.Props{
			NetworkName: testNetwork.Name,
			Simulated:   testNetwork.Simulated,
			WsURLs:      testNetwork.URLs,
		})
	}

	networkDetailTOML := `[EVM.GasEstimator]
LimitDefault = 3_500_000
PriceMax = 100000000000
FeeCapDefault = 100000000000`
	testEnvironment = environment.New(&environment.Config{
		NamespacePrefix: fmt.Sprintf("smoke-vrfv2-%s", strings.ReplaceAll(strings.ToLower(testNetwork.Name), " ", "-")),
		Test:            t,
	}).
		AddHelm(evmConfig).
		AddHelm(chainlink.New(0, map[string]any{
			"toml": client.AddNetworkDetailedConfig("", networkDetailTOML, testNetwork),
		}))
	err := testEnvironment.Run()
	require.NoError(t, err, "Error running test environment")
	return testEnvironment, testNetwork
}<|MERGE_RESOLUTION|>--- conflicted
+++ resolved
@@ -129,11 +129,7 @@
 		job, err = n.MustCreateJob(&client.VRFV2JobSpec{
 			Name:                     fmt.Sprintf("vrf-%s", jobUUID),
 			CoordinatorAddress:       coordinator.Address(),
-<<<<<<< HEAD
-			FromAddresses:            []string{oracleAddr},
-=======
 			FromAddresses:            []string{oracleAddress},
->>>>>>> c702398f
 			EVMChainID:               fmt.Sprint(chainClient.GetNetworkConfig().ChainID),
 			MinIncomingConfirmations: minimumConfirmations,
 			PublicKey:                pubKeyCompressed,
