--- conflicted
+++ resolved
@@ -25,12 +25,8 @@
 	}
 
 	env, err := test_env.NewCLTestEnvBuilder().
-<<<<<<< HEAD
-		WithTestLogger(t).
+		WithTestInstance(t).
 		WithTestConfig(&config).
-=======
-		WithTestInstance(t).
->>>>>>> b2e163b4
 		WithGeth().
 		WithMockAdapter().
 		WithForwarders().
