--- conflicted
+++ resolved
@@ -54,15 +54,9 @@
 	cleanUpType             CleanUpType
 	cleanUpCustomFn         func()
 	chainOptionsFn          []ChainOption
-<<<<<<< HEAD
 	evmNetworkOption        []EVMNetworkOption
-	privateEthereumNetworks []*test_env.EthereumNetwork
-	testConfig              tc.GlobalTestConfig
-=======
-	evmClientNetworkOption  []EVMClientNetworkOption
 	privateEthereumNetworks []*ctf_config.EthereumNetworkConfig
 	testConfig              ctf_config.GlobalTestConfig
->>>>>>> ac893364
 
 	/* funding */
 	ETHFunds *big.Float
@@ -466,7 +460,8 @@
 			if b.chainOptionsFn != nil && len(b.chainOptionsFn) > 0 {
 				for _, fn := range b.chainOptionsFn {
 					for _, evmCfg := range cfg.EVM {
-						fn(&evmCfg.Chain)
+						chainCfg := evmCfg.Chain
+						fn(&chainCfg)
 					}
 				}
 			}
