--- conflicted
+++ resolved
@@ -120,10 +120,6 @@
 ```
 
 When processing TOML files, the system initially searches for a general (unnamed) configuration. If a named configuration is found, it can specifically override the general (unnamed) settings, providing a targeted approach to configuration management based on distinct identifiers like test names or types.
-
-<<<<<<< HEAD
-=======
-Finally `default.toml` file is envisioned to contain fundamental and universally applicable settings, such as logging configurations.
 
 ### Chainlink Node TOML config
 
@@ -207,7 +203,6 @@
     Build()
 ```
 
->>>>>>> 2cdd7136
 ## Local/Kubernetes Usage
 
 GitHub workflows in this repository have been updated to dynamically generate and utilize base64-encoded TOML configurations derived from user inputs or environment variables. For local execution or remote Kubernetes runners, users must manually supply certain variables, which cannot be embedded in configuration files due to their sensitive or dynamic nature.
