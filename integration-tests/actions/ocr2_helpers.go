package actions

import (
	"crypto/ed25519"
	"encoding/hex"
	"fmt"
	"math/big"
	"strings"
	"time"

	"github.com/ethereum/go-ethereum/common"
	"github.com/google/uuid"
	"github.com/lib/pq"
	"github.com/rs/zerolog"
	"github.com/rs/zerolog/log"
	"golang.org/x/sync/errgroup"
	"gopkg.in/guregu/null.v4"

	"github.com/smartcontractkit/libocr/offchainreporting2/reportingplugin/median"
	"github.com/smartcontractkit/libocr/offchainreporting2plus/confighelper"
	"github.com/smartcontractkit/libocr/offchainreporting2plus/types"

	"github.com/smartcontractkit/chainlink-testing-framework/blockchain"
	ctfClient "github.com/smartcontractkit/chainlink-testing-framework/client"
<<<<<<< HEAD

	"github.com/smartcontractkit/chainlink/v2/core/services/job"
	"github.com/smartcontractkit/chainlink/v2/core/services/keystore/chaintype"
	"github.com/smartcontractkit/chainlink/v2/core/services/ocr2/testhelpers"
	"github.com/smartcontractkit/chainlink/v2/core/store/models"
=======
>>>>>>> 8d415c1a

	"github.com/smartcontractkit/chainlink/integration-tests/client"
	"github.com/smartcontractkit/chainlink/integration-tests/contracts"

	"github.com/smartcontractkit/chainlink/v2/core/services/job"
	"github.com/smartcontractkit/chainlink/v2/core/services/keystore/chaintype"
	"github.com/smartcontractkit/chainlink/v2/core/store/models"
)

// DeployOCRv2Contracts deploys a number of OCRv2 contracts and configures them with defaults
func DeployOCRv2Contracts(
	numberOfContracts int,
	linkTokenContract contracts.LinkToken,
	contractDeployer contracts.ContractDeployer,
	transmitters []string,
	client blockchain.EVMClient,
	ocrOptions contracts.OffchainOptions,
) ([]contracts.OffchainAggregatorV2, error) {
	var ocrInstances []contracts.OffchainAggregatorV2
	for contractCount := 0; contractCount < numberOfContracts; contractCount++ {
		ocrInstance, err := contractDeployer.DeployOffchainAggregatorV2(
			linkTokenContract.Address(),
			ocrOptions,
		)
		if err != nil {
			return nil, fmt.Errorf("OCRv2 instance deployment have failed: %w", err)
		}
		ocrInstances = append(ocrInstances, ocrInstance)
		if (contractCount+1)%ContractDeploymentInterval == 0 { // For large amounts of contract deployments, space things out some
			err = client.WaitForEvents()
			if err != nil {
				return nil, fmt.Errorf("failed to wait for OCRv2 contract deployments: %w", err)
			}
		}
	}
	err := client.WaitForEvents()
	if err != nil {
		return nil, fmt.Errorf("error waiting for OCRv2 contract deployments: %w", err)
	}

	// Gather address payees
	var payees []string
	for range transmitters {
		payees = append(payees, client.GetDefaultWallet().Address())
	}

	// Set Payees
	for contractCount, ocrInstance := range ocrInstances {
		err = ocrInstance.SetPayees(transmitters, payees)
		if err != nil {
			return nil, fmt.Errorf("error settings OCR payees: %w", err)
		}
		if (contractCount+1)%ContractDeploymentInterval == 0 { // For large amounts of contract deployments, space things out some
			err = client.WaitForEvents()
			if err != nil {
				return nil, fmt.Errorf("failed to wait for setting OCR payees: %w", err)
			}
		}
	}
	return ocrInstances, client.WaitForEvents()
}

func ConfigureOCRv2AggregatorContracts(
	client blockchain.EVMClient,
	contractConfig *contracts.OCRv2Config,
	ocrv2Contracts []contracts.OffchainAggregatorV2,
) error {
	for contractCount, ocrInstance := range ocrv2Contracts {
		// Exclude the first node, which will be used as a bootstrapper
		err := ocrInstance.SetConfig(contractConfig)
		if err != nil {
			return fmt.Errorf("error setting OCR config for contract '%s': %w", ocrInstance.Address(), err)
		}
		if (contractCount+1)%ContractDeploymentInterval == 0 { // For large amounts of contract deployments, space things out some
			err = client.WaitForEvents()
			if err != nil {
				return fmt.Errorf("failed to wait for setting OCR config: %w", err)
			}
		}
	}
	return client.WaitForEvents()
}

// BuildMedianOCR2Config builds a default OCRv2 config for the given chainlink nodes for a standard median aggregation job
func BuildMedianOCR2Config(
	workerNodes []*client.ChainlinkK8sClient,
	ocrOffchainOptions contracts.OffchainOptions,
) (*contracts.OCRv2Config, error) {
	S, oracleIdentities, err := GetOracleIdentities(workerNodes)
	if err != nil {
		return nil, err
	}
	signerKeys, transmitterAccounts, f_, _, offchainConfigVersion, offchainConfig, err := confighelper.ContractSetConfigArgsForTests(
		30*time.Second,   // deltaProgress time.Duration,
		30*time.Second,   // deltaResend time.Duration,
		10*time.Second,   // deltaRound time.Duration,
		20*time.Second,   // deltaGrace time.Duration,
		20*time.Second,   // deltaStage time.Duration,
		3,                // rMax uint8,
		S,                // s []int,
		oracleIdentities, // oracles []OracleIdentityExtra,
		median.OffchainConfig{
			AlphaReportInfinite: false,
			AlphaReportPPB:      1,
			AlphaAcceptInfinite: false,
			AlphaAcceptPPB:      1,
			DeltaC:              time.Minute * 30,
		}.Encode(), // reportingPluginConfig []byte,
		5*time.Second, // maxDurationQuery time.Duration,
		5*time.Second, // maxDurationObservation time.Duration,
		5*time.Second, // maxDurationReport time.Duration,
		5*time.Second, // maxDurationShouldAcceptFinalizedReport time.Duration,
		5*time.Second, // maxDurationShouldTransmitAcceptedReport time.Duration,
		1,             // f int,
		nil,           // The median reporting plugin has an empty onchain config
	)
	if err != nil {
		return nil, err
	}

	// Convert signers to addresses
	var signerAddresses []common.Address
	for _, signer := range signerKeys {
		signerAddresses = append(signerAddresses, common.BytesToAddress(signer))
	}

	// Convert transmitters to addresses
	var transmitterAddresses []common.Address
	for _, account := range transmitterAccounts {
		transmitterAddresses = append(transmitterAddresses, common.HexToAddress(string(account)))
	}

	onchainConfig, err := testhelpers.GenerateDefaultOCR2OnchainConfig(ocrOffchainOptions.MinimumAnswer, ocrOffchainOptions.MaximumAnswer)

	return &contracts.OCRv2Config{
		Signers:               signerAddresses,
		Transmitters:          transmitterAddresses,
		F:                     f_,
		OnchainConfig:         onchainConfig,
		OffchainConfigVersion: offchainConfigVersion,
		OffchainConfig:        []byte(fmt.Sprintf("0x%s", offchainConfig)),
	}, err
}

// GetOracleIdentities retrieves all chainlink nodes' OCR2 config identities with defaul key index
func GetOracleIdentities(chainlinkNodes []*client.ChainlinkK8sClient) ([]int, []confighelper.OracleIdentityExtra, error) {
	return GetOracleIdentitiesWithKeyIndex(chainlinkNodes, 0)
}

// GetOracleIdentitiesWithKeyIndex retrieves all chainlink nodes' OCR2 config identities by key index
func GetOracleIdentitiesWithKeyIndex(
	chainlinkNodes []*client.ChainlinkK8sClient,
	keyIndex int,
) ([]int, []confighelper.OracleIdentityExtra, error) {
	S := make([]int, len(chainlinkNodes))
	oracleIdentities := make([]confighelper.OracleIdentityExtra, len(chainlinkNodes))
	sharedSecretEncryptionPublicKeys := make([]types.ConfigEncryptionPublicKey, len(chainlinkNodes))
	eg := &errgroup.Group{}
	for i, cl := range chainlinkNodes {
		index, chainlinkNode := i, cl
		eg.Go(func() error {
			addresses, err := chainlinkNode.EthAddresses()
			if err != nil {
				return err
			}
			ocr2Keys, err := chainlinkNode.MustReadOCR2Keys()
			if err != nil {
				return err
			}
			var ocr2Config client.OCR2KeyAttributes
			for _, key := range ocr2Keys.Data {
				if key.Attributes.ChainType == string(chaintype.EVM) {
					ocr2Config = key.Attributes
					break
				}
			}

			keys, err := chainlinkNode.MustReadP2PKeys()
			if err != nil {
				return err
			}
			p2pKeyID := keys.Data[0].Attributes.PeerID

			offchainPkBytes, err := hex.DecodeString(strings.TrimPrefix(ocr2Config.OffChainPublicKey, "ocr2off_evm_"))
			if err != nil {
				return err
			}

			offchainPkBytesFixed := [ed25519.PublicKeySize]byte{}
			n := copy(offchainPkBytesFixed[:], offchainPkBytes)
			if n != ed25519.PublicKeySize {
				return fmt.Errorf("wrong number of elements copied")
			}

			configPkBytes, err := hex.DecodeString(strings.TrimPrefix(ocr2Config.ConfigPublicKey, "ocr2cfg_evm_"))
			if err != nil {
				return err
			}

			configPkBytesFixed := [ed25519.PublicKeySize]byte{}
			n = copy(configPkBytesFixed[:], configPkBytes)
			if n != ed25519.PublicKeySize {
				return fmt.Errorf("wrong number of elements copied")
			}

			onchainPkBytes, err := hex.DecodeString(strings.TrimPrefix(ocr2Config.OnChainPublicKey, "ocr2on_evm_"))
			if err != nil {
				return err
			}

			sharedSecretEncryptionPublicKeys[index] = configPkBytesFixed
			oracleIdentities[index] = confighelper.OracleIdentityExtra{
				OracleIdentity: confighelper.OracleIdentity{
					OnchainPublicKey:  onchainPkBytes,
					OffchainPublicKey: offchainPkBytesFixed,
					PeerID:            p2pKeyID,
					TransmitAccount:   types.Account(addresses[keyIndex]),
				},
				ConfigEncryptionPublicKey: configPkBytesFixed,
			}
			S[index] = 1
			log.Debug().
				Interface("OnChainPK", onchainPkBytes).
				Interface("OffChainPK", offchainPkBytesFixed).
				Interface("ConfigPK", configPkBytesFixed).
				Str("PeerID", p2pKeyID).
				Str("Address", addresses[keyIndex]).
				Msg("Oracle identity")
			return nil
		})
	}

	return S, oracleIdentities, eg.Wait()
}

// CreateOCRv2Jobs bootstraps the first node and to the other nodes sends ocr jobs that
// read from different adapters, to be used in combination with SetAdapterResponses
func CreateOCRv2Jobs(
	ocrInstances []contracts.OffchainAggregatorV2,
	bootstrapNode *client.ChainlinkK8sClient,
	workerChainlinkNodes []*client.ChainlinkK8sClient,
	mockserver *ctfClient.MockserverClient,
	mockServerValue int, // Value to get from the mock server when querying the path
	chainId uint64, // EVM chain ID
	forwardingAllowed bool,
) error {
	// Collect P2P ID
	bootstrapP2PIds, err := bootstrapNode.MustReadP2PKeys()
	if err != nil {
		return err
	}
	p2pV2Bootstrapper := fmt.Sprintf("%s@%s:%d", bootstrapP2PIds.Data[0].Attributes.PeerID, bootstrapNode.InternalIP(), 6690)
	mockJuelsPath := "ocr2/juelsPerFeeCoinSource"
	// Set the juelsPerFeeCoinSource config value
	err = mockserver.SetValuePath(mockJuelsPath, mockServerValue)
	if err != nil {
		return err
	}

	// Create the juels bridge for each node only once
	juelsBridge := &client.BridgeTypeAttributes{
		Name: "juels",
		URL:  fmt.Sprintf("%s/%s", mockserver.Config.ClusterURL, mockJuelsPath),
	}
	for _, chainlinkNode := range workerChainlinkNodes {
		err = chainlinkNode.MustCreateBridge(juelsBridge)
		if err != nil {
			return fmt.Errorf("failed creating bridge %s on CL node : %w", juelsBridge.Name, err)
		}
	}

	for _, ocrInstance := range ocrInstances {
		bootstrapSpec := &client.OCR2TaskJobSpec{
			Name:    fmt.Sprintf("ocr2-bootstrap-%s", ocrInstance.Address()),
			JobType: "bootstrap",
			OCR2OracleSpec: job.OCR2OracleSpec{
				ContractID: ocrInstance.Address(),
				Relay:      "evm",
				RelayConfig: map[string]interface{}{
					"chainID": chainId,
				},
				MonitoringEndpoint:                null.StringFrom(fmt.Sprintf("%s/%s", mockserver.Config.ClusterURL, "ocr2")),
				ContractConfigTrackerPollInterval: *models.NewInterval(15 * time.Second),
			},
		}
		_, err := bootstrapNode.MustCreateJob(bootstrapSpec)
		if err != nil {
			return fmt.Errorf("creating bootstrap job have failed: %w", err)
		}

		for _, chainlinkNode := range workerChainlinkNodes {
			nodeTransmitterAddress, err := chainlinkNode.PrimaryEthAddress()
			if err != nil {
				return fmt.Errorf("getting primary ETH address from OCR node have failed: %w", err)
			}
			nodeOCRKeys, err := chainlinkNode.MustReadOCR2Keys()
			if err != nil {
				return fmt.Errorf("getting OCR keys from OCR node have failed: %w", err)
			}
			nodeOCRKeyId := nodeOCRKeys.Data[0].ID

			nodeContractPairID, err := BuildOCR2NodeContractPairID(chainlinkNode, ocrInstance)
			if err != nil {
				return err
			}
			bta := &client.BridgeTypeAttributes{
				Name: nodeContractPairID,
				URL:  fmt.Sprintf("%s/%s", mockserver.Config.ClusterURL, strings.TrimPrefix(nodeContractPairID, "/")),
			}

			err = chainlinkNode.MustCreateBridge(bta)
			if err != nil {
				return fmt.Errorf("failed creating bridge %s on CL node: %w", bta.Name, err)
			}

			ocrSpec := &client.OCR2TaskJobSpec{
				Name:              fmt.Sprintf("ocr2-%s", uuid.NewString()),
				JobType:           "offchainreporting2",
				MaxTaskDuration:   "1m",
				ObservationSource: client.ObservationSourceSpecBridge(bta),
				ForwardingAllowed: forwardingAllowed,
				OCR2OracleSpec: job.OCR2OracleSpec{
					PluginType: "median",
					Relay:      "evm",
					RelayConfig: map[string]interface{}{
						"chainID": chainId,
					},
					PluginConfig: map[string]any{
						"juelsPerFeeCoinSource": fmt.Sprintf("\"\"\"%s\"\"\"", client.ObservationSourceSpecBridge(juelsBridge)),
					},
					ContractConfigTrackerPollInterval: *models.NewInterval(15 * time.Second),
					ContractID:                        ocrInstance.Address(),                   // registryAddr
					OCRKeyBundleID:                    null.StringFrom(nodeOCRKeyId),           // get node ocr2config.ID
					TransmitterID:                     null.StringFrom(nodeTransmitterAddress), // node addr
					P2PV2Bootstrappers:                pq.StringArray{p2pV2Bootstrapper},       // bootstrap node key and address <p2p-key>@bootstrap:6690
				},
			}
			_, err = chainlinkNode.MustCreateJob(ocrSpec)
			if err != nil {
				return fmt.Errorf("creating OCR task job on OCR node have failed: %w", err)
			}
		}
	}
	return nil
}

// StartNewOCR2Round requests a new round from the ocr2 contracts and waits for confirmation
func StartNewOCR2Round(
	roundNumber int64,
	ocrInstances []contracts.OffchainAggregatorV2,
	client blockchain.EVMClient,
	timeout time.Duration,
	logger zerolog.Logger,
) error {
	time.Sleep(5 * time.Second)
	for i := 0; i < len(ocrInstances); i++ {
		err := ocrInstances[i].RequestNewRound()
		if err != nil {
			return fmt.Errorf("requesting new OCR round %d have failed: %w", i+1, err)
		}
		ocrRound := contracts.NewOffchainAggregatorV2RoundConfirmer(ocrInstances[i], big.NewInt(roundNumber), timeout, logger)
		client.AddHeaderEventSubscription(ocrInstances[i].Address(), ocrRound)
		err = ocrRound.Wait() // wait for OCR Round to complete
		if err != nil {
			return fmt.Errorf("failed to wait for OCR Round %d to complete instance %d", roundNumber, i)
		}
		if !ocrRound.Complete() {
			return fmt.Errorf("failed to complete OCR Round %d for ocr instance %d", roundNumber, i)
		}
	}
	return nil
}

// WatchNewOCR2Round is the same as StartNewOCR2Round but does NOT explicitly request a new round
// as that can cause odd behavior in tandem with changing adapter values in OCR2
func WatchNewOCR2Round(
	roundNumber int64,
	ocrInstances []contracts.OffchainAggregatorV2,
	client blockchain.EVMClient,
	timeout time.Duration,
	logger zerolog.Logger,
) error {
	for i := 0; i < len(ocrInstances); i++ {
		ocrRound := contracts.NewOffchainAggregatorV2RoundConfirmer(ocrInstances[i], big.NewInt(roundNumber), timeout, logger)
		client.AddHeaderEventSubscription(ocrInstances[i].Address(), ocrRound)
		err := client.WaitForEvents()
		if err != nil {
			return fmt.Errorf("failed to wait for event subscriptions of OCR instance %d: %w", i+1, err)
		}
	}
	return nil
}

<<<<<<< HEAD
// SetOCR2AdapterResponse sets a single adapter response that correlates with an ocr contract and a chainlink node
// used for OCR2 tests
func SetOCR2AdapterResponse(
	response int,
	ocrInstance contracts.OffchainAggregatorV2,
	chainlinkNode *client.ChainlinkK8sClient,
	mockserver *ctfClient.MockserverClient,
) error {
	nodeContractPairID, err := BuildOCR2NodeContractPairID(chainlinkNode, ocrInstance)
	if err != nil {
		return err
	}
	path := fmt.Sprintf("/%s", nodeContractPairID)
	err = mockserver.SetValuePath(path, response)
	if err != nil {
		return fmt.Errorf("setting mockserver value path failed: %w", err)
	}
	return nil
}

// SetOCR2AllAdapterResponsesToTheSameValue sets the mock responses in mockserver that are read by chainlink nodes
// to simulate different adapters. This sets all adapter responses for each node and contract to the same response
// used for OCR2 tests
func SetOCR2AllAdapterResponsesToTheSameValue(
	response int,
	ocrInstances []contracts.OffchainAggregatorV2,
	chainlinkNodes []*client.ChainlinkK8sClient,
	mockserver *ctfClient.MockserverClient,
) error {
	eg := &errgroup.Group{}
	for _, o := range ocrInstances {
		ocrInstance := o
		for _, n := range chainlinkNodes {
			node := n
			eg.Go(func() error {
				return SetOCR2AdapterResponse(response, ocrInstance, node, mockserver)
			})
		}
	}
	return eg.Wait()
}

// SetOCR2AllAdapterResponsesToDifferentValues sets the mock responses in mockserver that are read by chainlink nodes
// to simulate different adapters. This sets all adapter responses for each node and contract to different responses
// used for OCR2 tests
func SetOCR2AllAdapterResponsesToDifferentValues(
	responses []int,
	ocrInstances []contracts.OffchainAggregatorV2,
	chainlinkNodes []*client.ChainlinkK8sClient,
	mockserver *ctfClient.MockserverClient,
) error {
	if len(responses) != len(ocrInstances)*len(chainlinkNodes) {
		return fmt.Errorf(
			"amount of responses %d should be equal to the amount of OCR instances %d times the amount of Chainlink nodes %d",
			len(responses), len(ocrInstances), len(chainlinkNodes),
		)
	}
	eg := &errgroup.Group{}
	for _, o := range ocrInstances {
		ocrInstance := o
		for ni := 1; ni < len(chainlinkNodes); ni++ {
			nodeIndex := ni
			eg.Go(func() error {
				return SetOCR2AdapterResponse(responses[nodeIndex-1], ocrInstance, chainlinkNodes[nodeIndex], mockserver)
			})
		}
	}
	return eg.Wait()
}

// BuildOCR2NodeContractPairID builds a UUID based on a related pair of a Chainlink node and OCRv2 contract
func BuildOCR2NodeContractPairID(node *client.ChainlinkK8sClient, ocrInstance contracts.OffchainAggregatorV2) (string, error) {
	if node == nil {
		return "", fmt.Errorf("chainlink node is nil")
	}
	if ocrInstance == nil {
		return "", fmt.Errorf("OCR Instance is nil")
	}
	nodeAddress, err := node.PrimaryEthAddress()
	if err != nil {
		return "", fmt.Errorf("getting chainlink node's primary ETH address failed: %w", err)
	}
	shortNodeAddr := nodeAddress[2:12]
	shortOCRAddr := ocrInstance.Address()[2:12]
	return strings.ToLower(fmt.Sprintf("node_%s_contract_%s", shortNodeAddr, shortOCRAddr)), nil
=======
// WatchNewOCR2Round is the same as StartNewOCR2Round but does NOT explicitly request a new round
// as that can cause odd behavior in tandem with changing adapter values in OCR2
func WatchNewOCR2Round(
	roundNumber int64,
	ocrInstances []contracts.OffchainAggregatorV2,
	client blockchain.EVMClient,
	timeout time.Duration,
	logger zerolog.Logger,
) error {
	for i := 0; i < len(ocrInstances); i++ {
		ocrRound := contracts.NewOffchainAggregatorV2RoundConfirmer(ocrInstances[i], big.NewInt(roundNumber), timeout, logger)
		client.AddHeaderEventSubscription(ocrInstances[i].Address(), ocrRound)
		err := client.WaitForEvents()
		if err != nil {
			return fmt.Errorf("failed to wait for event subscriptions of OCR instance %d: %w", i+1, err)
		}
	}
	return nil
>>>>>>> 8d415c1a
}<|MERGE_RESOLUTION|>--- conflicted
+++ resolved
@@ -22,14 +22,11 @@
 
 	"github.com/smartcontractkit/chainlink-testing-framework/blockchain"
 	ctfClient "github.com/smartcontractkit/chainlink-testing-framework/client"
-<<<<<<< HEAD
 
 	"github.com/smartcontractkit/chainlink/v2/core/services/job"
 	"github.com/smartcontractkit/chainlink/v2/core/services/keystore/chaintype"
 	"github.com/smartcontractkit/chainlink/v2/core/services/ocr2/testhelpers"
 	"github.com/smartcontractkit/chainlink/v2/core/store/models"
-=======
->>>>>>> 8d415c1a
 
 	"github.com/smartcontractkit/chainlink/integration-tests/client"
 	"github.com/smartcontractkit/chainlink/integration-tests/contracts"
@@ -423,7 +420,6 @@
 	return nil
 }
 
-<<<<<<< HEAD
 // SetOCR2AdapterResponse sets a single adapter response that correlates with an ocr contract and a chainlink node
 // used for OCR2 tests
 func SetOCR2AdapterResponse(
@@ -509,24 +505,4 @@
 	shortNodeAddr := nodeAddress[2:12]
 	shortOCRAddr := ocrInstance.Address()[2:12]
 	return strings.ToLower(fmt.Sprintf("node_%s_contract_%s", shortNodeAddr, shortOCRAddr)), nil
-=======
-// WatchNewOCR2Round is the same as StartNewOCR2Round but does NOT explicitly request a new round
-// as that can cause odd behavior in tandem with changing adapter values in OCR2
-func WatchNewOCR2Round(
-	roundNumber int64,
-	ocrInstances []contracts.OffchainAggregatorV2,
-	client blockchain.EVMClient,
-	timeout time.Duration,
-	logger zerolog.Logger,
-) error {
-	for i := 0; i < len(ocrInstances); i++ {
-		ocrRound := contracts.NewOffchainAggregatorV2RoundConfirmer(ocrInstances[i], big.NewInt(roundNumber), timeout, logger)
-		client.AddHeaderEventSubscription(ocrInstances[i].Address(), ocrRound)
-		err := client.WaitForEvents()
-		if err != nil {
-			return fmt.Errorf("failed to wait for event subscriptions of OCR instance %d: %w", i+1, err)
-		}
-	}
-	return nil
->>>>>>> 8d415c1a
 }