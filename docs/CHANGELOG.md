# Changelog Chainlink Core

All notable changes to this project will be documented in this file.

The format is based on [Keep a Changelog](https://keepachangelog.com/en/1.0.0/),
and this project adheres to [Semantic Versioning](https://semver.org/spec/v2.0.0.html).

<!-- unreleased -->

## [dev]

...

## 2.10.0 - UNRELEASED

### Added

- Gas bumping logic to the `SuggestedPriceEstimator`. The bumping mechanism for this estimator refetches the price from the RPC and adds a buffer on top using the greater of `BumpPercent` and `BumpMin`.
- Added a new configuration field named `NodeIsSyncingEnabled` for `EVM.NodePool` that will check on every reconnection to an RPC if it's syncing and should not be transitioned to `Alive` state. Disabled by default.
- Add preliminary support for "llo" job type (Data Streams V1)
- Add `LogPrunePageSize` parameter to the EVM configuration. This parameter controls the number of logs removed during prune phase in LogPoller. Default value is 0, which deletes all logs at once - exactly how it used to work, so it doesn't require any changes on the product's side.
- Add Juels Fee Per Coin data source caching for OCR2 Feeds. Cache is time based and is turned on by default with default cache refresh of 5 minutes. Cache can be configured through pluginconfig using "juelsPerFeeCoinCacheDuration" and "juelsPerFeeCoinCacheDisabled" tags. Duration tag accepts values between "30s" and "20m" with default of "0s" that is overridden on cache startup to 5 minutes.

### Fixed

- `P2P.V2` is required in configuration when either `OCR` or `OCR2` are enabled. The node will fail to boot if `P2P.V2` is not enabled.
- Removed unnecessary gas price warnings in gas estimators when EIP-1559 mode is enabled.

### Changed

- Minimum required version of Postgres is now >= 12. Postgres 11 was EOL'd in November 2023. Added a new version check that will prevent Chainlink from running on EOL'd Postgres. If you are running Postgres <= 11 you should upgrade to the latest version. The check can be forcibly overridden by setting SKIP_PG_VERSION_CHECK=true.
<<<<<<< HEAD
- HeadTracker now respects the `FinalityTagEnabled` config option. If the flag is enabled, HeadTracker backfills blocks up to the latest finalized block provided by the corresponding RPC call. To address potential misconfigurations, `HistoryDepth` is now calculated from the latest finalized block instead of the head. NOTE: Consumers (e.g. TXM and LogPoller) do not fully utilize Finality Tag yet.

=======
- Updated the `LimitDefault` and `LimitMax` configs types to `uint64`
>>>>>>> 19b04856

<!-- unreleasedstop -->

## 2.9.1 - 2024-03-07

### Changed

- `eth_call` RPC requests are now sent with both `input` and `data` fields to increase compatibility with servers that recognize only one.
- GasEstimator will now include Type `0x3` (Blob) transactions in the gas calculations to estimate it more accurately.

## 2.9.0 - 2024-02-22

### Added

- `chainlink health` CLI command and HTML `/health` endpoint, to provide human-readable views of the underlying JSON health data.
- New job type `stream` to represent streamspecs. This job type is not yet used anywhere but will be required for Data Streams V1.
- Environment variables `CL_MEDIAN_ENV`, `CL_SOLANA_ENV`, and `CL_STARKNET_ENV` for setting environment variables in LOOP Plugins with an `.env` file.
  ```
  echo "Foo=Bar" >> median.env
  echo "Baz=Val" >> median.env  
  CL_MEDIAN_ENV="median.env"
  ```

### Fixed

- Fixed the encoding used for transactions when resending in batches

### Removed

- `P2P.V1` is no longer supported and must not be set in TOML configuration in order to boot. Use `P2P.V2` instead. If you are using both, `V1` can simply be removed.
- Removed `TelemetryIngress.URL` and `TelemetryIngress.ServerPubKey` from TOML configuration, these fields are replaced by `[[TelemetryIngress.Endpoints]]`:
```toml
  [[TelemetryIngress.Endpoints]]
  Network = '...' # e.g. EVM. Solana, Starknet, Cosmos
  ChainID = '...' # e.g. 1, 5, devnet, mainnet-beta
  URL = '...'
  ServerPubKey = '...'
```

## 2.8.0 - 2024-01-24

### Added

- Added distributed tracing in the OpenTelemetry trace format to the node, currently focused at the LOOPP Plugin development effort. This includes a new set of `Tracing` TOML configurations. The default for collecting traces is off - you must explicitly enable traces and setup a valid OpenTelemetry collector. Refer to `.github/tracing/README.md` for more details.
- Added a new, optional WebServer authentication option that supports LDAP as a user identity provider. This enables user login access and user roles to be managed and provisioned via a centralized remote server that supports the LDAP protocol, which can be helpful when running multiple nodes. See the documentation for more information and config setup instructions. There is a new `[WebServer].AuthenticationMethod` config option, when set to `ldap` requires the new `[WebServer.LDAP]` config section to be defined, see the reference `docs/core.toml`.
- New prom metrics for mercury transmit queue:
    `mercury_transmit_queue_delete_error_count`
    `mercury_transmit_queue_insert_error_count`
    `mercury_transmit_queue_push_error_count`
    Nops should consider alerting on these.
- Mercury now implements a local cache for fetching prices for fees, which ought to reduce latency and load on the mercury server, as well as increasing performance. It is enabled by default and can be configured with the following new config variables:
    ```
    [Mercury]
    
    # Mercury.Cache controls settings for the price retrieval cache querying a mercury server
    [Mercury.Cache]
    # LatestReportTTL controls how "stale" we will allow a price to be e.g. if
    # set to 1s, a new price will always be fetched if the last result was
    # from 1 second ago or older.
    # 
    # Another way of looking at it is such: the cache will _never_ return a
    # price that was queried from now-LatestReportTTL or before.
    # 
    # Setting to zero disables caching entirely.
    LatestReportTTL = "1s" # Default
    # MaxStaleAge is that maximum amount of time that a value can be stale
    # before it is deleted from the cache (a form of garbage collection).
    # 
    # This should generally be set to something much larger than
    # LatestReportTTL. Setting to zero disables garbage collection.
    MaxStaleAge = "1h" # Default
    # LatestReportDeadline controls how long to wait for a response from the
    # mercury server before retrying. Setting this to zero will wait indefinitely.
    LatestReportDeadline = "5s" # Default
    ```
- New prom metrics for the mercury cache:
    `mercury_cache_fetch_failure_count`
    `mercury_cache_hit_count`
    `mercury_cache_wait_count`
    `mercury_cache_miss_count`
- Added new `EVM.OCR` TOML config fields `DeltaCOverride` and `DeltaCJitterOverride` for overriding the config DeltaC.
- Mercury v0.2 has improved consensus around current block that uses the most recent 5 blocks instead of only the latest one
- Two new prom metrics for mercury, nops should consider adding alerting on these:
    - `mercury_insufficient_blocks_count`
    - `mercury_zero_blocks_count`
- Added new `Mercury.TLS` TOML config field `CertFile` for configuring transport credentials when the node acts as a client and initiates a TLS handshake.

### Changed

- `PromReporter` no longer directly reads txm related status from the db, and instead uses the txStore API.
- `L2Suggested` mode is now called `SuggestedPrice`
- Console logs will now escape (non-whitespace) control characters
- Following EVM Pool metrics were renamed:
  - `evm_pool_rpc_node_states` &rarr; `multi_node_states`
  - `evm_pool_rpc_node_num_transitions_to_alive` &rarr; `pool_rpc_node_num_transitions_to_alive`
  - `evm_pool_rpc_node_num_transitions_to_in_sync` &rarr; `pool_rpc_node_num_transitions_to_in_sync`
  - `evm_pool_rpc_node_num_transitions_to_out_of_sync` &rarr; `pool_rpc_node_num_transitions_to_out_of_sync`
  - `evm_pool_rpc_node_num_transitions_to_unreachable` &rarr; `pool_rpc_node_num_transitions_to_unreachable`
  - `evm_pool_rpc_node_num_transitions_to_invalid_chain_id` &rarr; `pool_rpc_node_num_transitions_to_invalid_chain_id`
  - `evm_pool_rpc_node_num_transitions_to_unusable` &rarr; `pool_rpc_node_num_transitions_to_unusable`
  - `evm_pool_rpc_node_highest_seen_block` &rarr; `pool_rpc_node_highest_seen_block`
  - `evm_pool_rpc_node_num_seen_blocks` &rarr; `pool_rpc_node_num_seen_blocks`
  - `evm_pool_rpc_node_polls_total` &rarr; `pool_rpc_node_polls_total`
  - `evm_pool_rpc_node_polls_failed` &rarr; `pool_rpc_node_polls_failed`
  - `evm_pool_rpc_node_polls_success` &rarr; `pool_rpc_node_polls_success`

### Removed

- Removed `Optimism2` as a supported gas estimator mode

### Fixed

- Corrected Ethereum Sepolia `LinkContractAddress` to `0x779877A7B0D9E8603169DdbD7836e478b4624789`
- Fixed a bug that caused the Telemetry Manager to report incorrect health

### Upcoming Required Configuration Changes
Starting in `v2.9.0`:
- `TelemetryIngress.URL` and `TelemetryIngress.ServerPubKey` will no longer be allowed. Any TOML configuration that sets this fields will prevent the node from booting. These fields will be replaced by `[[TelemetryIngress.Endpoints]]`
- `P2P.V1` will no longer be supported and must not be set in TOML configuration in order to boot. Use `P2P.V2` instead. If you are using both, `V1` can simply be removed.

## 2.7.2 - 2023-12-14

### Fixed

- Fixed a bug that caused nodes without OCR or OCR2 enabled to fail config validation if `P2P.V2` was not explicitly disabled. With this fix, NOPs will not have to make changes to their config. 

## 2.7.1 - 2023-11-21

### Fixed

- Fixed a bug that causes the node to shutdown if all configured RPC's are unreachable during startup.

## 2.7.0 - 2023-11-14

### Added

- Added new configuration field named `LeaseDuration` for `EVM.NodePool` that will periodically check if internal subscriptions are connected to the "best" (as defined by the `SelectionMode`) node and switch to it if necessary. Setting this value to `0s` will disable this feature.
- Added multichain telemetry support. Each network/chainID pair must be configured using the new fields:
```toml
[[TelemetryIngress.Endpoints]]
Network = '...' # e.g. EVM. Solana, Starknet, Cosmos
ChainID = '...' # e.g. 1, 5, devnet, mainnet-beta
URL = '...'
ServerPubKey = '...'
```
These will eventually replace `TelemetryIngress.URL` and `TelemetryIngress.ServerPubKey`. Setting `TelemetryIngress.URL` and `TelemetryIngress.ServerPubKey` alongside `[[TelemetryIngress.Endpoints]]` will prevent the node from booting. Only one way of configuring telemetry endpoints is supported.
- Added bridge_name label to `pipeline_tasks_total_finished` prometheus metric. This should make it easier to see directly what bridge was failing out from the CL NODE perspective.

- LogPoller will now use finality tags to dynamically determine finality on evm chains if `EVM.FinalityTagEnabled=true`, rather than the fixed `EVM.FinalityDepth` specified in toml config

### Changed

- `P2P.V1` is now disabled (`Enabled = false`) by default. It must be explicitly enabled with `true` to be used. However, it is deprecated and will be removed in the future.
- `P2P.V2` is now enabled (`Enabled = true`) by default.

### Upcoming Required Configuration Changes
Starting in `v2.9.0`:
- `TelemetryIngress.URL` and `TelemetryIngress.ServerPubKey` will no longer be allowed. Any TOML configuration that sets this fields will prevent the node from booting. These fields will be replaced by `[[TelemetryIngress.Endpoints]]`
- `P2P.V1` will no longer be supported and must not be set in TOML configuration in order to boot. Use `P2P.V2` instead. If you are using both, `V1` can simply be removed.

### Removed

- Removed the ability to set a next nonce value for an address through CLI

## 2.6.0 - 2023-10-18

### Added

- Simple password use in production builds is now disallowed - nodes with this configuration will not boot and will not pass config validation.
- Helper migrations function for injecting env vars into goose migrations. This was done to inject chainID into evm chain id not null in specs migrations.
- OCR2 jobs now support querying the state contract for configurations if it has been deployed. This can help on chains such as BSC which "manage" state bloat by arbitrarily deleting logs older than a certain date. In this case, if logs are missing we will query the contract directly and retrieve the latest config from chain state. Chainlink will perform no extra RPC calls unless the job spec has this feature explicitly enabled. On chains that require this, nops may see an increase in RPC calls. This can be enabled for OCR2 jobs by specifying `ConfigContractAddress` in the relay config TOML.

### Removed

- Removed support for sending telemetry to the deprecated Explorer service. All nodes will have to remove `Explorer` related keys from TOML configuration and env vars.
- Removed default evmChainID logic where evmChainID was implicitly injected into the jobspecs based on node EVM chainID toml configuration. All newly created jobs(that have evmChainID field) will have to explicitly define evmChainID in the jobspec.
- Removed keyset migration that migrated v1 keys to v2 keys. All keys should've been migrated by now, and we don't permit creation of new v1 keys anymore

All nodes will have to remove the following secret configurations:

- `Explorer.AccessKey`
- `Explorer.Secret`

All nodes will have to remove the following configuration field: `ExplorerURL`

### Fixed

- Unauthenticated users executing CLI commands previously generated a confusing error log, which is now removed:
  `[ERROR] Error in transaction, rolling back: session missing or expired, please login again pg/transaction.go:118 `
- Fixed a bug that was preventing job runs to be displayed when the job `chainID` was disabled.
- `chainlink txs evm create` returns a transaction hash for the attempted transaction in the CLI. Previously only the sender, recipient and `unstarted` state were returned.
- Fixed a bug where `evmChainId` is requested instead of `id` or `evm-chain-id` in CLI error verbatim
- Fixed a bug that would cause the node to shut down while performing backup
- Fixed health checker to include more services in the prometheus `health` metric and HTTP `/health` endpoint
- Fixed a bug where prices would not be parsed correctly in telemetry data

## 2.5.0 - 2023-09-13

### Added

- New prometheus metrics for mercury:
  - `mercury_price_feed_missing`
  - `mercury_price_feed_errors`
    Nops may wish to add alerting on these.

### Upcoming Required Configuration Change

- Starting in 2.6.0, chainlink nodes will no longer allow insecure configuration for production builds. Any TOML configuration that sets the following line will fail validation checks in `node start` or `node validate`:

```
AllowSimplePasswords=true
```

- To migrate on production builds, update the database password set in Database.URL to be 16 - 50 characters without leading or trailing whitespace. URI parsing rules apply to the chosen password - refer to [RFC 3986](https://datatracker.ietf.org/doc/html/rfc3986) for special character escape rules.

### Added

- Various Functions improvements

## 2.4.0 - 2023-08-21

### Fixed

- Updated `v2/keys/evm` and `v2/keys/eth` routes to return 400 and 404 status codes where appropriate. Previously 500s were returned when requested resources were not found or client requests could not be parsed.
- Fixed withdrawing ETH from CL node for EIP1559 enabled chains. Previously would error out unless validation was overridden with `allowHigherAmounts`.

### Added

- Added the ability to specify and merge fields from multiple secrets files. Overrides of fields and keys are not allowed.
- Added new database table `evm_upkeep_states` to persist eligibility state for recently checked upkeeps.

### Upcoming Required Configuration Change

- Starting in 2.6.0, chainlink nodes will no longer allow insecure configuration for production builds. Any TOML configuration that sets the following line will fail validation checks in `node start` or `node validate`:

```
AllowSimplePasswords=true
```

- To migrate on production builds, update the database password set in Database.URL to be 16 - 50 characters without leading or trailing whitespace. URI parsing rules apply to the chosen password - refer to [RFC 3986](https://datatracker.ietf.org/doc/html/rfc3986) for special character escape rules.

## 2.3.0 - 2023-07-28

### Added

- Add a new field called `Order` (range from 1 to 100) to `EVM.Nodes` that is used for the `PriorityLevel` node selector and also as a tie-breaker for `HighestHead` and `TotalDifficulty`. `Order` levels are considered in ascending order. If not defined it will default to `Order = 100` (last level).
- Added new node selection mode called `PriorityLevel` for EVM, it is a tiered round-robin in ascending order of the`Order` field. Example:

```
[EVM.NodePool]
SelectionMode = 'PriorityLevel'

[[EVM.Nodes]]
Name = '...'
WSURL = '...'
HTTPURL = '...'
Order = 5
```

- The config keys `WebServer.StartTimeout` and `WebServer.HTTPMaxSize`. These keys respectively set a timeout for the node server to
  start and set the max request size for HTTP requests. Previously these attributes were set by
  `JobPipeline.DefaultHTTPLimit`/`JobPipeline.DefaultHTTPTimeout`. To migrate to these new fields, set their values to be identical to
  `JobPipeline.DefaultHTTPLimit`/`JobPipeline.DefaultHTTPTimeout`.

- Low latency oracle jobs now support in-protocol block range guarantees. This
  is necessary in order to produce reports with block number ranges that do not
  overlap. It can now be guaranteed at the protocol level, so we can use local
  state instead of relying on an unreliable round-trip to the Mercury server.

- New settings `Evm.GasEstimator.LimitJobType.OCR2`, `OCR2.DefaultTransactionQueueDepth`, `OCR2.SimulateTransactions` for OCR2
  jobs. These replace the settings `Evm.GasEstimator.LimitJobType.OCR`, `OCR.DefaultTransactionQueueDepth`, and `OCR.SimulateTransactions`
  for OCR2.

- Add new config parameter to OCR and OCR2 named `TraceLogging` that enables trace logging of OCR and OCR2 jobs, previously this behavior was controlled from the `P2P.TraceLogging` parameter. To maintain the same behavior set `OCR.TraceLogging` and `OCR2.TraceLogging` to the same value `P2P.TraceLogging` was set.

- Add two new config parameters `WebServer.ListenIP` and `WebServer.TLS.ListenIP` which allows binding Chainlink HTTP/HTTPS servers to a particular IP. The default is '0.0.0.0' which listens to all IP addresses (same behavior as before). Set to '127.0.0.1' to only allow connections from the local machine (this can be handy for local development).
- Add several new metrics for mercury feeds, related to WSRPC connections:
  - `mercury_transmit_timeout_count`
  - `mercury_dial_count`
  - `mercury_dial_success_count`
  - `mercury_dial_error_count`
  - `mercury_connection_reset_count`

Node operators may wish to add alerting based around these metrics.

### Fixed

- Fixed a bug in the `nodes xxx list` command that caused results to not be displayed correctly

### Changed

- Assumption violations for MaxFeePerGas >= BaseFeePerGas and MaxFeePerGas >= MaxPriorityFeePerGas in EIP-1559 effective gas price calculation will now use a gas price if specified
- Config validation now enforces protection against duplicate chain ids and node fields per provided TOML file. Duplicates accross multiple configuration files are still valid. If you have specified duplicate chain ids or nodes in a given configuration file, this change will error out of all `node` subcommands.
- Restricted scope of the `Evm.GasEstimator.LimitJobType.OCR`, `OCR.DefaultTransactionQueueDepth`, and `OCR.SimulateTransactions` settings so they
  apply only to OCR. Previously these settings would apply to OCR2 as well as OCR. You must use the OCR2 equivalents added above if you
  want your settings to apply to OCR2.

### Removed

- Legacy chain types Optimism and Optimism2. OptimismBedrock is now used to handle Optimism's special cases.
- Optimism Kovan configurations along with legacy error messages.

# 2.2.0 - 2023-06-12

### Added

- New prometheus metric for mercury transmit queue: `mercury_transmit_queue_load`. This is a gauge, scoped by feed ID, that measures how many pending transmissions are in the queue. This should generally speaking be small (< 10 or so). Nops may wish to add alerting if this exceeds some amount.
- Experimental support of runtime process isolation for Solana data feeds. Requires plugin binaries to be installed and
  configured via the env vars `CL_SOLANA_CMD` and `CL_MEDIAN_CMD`. See [plugins/README.md](../plugins/README.md).

### Fixed

- Fixed a bug which made it impossible to re-send the same transaction after abandoning it while manually changing the nonce.

### Changed

- Set default for EVM.GasEstimator.BumpTxDepth to EVM.Transactions.MaxInFlight.
- Bumped batch size defaults for EVM specific configuration. If you are overriding any of these fields in your local config, please consider if it is necessary:
  - `LogBackfillBatchSize = 1000`
  - `RPCDefaultBatchSize = 250`
  - `GasEstimator.BatchSize = 25`
- Dropped support for Development Mode configuration. `CL_DEV` is now ignored on production builds.
- Updated Docker image's PostgreSQL client (used for backups) to v15 in order to support PostgreSQL v15 servers.

<!-- unreleasedstop -->

## 1.13.3 - 2023-06-06

### Fixed

- The 1.13.2 release showed the 1.13.1 version in its VERSION file. This updates the VERSION file to now show 1.13.3.

## 1.13.2 - 2023-06-05

### Fixed

- Made logging level improvements for the Solana Transaction Manager to reduce excessive noise
- Fixed race condition in Solana TXM for sanity check and preventing misfired errors

## 2.1.1 - 2023-05-22

### Updated

- Upgraded WSRPC to v0.7.2

### Fixed

- Fixed a bug that would cause telemetry to be sent with the wrong type.

## 2.1.0 - 2023-05-16

### Changed

- Database commands `chainlink db ...` validate TOML configuration and secrets before executing. This change of behavior will report errors
  if any Database-specific configuration is invalid.

## 2.0.0 - 2023-04-20

### Added

- Add OCR2 Plugin selection for FMS
- Added kebab case aliases for the following flags:
  - `evm-chain-id` alias for `evmChainID` in commands: `chainlink blocks replay`, `chainlink forwarders track`, `chainlink keys ... chain`
  - `old-password` alias for `oldpassword` in commands: `chainlink keys ... import`
  - `new-password` alias for `newpassword` in commands: `chainlink keys ... export`
  - `new-role` alias for `newrole` in commands: `admin users chrole`
  - `set-next-nonce` alias for `setNextNonce` in commands: `chainlink keys ... chain`

### Changed

- TOML configuration and secrets are now scoped to `chainlink node` command rather than being global flags.
- TOML configuration validation has been moved from `chainlink config validate` to `chainlink node validate`.
- Move `chainlink node {status,profile}` to `chainlink admin {status,profile}`.

### Removed

- Configuration with legacy environment variables is no longer supported. TOML is required.

## 1.13.1 - 2023-04-06

### Fixed

- Bumped the WSPRC dependency version to fix a bug that could lead to race conditions

## 1.13.0 - 2023-03-16

### Added

- Support for sending Bootstrap job specs to the feeds manager
- Support for sending OCR2 job specs to the feeds manager
- Log poller filters now saved in db, restored on node startup to guard against missing logs during periods where services are temporarily unable to start
- Add support for new job type `mercury` (low-latency oracle)
- New config option for EVM-based chains `AutoCreateKey`. If set to false, chainlink will not automatically create any keys for this chain. This can be used in conjunction with mercury to prevent creating useless keys. Example:

```
[[EVM]]
ChainID = "1"
AutoCreateKey = false
```

- Add new option for relayConfig `feedID` that handles multi-config contracts. Can be applied to any OCR2 job.

### Updated

- TOML env var `CL_CONFIG` always processed as the last configuration, with the effect of being the final override
  of any values provided via configuration files.

### Changed

- The config option `FeatureFeedsManager`/`FEATURE_FEEDS_MANAGER` is now true by default.

### Removed

- Terra is no longer supported

## 1.12.0 - 2023-02-15

### Added

- Prometheus gauge `mailbox_load_percent` for percent of "`Mailbox`" capacity used.
- New config option, `JobPipeline.MaxSuccessfulRuns` caps the total number of
  saved completed runs per job. This is done in response to the `pipeline_runs`
  table potentially becoming large, which can cause performance degradation.
  The default is set to 10,000. You can set it to 0 to disable run saving
  entirely. **NOTE**: This can only be configured via TOML and not with an
  environment variable.
- Prometheus gauge vector `feeds_job_proposal_count` to track counts of job proposals partitioned by proposal status.
- Support for variable expression for the `minConfirmations` parameter on the `ethtx` task.

### Updated

- Removed `KEEPER_TURN_FLAG_ENABLED` as all networks/nodes have switched this to `true` now. The variable should be completely removed my NOPs.
- Removed `Keeper.UpkeepCheckGasPriceEnabled` config (`KEEPER_CHECK_UPKEEP_GAS_PRICE_FEATURE_ENABLED` in old env var configuration) as this feature is deprecated now. The variable should be completely removed by NOPs.

### Fixed

- Fixed (SQLSTATE 42P18) error on Job Runs page, when attempting to view specific older or infrequenty run jobs
- The `config dump` subcommand was fixed to dump the correct config data.
  - The `P2P.V1.Enabled` config logic incorrectly matched V2, by only setting explicit true values so that otherwise the default is used. The `V1.Enabled` default value is actually true already, and is now updated to only set explicit false values.
  - The `[EVM.Transactions]` config fields `MaxQueued` & `MaxInFlight` will now correctly match `ETH_MAX_QUEUED_TRANSACTIONS` & `ETH_MAX_IN_FLIGHT_TRANSACTIONS`.

## 1.11.0 - 2022-12-12

### Added

- New `EVM.NodePool.SelectionMode` `TotalDifficulty` to use the node with the greatest total difficulty.
- Add the following prometheus metrics (labelled by bridge name) for monitoring external adapter queries:
  - `bridge_latency_seconds`
  - `bridge_errors_total`
  - `bridge_cache_hits_total`
  - `bridge_cache_errors_total`
- `EVM.NodePool.SyncThreshold` to ensure that live nodes do not lag too far behind.

> ```toml
> SyncThreshold = 5 # Default
> ```
>
> SyncThreshold controls how far a node may lag behind the best node before being marked out-of-sync.
> Depending on `SelectionMode`, this represents a difference in the number of blocks (`HighestHead`, `RoundRobin`), or total difficulty (`TotalDifficulty`).
>
> Set to 0 to disable this check.

#### TOML Configuration (experimental)

Chainlink now supports static configuration via TOML files as an alternative to the existing combination of environment variables and persisted database configurations.

This is currently _experimental_, but in the future (with `v2.0.0`), it will become _mandatory_ as the only supported configuration method. Avoid using TOML for configuration unless running on a test network for this release.

##### How to use

TOML configuration can be enabled by simply using the new `-config <filename>` flag or `CL_CONFIG` environment variable.
Multiple files can be used (`-c configA.toml -c configB.toml`), and will be applied in order with duplicated fields overriding any earlier values.

Existing nodes can automatically generate their equivalent TOML configuration via the `config dump` subcommand.
Secrets must be configured manually and passed via `-secrets <filename>` or equivalent environment variables.

Format details: [CONFIG.md](../docs/CONFIG.md) • [SECRETS.md](../docs/SECRETS.md)

**Note:** You _cannot_ mix legacy environment variables with TOML configuration. Leaving any legacy env vars set will fail validation and prevent boot.

##### Examples

Dump your current configuration as TOML.

```bash
chainlink config dump > config.toml
```

Inspect your full effective configuration, and ensure it is valid. This includes defaults.

```bash
chainlink --config config.toml --secrets secrets.toml config validate
```

Run the node.

```bash
chainlink -c config.toml -s secrets.toml node start
```

#### Bridge caching

##### BridgeCacheTTL

- Default: 0s

When set to `d` units of time, this variable enables using cached bridge responses that are at most `d` units old. Caching is disabled by default.

Example `BridgeCacheTTL=10s`, `BridgeCacheTTL=1m`

### Fixed

- Fixed a minor bug whereby Chainlink would not always resend all pending transactions when using multiple keys

### Updated

- `NODE_NO_NEW_HEADS_THRESHOLD=0` no longer requires `NODE_SELECTION_MODE=RoundRobin`.

## 1.10.0 - 2022-11-15

### Added

#### New optional external logger added

##### AUDIT_LOGGER_FORWARD_TO_URL

- Default: _none_

When set, this environment variable configures and enables an optional HTTP logger which is used specifically to send audit log events. Audit logs events are emitted when specific actions are performed by any of the users through the node's API. The value of this variable should be a full URL. Log items will be sent via POST

There are audit log implemented for the following events:

- Auth & Sessions (new session, login success, login failed, 2FA enrolled, 2FA failed, password reset, password reset failed, etc.)
- CRUD actions for all resources (add/create/delete resources such as bridges, nodes, keys)
- Sensitive actions (keys exported/imported, config changed, log level changed, environment dumped)

A full list of audit log enum types can be found in the source within the `audit` package (`audit_types.go`).

The following `AUDIT_LOGGER_*` environment variables below configure this optional audit log HTTP forwarder.

##### AUDIT_LOGGER_HEADERS

- Default: _none_

An optional list of HTTP headers to be added for every optional audit log event. If the above `AUDIT_LOGGER_FORWARD_TO_URL` is set, audit log events will be POSTed to that URL, and will include headers specified in this environment variable. One example use case is auth for example: `AUDIT_LOGGER_HEADERS="Authorization||{{token}}"`.

Header keys and values are delimited on ||, and multiple headers can be added with a forward slash delimiter ('\\'). An example of multiple key value pairs:
`AUDIT_LOGGER_HEADERS="Authorization||{{token}}\Some-Other-Header||{{token2}}"`

##### AUDIT_LOGGER_JSON_WRAPPER_KEY

- Default: _none_

When the audit log HTTP forwarder is enabled, if there is a value set for this optional environment variable then the POST body will be wrapped in a dictionary in a field specified by the value of set variable. This is to help enable specific logging service integrations that may require the event JSON in a special shape. For example: `AUDIT_LOGGER_JSON_WRAPPER_KEY=event` will create the POST body:

```
{
  "event": {
    "eventID":  EVENT_ID_ENUM,
    "data": ...
  }
}
```

#### Automatic connectivity detection; Chainlink will no longer bump excessively if the network is broken

This feature only applies on EVM chains when using BlockHistoryEstimator (the most common case).

Chainlink will now try to automatically detect if there is a transaction propagation/connectivity issue and prevent bumping in these cases. This can help avoid the situation where RPC nodes are not propagating transactions for some reason (e.g. go-ethereum bug, networking issue etc) and Chainlink responds in a suboptimal way by bumping transactions to a very high price in an effort to get them mined. This can lead to unnecessary expense when the connectivity issue is resolved and the transactions are finally propagated into the mempool.

This feature is enabled by default with fairly conservative settings: if a transaction has been priced above the 90th percentile of the past 12 blocks, but still wants to bump due to not being mined, a connectivity/propagation issue is assumed and all further bumping will be prevented for this transaction. In this situation, Chainlink will start firing the `block_history_estimator_connectivity_failure_count` prometheus counter and logging at critical level until the transaction is mined.

The default settings should work fine for most users. For advanced users, the values can be tweaked by changing `BLOCK_HISTORY_ESTIMATOR_CHECK_INCLUSION_BLOCKS` and `BLOCK_HISTORY_ESTIMATOR_CHECK_INCLUSION_PERCENTILE`.

To disable connectivity checking completely, set `BLOCK_HISTORY_ESTIMATOR_CHECK_INCLUSION_BLOCKS=0`.

### Changed

- The default maximum gas price on most networks is now effectively unlimited.

  - Chainlink will bump as high as necessary to get a transaction included. The connectivity checker is relied on to prevent excessive bumping when there is a connectivity failure.
  - If you want to change this, you can manually set `ETH_MAX_GAS_PRICE_WEI`.

- EVMChainID field will be auto-added with default chain id to job specs of newly created OCR jobs, if not explicitly included.
  - Old OCR jobs missing EVMChainID will continue to run on any chain ETH_CHAIN_ID is set to (or first chain if unset), which may be changed after a restart.
  - Newly created OCR jobs will only run on a single fixed chain, unaffected by changes to ETH_CHAIN_ID after the job is added.
  - It should no longer be possible to end up with multiple OCR jobs for a single contract running on the same chain; only one job per contract per chain is allowed
  - If there are any existing duplicate jobs (per contract per chain), all but the job with the latest creation date will be pruned during upgrade.

### Fixed

- Fixed minor bug where Chainlink would attempt (and fail) to estimate a tip cap higher than the maximum configured gas price in EIP1559 mode. It now caps the tipcap to the max instead of erroring.
- Fixed bug whereby it was impossible to remove eth keys that had extant transactions. Now, removing an eth key will drop all associated data automatically including past transactions.

## 1.9.0 - 2022-10-12

### Added

- Added `length` and `lessthan` tasks (pipeline).
- Added `gasUnlimited` parameter to `ethcall` task.
- `/keys` page in Operator UI now exposes several admin commands, namely:
  - "abandon" to abandon all current txes
  - enable/disable a key for a given chain
  - manually set the nonce for a key
    See [this PR](https://github.com/smartcontractkit/chainlink/pull/7406) for a screenshot example.

## 1.8.1 - 2022-09-29

### Added

- New `GAS_ESTIMATOR_MODE` for Arbitrum to support Nitro's multi-dimensional gas model, with dynamic gas pricing and limits.
  - NOTE: It is recommended to remove `GAS_ESTIMATOR_MODE` as an env var if you have it set in order to use the new default.
  - This new, default estimator for Arbitrum networks uses the suggested gas price (up to `ETH_MAX_GAS_PRICE_WEI`, with `1000 gwei` default) as well as an estimated gas limit (up to `ETH_GAS_LIMIT_MAX`, with `1,000,000,000` default).
- `ETH_GAS_LIMIT_MAX` to put a maximum on the gas limit returned by the `Arbitrum` estimator.

### Changed

- EIP1559 is now enabled by default on Goerli network

## 1.8.0 - 2022-09-01

### Added

- Added `hexencode` and `base64encode` tasks (pipeline).
- `forwardingAllowed` per job attribute to allow forwarding txs submitted by the job.
- Keypath now supports paths with any depth, instead of limiting it to 2
- `Arbitrum` chains are no longer restricted to only `FixedPrice` `GAS_ESTIMATOR_MODE`
- Updated `Arbitrum Rinkeby & Mainnet & Mainnet` configurationss for Nitro
- Add `Arbitrum Goerli` configuration
- It is now possible to use the same key across multiple chains.
- `NODE_SELECTION_MODE` (`EVM.NodePool.SelectionMode`) controls node picking strategy. Supported values: `HighestHead` (default) and `RoundRobin`:
  - `RoundRobin` mode simply iterates among available alive nodes. This was the default behavior prior to this release.
  - `HighestHead` mode picks a node having the highest reported head number among other alive nodes. When several nodes have the same latest head number, the strategy sticks to the last used node.
    For chains having `NODE_NO_NEW_HEADS_THRESHOLD=0` (such as Arbitrum, Optimism), the implementation will fall back to `RoundRobin` mode.
- New `keys eth chain` command
  - This can also be accessed at `/v2/keys/evm/chain`.
  - Usage examples:
    - Manually (re)set a nonce:
      - `chainlink keys eth chain --address "0xEXAMPLE" --evmChainID 99 --setNextNonce 42`
    - Enable a key for a particular chain:
      - `chainlink keys eth chain --address "0xEXAMPLE" --evmChainID 99 --enable`
    - Disable a key for a particular chain:
      - `chainlink keys eth chain --address "0xEXAMPLE" --evmChainID 99 --disable`
    - Abandon all currently pending transactions (use with caution!):
      - `chainlink evm keys chain --address "0xEXAMPLE" --evmChainID 99 --abandon`
  - Commands can be combined e.g.
    - Reset nonce and abandon all currently pending transaction:
      - `chainlink evm keys chain --address "0xEXAMPLE" --evmChainID 99 --setNextNonce 42 --abandon`

### Changed

- The `setnextnonce` local client command has been removed, and replaced by a more general key/chain client command.
- `chainlink admin users update` command is replaced with `chainlink admin users chrole` (only the role can be changed for a user)

## 1.7.1 - 2022-08-22

### Added

- `Arbitrum Nitro` client error support

## 1.7.0 - 2022-08-08

### Added

- `p2pv2Bootstrappers` has been added as a new optional property of OCR1 job specs; default may still be specified with P2PV2_BOOTSTRAPPERS config param
- Added official support for Sepolia chain
- Added `hexdecode` and `base64decode` tasks (pipeline).
- Added support for Besu execution client (note that while Chainlink supports Besu, Besu itself [has](https://github.com/hyperledger/besu/issues/4212) [multiple](https://github.com/hyperledger/besu/issues/4192) [bugs](https://github.com/hyperledger/besu/issues/4114) that make it unreliable).
- Added the functionality to allow the root admin CLI user (and any additional admin users created) to create and assign tiers of role based access to new users. These new API users will be able to log in to the Operator UI independently, and can each have specific roles tied to their account. There are four roles: `admin`, `edit`, `run`, and `view`.
  - User management can be configured through the use of the new admin CLI command `chainlink admin users`. Be sure to run `chainlink adamin login`. For example, a readonly user can be created with: `chainlink admin users create --email=operator-ui-read-only@test.com --role=view`.
  - Updated documentation repo with a break down of actions to required role level
- Added per job spec and per job type gas limit control. The following rule of precedence is applied:

1. task-specific parameter `gasLimit` overrides anything else when specified (e.g. `ethtx` task has such a parameter).
2. job-spec attribute `gasLimit` has the scope of the current job spec only.
3. job-type limits `ETH_GAS_LIMIT_*_JOB_TYPE` affect any jobs of the corresponding type:

```
ETH_GAS_LIMIT_OCR_JOB_TYPE    # EVM.GasEstimator.LimitOCRJobType
ETH_GAS_LIMIT_DR_JOB_TYPE     # EVM.GasEstimator.LimitDRJobType
ETH_GAS_LIMIT_VRF_JOB_TYPE    # EVM.GasEstimator.LimitVRFJobType
ETH_GAS_LIMIT_FM_JOB_TYPE     # EVM.GasEstimator.LimitFMJobType
ETH_GAS_LIMIT_KEEPER_JOB_TYPE # EVM.GasEstimator.LimitKeeperJobType
```

4. global `ETH_GAS_LIMIT_DEFAULT` (`EVM.GasEstimator.LimitDefault`) value is the last resort.

### Fixed

- Addressed a very rare bug where using multiple nodes with differently configured RPC tx fee caps could cause missed transaction. Reminder to everyone to ensure that your RPC nodes have no caps (for more information see the [performance and tuning guide](https://docs.chain.link/docs/evm-performance-configuration/)).
- Improved handling of unknown transaction error types, making Chainlink more robust in certain cases on unsupported chains/RPC clients

## [1.6.0] - 2022-07-20

### Changed

- After feedback from users, password complexity requirements have been simplified. These are the new, simplified requirements for any kind of password used with Chainlink:

1. Must be 16 characters or more
2. Must not contain leading or trailing whitespace
3. User passwords must not contain the user's API email

- Simplified the Keepers job spec by removing the observation source from the required parameters.

## [1.5.1] - 2022-06-27

### Fixed

- Fix rare out-of-sync to invalid-chain-id transaction
- Fix key-specific max gas limits for gas estimator and ensure we do not bump gas beyond key-specific limits
- Fix EVM_FINALITY_DEPTH => ETH_FINALITY_DEPTH

## [1.5.0] - 2022-06-21

### Changed

- Chainlink will now log a warning if the postgres database password is missing or too insecure. Passwords should conform to the following rules:

```
Must be longer than 12 characters
Must comprise at least 3 of:
	lowercase characters
	uppercase characters
	numbers
	symbols
Must not comprise:
	More than three identical consecutive characters
	Leading or trailing whitespace (note that a trailing newline in the password file, if present, will be ignored)
```

For backward compatibility all insecure passwords will continue to work, however in a future version of Chainlink insecure passwords will prevent application boot. To bypass this check at your own risk, you may set `SKIP_DATABASE_PASSWORD_COMPLEXITY_CHECK=true`.

- `MIN_OUTGOING_CONFIRMATIONS` has been removed and no longer has any effect. `ETH_FINALITY_DEPTH` is now used as the default for `ethtx` confirmations instead. You may override this on a per-task basis by setting `minConfirmations` in the task definition e.g. `foo [type=ethtx minConfirmations=42 ...]`. NOTE: This may have a minor impact on performance on very high throughput chains. If you don't care about reporting task status in the UI, it is recommended to set `minConfirmations=0` in your job specs. For more details, see the [relevant section of the performance tuning guide](https://www.notion.so/chainlink/EVM-performance-configuration-handbook-a36b9f84dcac4569ba68772aa0c1368c#e9998c2f722540b597301a640f53cfd4).

- The following ENV variables have been deprecated, and will be removed in a future release: `INSECURE_SKIP_VERIFY`, `CLIENT_NODE_URL`, `ADMIN_CREDENTIALS_FILE`. These vars only applied to Chainlink when running in client mode and have been replaced by command line args, notably: `--insecure-skip-verify`, `--remote-node-url URL` and `--admin-credentials-file FILE` respectively. More information can be found by running `./chainlink --help`.

- The `Optimism2` `GAS_ESTIMATOR_MODE` has been renamed to `L2Suggested`. The old name is still supported for now.

- The `p2pBootstrapPeers` property on OCR2 job specs has been renamed to `p2pv2Bootstrappers`.

### Added

- Added `ETH_USE_FORWARDERS` config option to enable transactions forwarding contracts.
- In job pipeline (direct request) the three new block variables are exposed:
  - `$(jobRun.blockReceiptsRoot)` : the root of the receipts trie of the block (hash)
  - `$(jobRun.blockTransactionsRoot)` : the root of the transaction trie of the block (hash)
  - `$(jobRun.blockStateRoot)` : the root of the final state trie of the block (hash)
- `ethtx` tasks can now be configured to error if the transaction reverts on-chain. You must set `failOnRevert=true` on the task to enable this behavior, like so:

`foo [type=ethtx failOnRevert=true ...]`

So the `ethtx` task now works as follows:

If minConfirmations == 0, task always succeeds and nil is passed as output
If minConfirmations > 0, the receipt is passed through as output
If minConfirmations > 0 and failOnRevert=true then the ethtx task will error on revert

If `minConfirmations` is not set on the task, the chain default will be used which is usually 12 and always greater than 0.

- `http` task now allows specification of request headers. Use like so: `foo [type=http headers="[\\"X-Header-1\\", \\"value1\\", \\"X-Header-2\\", \\"value2\\"]"]`.

### Fixed

- Fixed `max_unconfirmed_age` metric. Previously this would incorrectly report the max time since the last rebroadcast, capping the upper limit to the EthResender interval. This now reports the correct value of total time elapsed since the _first_ broadcast.
- Correctly handle the case where bumped gas would exceed the RPC node's configured maximum on Fantom (note that node operators should check their Fantom RPC node configuration and remove the fee cap if there is one)
- Fixed handling of Metis internal fee change

### Removed

- The `Optimism` OVM 1.0 `GAS_ESTIMATOR_MODE` has been removed.

## [1.4.1] - 2022-05-11

### Fixed

- Ensure failed EthSubscribe didn't register a (\*rpc.ClientSubscription)(nil) which would lead to a panic on Unsubscribe
- Fixes parsing of float values on job specs

## [1.4.0] - 2022-05-02

### Added

- JSON parse tasks (v2) now support a custom `separator` parameter to substitute for the default `,`.
- Log slow SQL queries
- Fantom and avalanche block explorer urls
- Display `requestTimeout` in job UI
- Keeper upkeep order is shuffled

### Fixed

- `LOG_FILE_MAX_SIZE` handling
- Improved websocket subscription management (fixes issues with multiple-primary-node failover from 1.3.x)
- VRFv2 fixes and enhancements
- UI support for `minContractPaymentLinkJuels`

## [1.3.0] - 2022-04-18

### Added

- Added support for Keeper registry v1.2 in keeper jobs
- Added disk rotating logs. Chainlink will now always log to disk at debug level. The default output directory for debug logs is Chainlink's root directory (ROOT_DIR) but can be configured by setting LOG_FILE_DIR. This makes it easier for node operators to report useful debugging information to Chainlink's team, since all the debug logs are conveniently located in one directory. Regular logging to STDOUT still works as before and respects the LOG_LEVEL env var. If you want to log in disk at a particular level, you can pipe STDOUT to disk. This automatic debug-logs-to-disk feature is enabled by default, and will remain enabled as long as the `LOG_FILE_MAX_SIZE` ENV var is set to a value greater than zero. The amount of disk space required for this feature to work can be calculated with the following formula: `LOG_FILE_MAX_SIZE` \* (`LOG_FILE_MAX_BACKUPS` + 1). If your disk doesn't have enough disk space, the logging will pause and the application will log Errors until space is available again. New environment variables related to this feature:
  - `LOG_FILE_MAX_SIZE` (default: 5120mb) - this env var allows you to override the log file's max size (in megabytes) before file rotation.
  - `LOG_FILE_MAX_AGE` (default: 0) - if `LOG_FILE_MAX_SIZE` is set, this env var allows you to override the log file's max age (in days) before file rotation. Keeping this config with the default value means not to remove old log files.
  - `LOG_FILE_MAX_BACKUPS` (default: 1) - if `LOG_FILE_MAX_SIZE` is set, this env var allows you to override the max amount of old log files to retain. Keeping this config with the default value means to retain 1 old log file at most (though `LOG_FILE_MAX_AGE` may still cause them to get deleted). If this is set to 0, the node will retain all old log files instead.
- Added support for the `force` flag on `chainlink blocks replay`. If set to true, already consumed logs that would otherwise be skipped will be rebroadcasted.
- Added version compatibility check when using CLI to login to a remote node. flag `bypass-version-check` skips this check.
- Interrim solution to set multiple nodes/chains from ENV. This gives the ability to specify multiple RPCs that the Chainlink node will constantly monitor for health and sync status, detecting dead nodes and out of sync nodes, with automatic failover. This is a temporary stand-in until configuration is overhauled and will be removed in future in favor of a config file. Set as such: `EVM_NODES='{...}'` where the var is a JSON array containing the node specifications. This is not compatible with using any other way to specify node via env (e.g. `ETH_URL`, `ETH_SECONDARY_URL`, `ETH_CHAIN_ID` etc). **WARNING**: Setting this environment variable will COMPLETELY ERASE your `evm_nodes` table on every boot and repopulate from the given data, nullifying any runtime modifications. Make sure to carefully read the [EVM performance configuration guide](https://chainlink.notion.site/EVM-performance-configuration-handbook-a36b9f84dcac4569ba68772aa0c1368c) for best practices here.

For example:

```bash
export EVM_NODES='
[
	{
		"name": "primary_1",
		"evmChainId": "137",
		"wsUrl": "wss://endpoint-1.example.com/ws",
    "httpUrl": "http://endpoint-1.example.com/",
		"sendOnly": false
	},
	{
		"name": "primary_2",
		"evmChainId": "137",
		"wsUrl": "ws://endpoint-2.example.com/ws",
    "httpUrl": "http://endpoint-2.example.com/",
		"sendOnly": false
	},
	{
		"name": "primary_3",
		"evmChainId": "137",
		"wsUrl": "wss://endpoint-3.example.com/ws",
    "httpUrl": "http://endpoint-3.example.com/",
		"sendOnly": false
	},
	{
		"name": "sendonly_1",
		"evmChainId": "137",
		"httpUrl": "http://endpoint-4.example.com/",
		"sendOnly": true
	},
  {
		"name": "sendonly_2",
		"evmChainId": "137",
		"httpUrl": "http://endpoint-5.example.com/",
		"sendOnly": true
	}
]
'
```

### Changed

- Changed default locking mode to "dual". Bugs in lease locking have been ironed out and this paves the way to making "lease" the default in the future. It is recommended to set `DATABASE_LOCKING_MODE=lease`, default is set to "dual" only for backwards compatibility.
- EIP-1559 is now enabled by default on mainnet. To disable (go back to legacy mode) set `EVM_EIP1559_DYNAMIC_FEES=false`. The default settings should work well, but if you wish to tune your gas controls, see the [documentation](https://docs.chain.link/docs/configuration-variables/#evm-gas-controls).

Note that EIP-1559 can be manually enabled on other chains by setting `EVM_EIP1559_DYNAMIC_FEES=true` but we only support it for official Ethereum mainnet and testnets. It is _not_ recommended enabling this setting on Polygon since during our testing process we found that the EIP-1559 fee market appears to be broken on all Polygon chains and EIP-1559 transactions are actually less likely to get included than legacy transactions.

See issue: https://github.com/maticnetwork/bor/issues/347

- The pipeline task runs have changed persistence protocol (database), which will result in inability to decode some existing task runs. All new runs should be working with no issues.

### Removed

- `LOG_TO_DISK` ENV var.

## [1.2.1] - 2022-03-17

This release hotfixes issues from moving a new CI/CD system. Feature-wise the functionality is the same as `v1.2.0`.

### Fixed

- Fixed CI/CD issue where environment variables were not being passed into the underlying build

## [1.2.0] - 2022-03-02

### Added

- Added support for the Nethermind Ethereum client.
- Added support for batch sending telemetry to the ingress server to improve performance.
- Added v2 P2P networking support (alpha)

New ENV vars:

- `ADVISORY_LOCK_CHECK_INTERVAL` (default: 1s) - when advisory locking mode is enabled, this controls how often Chainlink checks to make sure it still holds the advisory lock. It is recommended to leave this at the default.
- `ADVISORY_LOCK_ID` (default: 1027321974924625846) - when advisory locking mode is enabled, the application advisory lock ID can be changed using this env var. All instances of Chainlink that might run on a particular database must share the same advisory lock ID. It is recommended to leave this at the default.
- `LOG_FILE_DIR` (default: chainlink root directory) - if `LOG_FILE_MAX_SIZE` is set, this env var allows you to override the output directory for logging.
- `SHUTDOWN_GRACE_PERIOD` (default: 5s) - when node is shutting down gracefully and exceeded this grace period, it terminates immediately (trying to close DB connection) to avoid being SIGKILLed.
- `SOLANA_ENABLED` (default: false) - set to true to enable Solana support
- `TERRA_ENABLED` (default: false) - set to true to enable Terra support
- `BLOCK_HISTORY_ESTIMATOR_EIP1559_FEE_CAP_BUFFER_BLOCKS` - if EIP1559 mode is enabled, this optional env var controls the buffer blocks to add to the current base fee when sending a transaction. By default, the gas bumping threshold + 1 block is used. It is not recommended to change this unless you know what you are doing.
- `TELEMETRY_INGRESS_BUFFER_SIZE` (default: 100) - the number of telemetry messages to buffer before dropping new ones
- `TELEMETRY_INGRESS_MAX_BATCH_SIZE` (default: 50) - the maximum number of messages to batch into one telemetry request
- `TELEMETRY_INGRESS_SEND_INTERVAL` (default: 500ms) - the cadence on which batched telemetry is sent to the ingress server
- `TELEMETRY_INGRESS_SEND_TIMEOUT` (default: 10s) - the max duration to wait for the request to complete when sending batch telemetry
- `TELEMETRY_INGRESS_USE_BATCH_SEND` (default: true) - toggles sending telemetry using the batch client to the ingress server
- `NODE_NO_NEW_HEADS_THRESHOLD` (default: 3m) - RPC node will be marked out-of-sync if it does not receive a new block for this length of time. Set to 0 to disable head monitoring for liveness checking,
- `NODE_POLL_FAILURE_THRESHOLD` (default: 5) - number of consecutive failed polls before an RPC node is marked dead. Set to 0 to disable poll liveness checking.
- `NODE_POLL_INTERVAL` (default: 10s) - how often to poll. Set to 0 to disable all polling.

#### Bootstrap job

Added a new `bootstrap` job type. This job removes the need for every job to implement their own bootstrapping logic.
OCR2 jobs with `isBootstrapPeer=true` are automatically migrated to the new format.
The spec parameters are similar to a basic OCR2 job, an example would be:

```
type            = "bootstrap"
name            = "bootstrap"
relay           = "evm"
schemaVersion	= 1
contractID      = "0xAb5801a7D398351b8bE11C439e05C5B3259aeC9B"
[relayConfig]
chainID	        = 4
```

#### EVM node hot failover and liveness checking

Chainlink now supports hot failover and liveness checking for EVM nodes. This completely supercedes and replaces the Fiews failover proxy and should remove the need for any kind of failover proxy between Chainlink and its RPC nodes.

In order to use this feature, you'll need to set multiple primary RPC nodes.

### Removed

- `deleteuser` CLI command.

### Changed

`EVM_DISABLED` has been deprecated and replaced by `EVM_ENABLED` for consistency with other feature flags.
`ETH_DISABLED` has been deprecated and replaced by `EVM_RPC_ENABLED` for consistency, and because this was confusingly named. In most cases you want to set `EVM_ENABLED=false` and not `EVM_RPC_ENABLED=false`.

Log colorization is now disabled by default because it causes issues when piped to text files. To re-enable log colorization, set `LOG_COLOR=true`.

#### Polygon/matic defaults changed

Due to increasingly hostile network conditions on Polygon we have had to increase a number of default limits. This is to work around numerous and very deep re-orgs, high mempool pressure and a failure by the network to propagate transactions properly. These new limits are likely to increase load on both your Chainlink node and database, so please be sure to monitor CPU and memory usage on both and make sure they are adequately specced to handle the additional load.

## [1.1.1] - 2022-02-14

### Added

- `BLOCK_HISTORY_ESTIMATOR_EIP1559_FEE_CAP_BUFFER_BLOCKS` - if EIP1559 mode is enabled, this optional env var controls the buffer blocks to add to the current base fee when sending a transaction. By default, the gas bumping threshold + 1 block is used. It is not recommended to change this unless you know what you are doing.
- `EVM_GAS_FEE_CAP_DEFAULT` - if EIP1559 mode is enabled, and FixedPrice gas estimator is used, this env var controls the fixed initial fee cap.
- Allow dumping pprof even when not in dev mode, useful for debugging (go to /v2/debug/pprof as a logged in user)

### Fixed

- Update timeout so we don’t exit early on very large log broadcaster backfills

#### EIP-1559 Fixes

Fixed issues with EIP-1559 related to gas bumping. Due to [go-ethereum's implementation](https://github.com/ethereum/go-ethereum/blob/bff330335b94af3643ac2fb809793f77de3069d4/core/tx_list.go#L298) which introduces additional restrictions on top of the EIP-1559 spec, we must bump the FeeCap at least 10% each time in order for the gas bump to be accepted.

The new EIP-1559 implementation works as follows:

If you are using FixedPriceEstimator:

- With gas bumping disabled, it will submit all transactions with `feecap=ETH_MAX_GAS_PRICE_WEI` and `tipcap=EVM_GAS_TIP_CAP_DEFAULT`
- With gas bumping enabled, it will submit all transactions initially with `feecap=EVM_GAS_FEE_CAP_DEFAULT` and `tipcap=EVM_GAS_TIP_CAP_DEFAULT`.

If you are using BlockHistoryEstimator (default for most chains):

- With gas bumping disabled, it will submit all transactions with `feecap=ETH_MAX_GAS_PRICE_WEI` and `tipcap=<calculated using past blocks>`
- With gas bumping enabled (default for most chains) it will submit all transactions initially with `feecap = ( current block base fee * (1.125 ^ N) + tipcap )` where N is configurable by setting BLOCK_HISTORY_ESTIMATOR_EIP1559_FEE_CAP_BUFFER_BLOCKS but defaults to `gas bump threshold+1` and `tipcap=<calculated using past blocks>`

Bumping works as follows:

- Increase tipcap by `max(tipcap * (1 + ETH_GAS_BUMP_PERCENT), tipcap + ETH_GAS_BUMP_WEI)`
- Increase feecap by `max(feecap * (1 + ETH_GAS_BUMP_PERCENT), feecap + ETH_GAS_BUMP_WEI)`

## [1.1.0] - 2022-01-25

### Added

- Added support for Sentry error reporting. Set `SENTRY_DSN` at run-time to enable reporting.
- Added Prometheus counters: `log_warn_count`, `log_error_count`, `log_critical_count`, `log_panic_count` and `log_fatal_count` representing the corresponding number of warning/error/critical/panic/fatal messages in the log.
- The new prometheus metric `tx_manager_tx_attempt_count` is a Prometheus Gauge that should represent the total number of Transactions attempts that awaiting confirmation for this node.
- The new prometheus metric `version` that displays the node software version (tag) as well as the corresponding commit hash.
- CLI command `keys eth list` is updated to display key specific max gas prices.
- CLI command `keys eth create` now supports optional `maxGasPriceGWei` parameter.
- CLI command `keys eth update` is added to update key specific parameters like `maxGasPriceGWei`.
- Add partial support for Moonriver chain
- For OCR jobs, `databaseTimeout`, `observationGracePeriod` and `contractTransmitterTransmitTimeout` can be specified to override chain-specific default values.

Two new log levels have been added.

- `[crit]`: _Critical_ level logs are more severe than `[error]` and require quick action from the node operator.
- `[debug] [trace]`: _Trace_ level logs contain extra `[debug]` information for development, and must be compiled in via `-tags trace`.

#### [Beta] Multichain support added

As a beta feature, Chainlink now supports connecting to multiple different EVM chains simultaneously.

This means that one node can run jobs on Goerli, Kovan, BSC and Mainnet (for example). Note that you can still have as many eth keys as you like, but each eth key is pegged to one chain only.

Extensive efforts have been made to make migration for existing nops as seamless as possible. Generally speaking, you should not have to make any changes when upgrading your existing node to this version. All your jobs will continue to run as before.

The overall summary of changes is such:

##### Chains/Ethereum Nodes

EVM chains are now represented as a first class object within the chainlink node. You can create/delete/list them using the CLI or API.

At least one primary node is required in order for a chain to connect. You may additionally specify zero or more send-only nodes for a chain. It is recommended to use the CLI/API or GUI to add nodes to chain.

###### Creation

```bash
chainlink chains evm create -id 42 # creates an evm chain with chain ID 42 (see: https://chainlist.org/)
chainlink nodes create -chain-id 42 -name 'my-primary-kovan-full-node' -type primary -ws-url ws://node.example/ws -http-url http://node.example/rpc # http-url is optional but recommended for primaries
chainlink nodes create -chain-id 42 -name 'my-send-only-backup-kovan-node' -type sendonly -http-url http://some-public-node.example/rpc
```

###### Listing

```bash
chainlink chains evm list
chainlink nodes list
```

###### Deletion

```bash
chainlink nodes delete 'my-send-only-backup-kovan-node'
chainlink chains evm delete 42
```

###### Legacy eth ENV vars

The old way of specifying chains using environment variables is still supported but discouraged. It works as follows:

If you specify `ETH_URL` then the values of `ETH_URL`, `ETH_CHAIN_ID`, `ETH_HTTP_URL` and `ETH_SECONDARY_URLS` will be used to create/update chains and nodes representing these values in the database. If an existing chain/node is found it will be overwritten. This behavior is used mainly to ease the process of upgrading, and on subsequent runs (once your old settings have been written to the database) it is recommended to unset these ENV vars and use the API commands exclusively to administer chains and nodes.

##### Jobs/tasks

By default, all jobs/tasks will continue to use the default chain (specified by `ETH_CHAIN_ID`). However, the following jobs now allow an additional `evmChainID` key in their TOML:

- VRF
- DirectRequest
- Keeper
- OCR
- Fluxmonitor

You can pin individual jobs to a particular chain by specifying the `evmChainID` explicitly. Here is an example job to demonstrate:

```toml
type            = "keeper"
evmChainID      = 3
schemaVersion   = 1
name            = "example keeper spec"
contractAddress = "0x9E40733cC9df84636505f4e6Db28DCa0dC5D1bba"
externalJobID   = "0EEC7E1D-D0D2-476C-A1A8-72DFB6633F49"
fromAddress     = "0xa8037A20989AFcBC51798de9762b351D63ff462e"
```

The above keeper job will _always_ run on chain ID 3 (Ropsten) regardless of the `ETH_CHAIN_ID` setting. If no chain matching this ID has been added to the chainlink node, the job cannot be created (you must create the chain first).

In addition, you can also specify `evmChainID` on certain pipeline tasks. This allows for cross-chain requests, for example:

```toml
type                = "directrequest"
schemaVersion       = 1
evmChainID          = 42
name                = "example cross chain spec"
contractAddress     = "0x613a38AC1659769640aaE063C651F48E0250454C"
externalJobID       = "0EEC7E1D-D0D2-476C-A1A8-72DFB6633F90"
observationSource   = """
    decode_log   [type=ethabidecodelog ... ]
    ...
    submit [type=ethtx to="0x613a38AC1659769640aaE063C651F48E0250454C" data="$(encode_tx)" minConfirmations="2" evmChainID="3"]
    decode_log-> ... ->submit;
"""
```

In the example above (which excludes irrelevant pipeline steps for brevity) a log can be read from the chain with ID 42 (Kovan) and a transaction emitted on chain with ID 3 (Ropsten).

Tasks that support the `evmChainID` parameter are as follows:

- `ethcall`
- `estimategaslimit`
- `ethtx`

###### Defaults

If the job- or task-specific `evmChainID` is _not_ given, the job/task will simply use the default as specified by the `ETH_CHAIN_ID` env variable.

Generally speaking, the default config values for each chain are good enough. But in some cases it is necessary to be able to override the defaults on a per-chain basis.

This used to be done via environment variables e.g. `MINIMUM_CONTRACT_PAYMENT_LINK_JUELS`.

These still work, but if set they will override that value for _all_ chains. This may not always be what you want. Consider a node that runs both Matic and Mainnet. You may want to set a higher value for `MINIMUM_CONTRACT_PAYMENT` on Mainnet, due to the more expensive gas costs. However, setting `MINIMUM_CONTRACT_PAYMENT_LINK_JUELS` using env variables will set that value for _all_ chains including matic.

To help you work around this, Chainlink now supports setting per-chain configuration options.

**Examples**

To set initial configuration when creating a chain, pass in the full json string as an optional parameter at the end:

`chainlink evm chains create -id 42 '{"BlockHistoryEstimatorBlockDelay": "100"}'`

To set configuration on an existing chain, specify key values pairs as such:

`chainlink evm chains configure -id 42 BlockHistoryEstimatorBlockDelay=100 GasEstimatorMode=FixedPrice`

The full list of chain-specific configuration options can be found by looking at the `ChainCfg` struct in `core/chains/evm/types/types.go`.

#### Async support in external adapters

External Adapters making async callbacks can now error job runs. This required a slight change to format, the correct way to callback from an asynchronous EA is using the following JSON:

SUCCESS CASE:

```json
{
    "value": < any valid json object >
}
```

ERROR CASE:

```json
{
  "error": "some error string"
}
```

This only applies to EAs using the `X-Chainlink-Pending` header to signal that the result will be POSTed back to the Chainlink node sometime 'later'. Regular synchronous calls to EAs work just as they always have done.

(NOTE: Official documentation for EAs needs to be updated)

#### New optional VRF v2 field: `requestedConfsDelay`

Added a new optional field for VRF v2 jobs called `requestedConfsDelay`, which configures a
number of blocks to wait in addition to the request specified `requestConfirmations` before servicing
the randomness request, i.e. the Chainlink node will wait `max(nodeMinConfs, requestConfirmations + requestedConfsDelay)`
blocks before servicing the request.

It can be used in the following way:

```toml
type = "vrf"
externalJobID = "123e4567-e89b-12d3-a456-426655440001"
schemaVersion = 1
name = "vrf-v2-secondary"
coordinatorAddress = "0xABA5eDc1a551E55b1A570c0e1f1055e5BE11eca7"
requestedConfsDelay = 10
# ... rest of job spec ...
```

Use of this field requires a database migration.

#### New locking mode: 'lease'

Chainlink now supports a new environment variable `DATABASE_LOCKING_MODE`. It can be set to one of the following values:

- `dual` (the default - uses both locking types for backwards and forwards compatibility)
- `advisorylock` (advisory lock only)
- `lease` (lease lock only)
- `none` (no locking at all - useful for advanced deployment environments when you can be sure that only one instance of chainlink will ever be running)

The database lock ensures that only one instance of Chainlink can be run on the database at a time. Running multiple instances of Chainlink on a single database at the same time would likely to lead to strange errors and possibly even data integrity failures and should not be allowed.

Ideally, node operators would be using a container orchestration system (e.g. Kubernetes) that ensures that only one instance of Chainlink ever runs on a particular postgres database.

However, we are aware that many node operators do not have the technical capacity to do this. So a common use case is to run multiple Chainlink instances in failover mode (as recommended by our official documentation, although this will be changing in future). The first instance will take some kind of lock on the database and subsequent instances will wait trying to take this lock in case the first instance disappears or dies.

Traditionally Chainlink has used an advisory lock to manage this. However, advisory locks come with several problems, notably:

- Postgres does not really like it when you hold locks open for a very long time (hours/days). It hampers certain internal cleanup tasks and is explicitly discouraged by the postgres maintainers.
- The advisory lock can silently disappear on postgres upgrade, meaning that a new instance can take over even while the old one is still running.
- Advisory locks do not play nicely with pooling tools such as pgbouncer.
- If the application crashes, the advisory lock can be left hanging around for a while (sometimes hours) and can require manual intervention to remove it before another instance of Chainlink will allow itself to boot.

For this reason, we have introduced a new locking mode, `lease`, which is likely to become the default in the future. `lease`-mode works as follows:

- Have one row in a database which is updated periodically with the client ID.
- CL node A will run a background process on start that updates this e.g. once per second.
- CL node B will spinlock, checking periodically to see if the update got too old. If it goes more than a set period without updating, it assumes that node A is dead and takes over. Now CL node B is the owner of the row, and it updates this every second.
- If CL node A comes back somehow, it will go to take out a lease and realise that the database has been leased to another process, so it will exit the entire application immediately.

The default is set to `dual` which used both advisory locking AND lease locking, for backwards compatibility. However, it is recommended that node operators who know what they are doing, or explicitly want to stop using the advisory locking mode set `DATABASE_LOCKING_MODE=lease` in their env.

Lease locking can be configured using the following ENV vars:

`LEASE_LOCK_REFRESH_INTERVAL` (default 1s)
`LEASE_LOCK_DURATION` (default 30s)

It is recommended to leave these set to the default values.

#### Duplicate Job Configuration

When duplicating a job, the new job's configuration settings that have not been overridden by the user can still reflect the chainlink node configuration.

#### Nurse (automatic pprof profiler)

Added new automatic pprof profiling service. Profiling is triggered when the node exceeds certain resource thresholds (currently, memory and goroutine count). The following environment variables have been added to allow configuring this service:

- `AUTO_PPROF_ENABLED`: Set to `true` to enable the automatic profiling service. Defaults to `false`.
- `AUTO_PPROF_PROFILE_ROOT`: The location on disk where pprof profiles will be stored. Defaults to `$CHAINLINK_ROOT`.
- `AUTO_PPROF_POLL_INTERVAL`: The interval at which the node's resources are checked. Defaults to `10s`.
- `AUTO_PPROF_GATHER_DURATION`: The duration for which profiles are gathered when profiling is kicked off. Defaults to `10s`.
- `AUTO_PPROF_GATHER_TRACE_DURATION`: The duration for which traces are gathered when profiling is kicked off. This is separately configurable because traces are significantly larger than other types of profiles. Defaults to `5s`.
- `AUTO_PPROF_MAX_PROFILE_SIZE`: The maximum amount of disk space that profiles may consume before profiling is disabled. Defaults to `100mb`.
- `AUTO_PPROF_CPU_PROFILE_RATE`: See https://pkg.go.dev/runtime#SetCPUProfileRate. Defaults to `1`.
- `AUTO_PPROF_MEM_PROFILE_RATE`: See https://pkg.go.dev/runtime#pkg-variables. Defaults to `1`.
- `AUTO_PPROF_BLOCK_PROFILE_RATE`: See https://pkg.go.dev/runtime#SetBlockProfileRate. Defaults to `1`.
- `AUTO_PPROF_MUTEX_PROFILE_FRACTION`: See https://pkg.go.dev/runtime#SetMutexProfileFraction. Defaults to `1`.
- `AUTO_PPROF_MEM_THRESHOLD`: The maximum amount of memory the node can actively consume before profiling begins. Defaults to `4gb`.
- `AUTO_PPROF_GOROUTINE_THRESHOLD`: The maximum number of actively-running goroutines the node can spawn before profiling begins. Defaults to `5000`.

**Adventurous node operators are encouraged to read [this guide on how to analyze pprof profiles](https://jvns.ca/blog/2017/09/24/profiling-go-with-pprof/).**

#### `merge` task type

A new task type has been added, called `merge`. It can be used to merge two maps/JSON values together. Merge direction is from right to left such that `right` will clobber values of `left`. If no `left` is provided, it uses the input of the previous task. Example usage as such:

```
decode_log   [type=ethabidecodelog ...]
merge        [type=merge right=<{"foo": 42}>];

decode_log -> merge;
```

Or, to reverse merge direction:

```
decode_log   [type=ethabidecodelog ...]
merge        [type=merge left=<{"foo": 42}> right="$(decode_log)"];

decode_log -> merge;
```

#### Enhanced ABI encoding support

The `ethabiencode2` task supports ABI encoding using the abi specification generated by `solc`. e.g:

    {
        "name": "call",
        "inputs": [
          {
            "name": "value",
            "type": "tuple",
            "components": [
              {
                "name": "first",
                "type": "bytes32"
              },
              {
                "name": "last",
                "type": "bool"
              }
            ]
          }
        ]
    }

This would allow for calling of a function `call` with a tuple containing two values, the first a `bytes32` and the second a `bool`. You can supply a named map or an array.

#### Transaction Simulation (Gas Savings)

Chainlink now supports transaction simulation for certain types of job. When this is enabled, transactions will be simulated using `eth_call` before initial send. If the transaction reverted, the tx is marked as errored without being broadcast, potentially avoiding an expensive on-chain revert.

This can add a tiny bit of latency (upper bound 2s, generally much shorter under good conditions) and will add marginally more load to the eth client, since it adds an extra call for every transaction sent. However, it may help to save gas in some cases especially during periods of high demand by avoiding unnecessary reverts (due to outdated round etc.).

This option is EXPERIMENTAL and disabled by default.

To enable for FM or OCR:

`FM_SIMULATE_TRANSACTIONs=true`
`OCR_SIMULATE_TRANSACTIONS=true`

To enable in the pipeline, use the `simulate=true` option like so:

```
submit [type=ethtx to="0xDeadDeadDeadDeadDeadDeadDeadDead" data="0xDead" simulate=true]
```

Use at your own risk.

#### Misc

Chainlink now supports more than one primary eth node per chain. Requests are round-robined between available primaries.

Add CRUD functionality for EVM Chains and Nodes through Operator UI.

Non-fatal errors to a pipeline run are preserved including any run that succeeds but has more than one fatal error.

Chainlink now supports configuring max gas price on a per-key basis (allows implementation of keeper "lanes").

The Operator UI now supports login MFA with hardware security keys. `MFA_RPID` and `MFA_RPORIGIN` environment variables have been added to the config and are required if using the new MFA feature.

Keys and Configuration navigation links have been moved into a settings dropdown to make space for multichain navigation links.

#### Full EIP1559 Support (Gas Savings)

Chainlink now includes experimental support for submitting transactions using type 0x2 (EIP-1559) envelope.

EIP-1559 mode is off by default but can be enabled on a per-chain basis or globally.

This may help to save gas on spikes: Chainlink ought to react faster on the upleg and avoid overpaying on the downleg. It may also be possible to set `BLOCK_HISTORY_ESTIMATOR_BATCH_SIZE` to a smaller value e.g. 12 or even 6 because tip cap ought to be a more consistent indicator of inclusion time than total gas price. This would make Chainlink more responsive and ought to reduce response time variance. Some experimentation will be needed here to find optimum settings.

To enable globally, set `EVM_EIP1559_DYNAMIC_FEES=true`. Set with caution, if you set this on a chain that does not actually support EIP-1559 your node will be broken.

In EIP-1559 mode, the total price for the transaction is the minimum of base fee + tip cap and fee cap. More information can be found on the [official EIP](https://github.com/ethereum/EIPs/blob/master/EIPS/eip-1559.md).

Chainlink's implementation of this is to set a large fee cap and modify the tip cap to control confirmation speed of transactions. So, when in EIP1559 mode, the tip cap takes the place of gas price roughly speaking, with the varying base price remaining a constant (we always pay it).

A quick note on terminology - Chainlink uses the same terms used internally by go-ethereum source code to describe various prices. This is not the same as the externally used terms. For reference:

Base Fee Per Gas = BaseFeePerGas
Max Fee Per Gas = FeeCap
Max Priority Fee Per Gas = TipCap

In EIP-1559 mode, the following changes occur to how configuration works:

- All new transactions will be sent as type 0x2 transactions specifying a TipCap and FeeCap (NOTE: existing pending legacy transactions will continue to be gas bumped in legacy mode)
- BlockHistoryEstimator will apply its calculations (gas percentile etc.) to the TipCap and this value will be used for new transactions (GasPrice will be ignored)
- FixedPriceEstimator will use `EVM_GAS_TIP_CAP_DEFAULT` instead of `ETH_GAS_PRICE_DEFAULT`
- `ETH_GAS_PRICE_DEFAULT` is ignored for new transactions and `EVM_GAS_TIP_CAP_DEFAULT` is used instead (default 20GWei)
- `ETH_MIN_GAS_PRICE_WEI` is ignored for new transactions and `EVM_GAS_TIP_CAP_MINIMUM` is used instead (default 0)
- `ETH_MAX_GAS_PRICE_WEI` controls the FeeCap
- `KEEPER_GAS_PRICE_BUFFER_PERCENT` is ignored in EIP-1559 mode and `KEEPER_TIP_CAP_BUFFER_PERCENT` is used instead

The default tip cap is configurable per-chain but can be specified for all chains using `EVM_GAS_TIP_CAP_DEFAULT`. The fee cap is derived from `ETH_MAX_GAS_PRICE_WEI`.

When using the FixedPriceEstimator, the default gas tip will be used for all transactions.

When using the BlockHistoryEstimator, Chainlink will calculate the tip cap based on transactions already included (in the same way it calculates gas price in legacy mode).

Enabling EIP1559 mode might lead to marginally faster transaction inclusion and make the node more responsive to sharp rises/falls in gas price, keeping response times more consistent.

In addition, `ethcall` tasks now accept `gasTipCap` and `gasFeeCap` parameters in addition to `gasPrice`. This is required for Keeper jobs, i.e.:

```
check_upkeep_tx          [type=ethcall
                          failEarly=true
                          extractRevertReason=true
                          contract="$(jobSpec.contractAddress)"
                          gas="$(jobSpec.checkUpkeepGasLimit)"
                          gasPrice="$(jobSpec.gasPrice)"
                          gasTipCap="$(jobSpec.gasTipCap)"
                          gasFeeCap="$(jobSpec.gasFeeCap)"
                          data="$(encode_check_upkeep_tx)"]
```

NOTE: AccessLists are part of the 0x2 transaction type spec and Chainlink also implements support for these internally. This is not currently exposed in any way, if there is demand for this it ought to be straightforward enough to do so.

Avalanche AP4 defaults have been added (you can remove manually set ENV vars controlling gas pricing).

#### New env vars

`CHAIN_TYPE` - Configure the type of chain (if not standard). `Arbitrum`, `ExChain`, `Optimism`, or `XDai`. Replaces `LAYER_2_TYPE`. NOTE: This is a global override, to set on a per-chain basis you must use the CLI/API or GUI to change the chain-specific config for that chain (`ChainType`).

`BLOCK_EMISSION_IDLE_WARNING_THRESHOLD` - Controls global override for the time after which node will start logging warnings if no heads are received.

`ETH_DEFAULT_BATCH_SIZE` - Controls the default number of items per batch when making batched RPC calls. It is unlikely that you will need to change this from the default value.

NOTE: `ETH_URL` used to default to "ws://localhost:8546" and `ETH_CHAIN_ID` used to default to 1. These defaults have now been removed. The env vars are no longer required, since node configuration is now done via CLI/API/GUI and stored in the database.

### Removed

- `belt/` and `evm-test-helpers/` removed from the codebase.

#### Deprecated env vars

`LAYER_2_TYPE` - Use `CHAIN_TYPE` instead.

#### Removed env vars

`FEATURE_CRON_V2`, `FEATURE_FLUX_MONITOR_V2`, `FEATURE_WEBHOOK_V2` - all V2 job types are now enabled by default.

### Fixed

- Fixed a regression whereby the BlockHistoryEstimator would use a bumped value on old gas price even if the new current price was larger than the bumped value.
- Fixed a bug where creating lots of jobs very quickly in parallel would cause the node to hang
- Propagating `evmChainID` parameter in job specs supporting this parameter.

Fixed `LOG_LEVEL` behavior in respect to the corresponding UI setting: Operator can override `LOG_LEVEL` until the node is restarted.

### Changed

- The default `GAS_ESTIMATOR_MODE` for Optimism chains has been changed to `Optimism2`.
- Default minimum payment on mainnet has been reduced from 1 LINK to 0.1 LINK.
- Logging timestamp output has been changed from unix to ISO8601 to aid in readability. To keep the old unix format, you may set `LOG_UNIX_TS=true`
- Added WebAuthn support for the Operator UI and corresponding support in the Go backend

#### Log to Disk

This feature has been disabled by default, turn on with LOG_TO_DISK. For most production uses this is not desirable.

## [1.0.1] - 2021-11-23

### Added

- Improved error reporting
- Panic and recovery improvements

### Fixed

- Resolved config conversion errors for ETH_FINALITY_DEPTH, ETH_HEAD_TRACKER_HISTORY, and ETH_GAS_LIMIT_MULTIPLIER
- Proper handling for "nonce too low" errors on Avalanche

## [1.0.0] - 2021-10-19

### Added

- `chainlink node db status` will now display a table of applied and pending migrations.
- Add support for OKEx/ExChain.

### Changed

**Legacy job pipeline (JSON specs) are no longer supported**

This version will refuse to migrate the database if job specs are still present. You must manually delete or migrate all V1 job specs before upgrading.

For more information on migrating, see [the docs](https://docs.chain.link/chainlink-nodes/).

This release will DROP legacy job tables so please take a backup before upgrading.

#### KeyStore changes

- We no longer support "soft deleting", or archiving keys. From now on, keys can only be hard-deleted.
- Eth keys can no longer be imported directly to the database. If you with to import an eth key, you _must_ start the node first and import through the remote client.

#### New env vars

`LAYER_2_TYPE` - For layer 2 chains only. Configure the type of chain, either `Arbitrum` or `Optimism`.

#### Misc

- Head sampling can now be optionally disabled by setting `ETH_HEAD_TRACKER_SAMPLING_INTERVAL = "0s"` - this will result in every new head being delivered to running jobs,
  regardless of the head frequency from the chain.
- When creating new FluxMonitor jobs, the validation logic now checks that only one of: drumbeat ticker or idle timer is enabled.
- Added a new Prometheus metric: `uptime_seconds` which measures the number of seconds the node has been running. It can be helpful in detecting potential crashes.

### Fixed

Fixed a regression whereby the BlockHistoryEstimator would use a bumped value on old gas price even if the new current price was larger than the bumped value.

## [0.10.15] - 2021-10-14

**It is highly recommended upgrading to this version before upgrading to any newer versions to avoid any complications.**

### Fixed

- Prevent release from clobbering databases that have previously been upgraded

## [0.10.14] - 2021-09-06

### Added

- FMv2 spec now contains DrumbeatRandomDelay parameter that can be used to introduce variation between round of submits of different oracles, if drumbeat ticker is enabled.

- OCR Hibernation

#### Requesters/MinContractPaymentLinkJuels

V2 direct request specs now support two additional keys:

- "requesters" key which allows whitelisting requesters
- "minContractPaymentLinkJuels" key which allows to specify a job-specific minimum contract payment.

For example:

```toml
type                        = "directrequest"
schemaVersion               = 1
requesters                  = ["0xaaaa1F8ee20f5565510B84f9353F1E333E753B7a", "0xbbbb70F0e81C6F3430dfdC9fa02fB22BdD818C4e"] # optional
minContractPaymentLinkJuels = "100000000000000" # optional
name                        = "example eth request event spec with requesters"
contractAddress             = "..."
externalJobID               = "..."
observationSource           = """
...
"""
```

## [0.10.13] - 2021-08-25

### Fixed

- Resolved exiting Hibernation bug on FMv2

## [0.10.12] - 2021-08-16

### Fixed

- Resolved FMv2 stalling in Hibernation mode
- Resolved rare issue when the Gas Estimator fails on start
- Resolved the handling of nil values for gas price

## [0.10.11] - 2021-08-09

A new configuration variable, `BLOCK_BACKFILL_SKIP`, can be optionally set to "true" in order to strongly limit the depth of the log backfill.
This is useful if the node has been offline for a longer time and after startup should not be concerned with older events from the chain.

Three new configuration variables are added for the new telemetry ingress service support. `TELEMETRY_INGRESS_URL` sets the URL to connect to for telemetry ingress, `TELEMETRY_INGRESS_SERVER_PUB_KEY` sets the public key of the telemetry ingress server, and `TELEMETRY_INGRESS_LOGGING` toggles verbose logging of the raw telemetry messages being sent.

- Fixes the logging configuration form not displaying the current values
- Updates the design of the configuration cards to be easier on the eyes
- View Coordinator Service Authentication keys in the Operator UI. This is hidden
  behind a feature flag until usage is enabled.
- Adds support for the new telemetry ingress service.

### Changed

**The legacy job pipeline (JSON specs) has been officially deprecated and support for these jobs will be dropped in an upcoming release.**

Any node operators still running jobs with JSON specs should migrate their jobs to TOML format instead.

The format for V2 Webhook job specs has changed. They now allow specifying 0 or more external initiators. Example below:

```toml
type            = "webhook"
schemaVersion   = 1
externalInitiators = [
    { name = "foo-ei", spec = '{"foo": 42}' },
    { name = "bar-ei", spec = '{"bar": 42}' }
]
observationSource   = """
ds          [type=http method=GET url="https://chain.link/ETH-USD"];
ds_parse    [type=jsonparse path="data,price"];
ds_multiply [type=multiply times=100];
ds -> ds_parse -> ds_multiply;
"""
```

These external initiators will be notified with the given spec after the job is created, and also at deletion time.

Only the External Initiators listed in the toml spec may trigger a run for that job. Logged-in users can always trigger a run for any job.

#### Migrating Jobs

- OCR
  All OCR jobs are already using v2 pipeline by default - no need to do anything here.

- Flux Monitor v1
  We have created a tool to help you automigrate flux monitor specs in JSON format to the new TOML format. You can migrate a job like this:

```
chainlink jobs migrate <job id>
```

This can be automated by using the API like so:

```
POST http://yournode.example/v2/migrate/<job id>
```

- VRF v1
  Automigration is not supported for VRF jobs. They must be manually converted into v2 format.

- Ethlog/Runlog/Cron/web
  All other job types must also be manually converted into v2 format.

#### Technical details

Why are we doing this?

To give some background, the legacy job pipeline has been around since before Chainlink went to mainnet and is getting quite long in the tooth. The code is brittle and difficult to understand and maintain. For a while now we have been developing a v2 job pipeline in parallel which uses the TOML format. The new job pipeline is simpler, more performant and more powerful. Every job that can be represented in the legacy pipeline should be able to be represented in the v2 pipeline - if it can't be, that's a bug, so please let us know ASAP.

The v2 pipeline has now been extensively tested in production and proved itself reliable. So, we made the decision to drop V1 support entirely in favour of focusing developer effort on new features like native multichain support, EIP1559-compatible fees, further gas saving measures and support for more blockchains. By dropping support for the old pipeline, we can deliver these features faster and better support our community.

#### KeyStore changes

- Key export files are changing format and will not be compatible between versions. Ex, a key exported in 0.10.12, will not be importable by a node running 1.0.0, and vice-versa.
- We no longer support "soft deleting", or archiving keys. From now on, keys can only be hard-deleted.
- Eth keys can no longer be imported directly to the database. If you with to import an eth key, you _must_ start the node first and import through the remote client.

## [0.10.10] - 2021-07-19

### Changed

This update will truncate `pipeline_runs`, `pipeline_task_runs`, `flux_monitor_round_stats_v2` DB tables as a part of the migration.

#### Gas Estimation

Gas estimation has been revamped and full support for Optimism has been added.

The following env vars have been deprecated, and will be removed in a future release:

```
GAS_UPDATER_ENABLED
GAS_UPDATER_BATCH_SIZE
GAS_UPDATER_BLOCK_DELAY
GAS_UPDATER_BLOCK_HISTORY_SIZE
GAS_UPDATER_TRANSACTION_PERCENTILE
```

If you are using any of the env vars above, please switch to using the following instead:

```
GAS_ESTIMATOR_MODE
BLOCK_HISTORY_ESTIMATOR_BATCH_SIZE
BLOCK_HISTORY_ESTIMATOR_BLOCK_DELAY
BLOCK_HISTORY_ESTIMATOR_BLOCK_HISTORY_SIZE
BLOCK_HISTORY_ESTIMATOR_TRANSACTION_PERCENTILE
```

Valid values for `GAS_ESTIMATOR_MODE` are as follows:

`GAS_ESTIMATOR_MODE=BlockHistory` (equivalent to `GAS_UPDATER_ENABLED=true`)
`GAS_ESTIMATOR_MODE=FixedPrice` (equivalent to `GAS_UPDATER_ENABLED=false`)
`GAS_ESTIMATOR_MODE=Optimism` (new)

New gas estimator modes may be added in the future.

In addition, a minor annoyance has been fixed whereby previously if you enabled the gas updater, it would overwrite the locally stored value for gas price and continue to use this even if it was disabled after a reboot. This will no longer happen: BlockHistory mode will not clobber the locally stored value for fixed gas price, which can still be adjusted via remote API call or using `chainlink config setgasprice XXX`. In order to use this manually fixed gas price, you must enable FixedPrice estimator mode.

### Added

Added support for latest version of libocr with the V2 networking stack. New env vars to configure this are:

```
P2P_NETWORKING_STACK
P2PV2_ANNOUNCE_ADDRESSES
P2PV2_BOOTSTRAPPERS
P2PV2_DELTA_DIAL
P2PV2_DELTA_RECONCILE
P2PV2_LISTEN_ADDRESSES
```

All of these are currently optional, by default OCR will continue to use the existing V1 stack. The new env vars will be used internally for OCR testing.

### Fixed

- Fix inability to create jobs with a cron schedule.

## [0.10.9] - 2021-07-05

### Changed

#### Transaction Strategies

FMv2, Keeper and OCR jobs now use a new strategy for sending transactions. By default, if multiple transactions are queued up, only the latest one will be sent. This should greatly reduce the number of stale rounds and reverted transactions, and help node operators to save significant gas especially during times of high congestion or when catching up on a deep backlog.

Defaults should work well, but it can be controlled if necessary using the following new env vars:

`FM_DEFAULT_TRANSACTION_QUEUE_DEPTH`
`KEEPER_DEFAULT_TRANSACTION_QUEUE_DEPTH`
`OCR_DEFAULT_TRANSACTION_QUEUE_DEPTH`

Setting to 0 will disable (the old behaviour). Setting to 1 (the default) will keep only the latest transaction queued up at any given time. Setting to 2, 3 etc. will allow this many transactions to be queued before starting to drop older items.

Note that it has no effect on FMv1 jobs. Node operators will need to upgrade to FMv2 to take advantage of this feature.

## [0.10.8] - 2021-06-21

### Fixed

- The HTTP adapter would remove a trailing slash on a subdirectory when specifying an extended path, so for instance `http://example.com/subdir/` with a param of `?query=` extended path would produce the URL `http://example.com/subdir?query=`, but should now produce: `http://example.com/subdir/?query=`.

- Matic autoconfig is now enabled for mainnet. Matic nops should remove any custom tweaks they have been running with. In addition, we have better default configs for Optimism, Arbitrum and RSK.

- It is no longer required to set `DEFAULT_HTTP_ALLOW_UNRESTRICTED_NETWORK_ACCESS=true` to enable local fetches on bridge or http tasks. If the URL for the http task is specified as a variable, then set the AllowUnrestrictedNetworkAccess option for this task. Please remove this if you had it set and no longer need it, since it introduces a slight security risk.

- Chainlink can now run with ETH_DISABLED=true without spewing errors everywhere

- Removed prometheus metrics that were no longer valid after recent changes to head tracking:
  `head_tracker_heads_in_queue`, `head_tracker_callback_execution_duration`,
  `head_tracker_callback_execution_duration_hist`, `head_tracker_num_heads_dropped`

### Added

- MINIMUM_CONTRACT_PAYMENT_LINK_JUELS replaces MINIMUM_CONTRACT_PAYMENT, which will be deprecated in a future release.

- INSECURE_SKIP_VERIFY configuration variable disables verification of the Chainlink SSL certificates when using the CLI.

- JSON parse tasks (v2) now permit an empty `path` parameter.

- Eth->eth transfer gas limit is no longer hardcoded at 21000 and can now be adjusted using `ETH_GAS_LIMIT_TRANSFER`

- HTTP and Bridge tasks (v2 pipeline) now log the request parameters (including the body) upon making the request when `LOG_LEVEL=debug`.

- Webhook v2 jobs now support two new parameters, `externalInitiatorName` and `externalInitiatorSpec`. The v2 version of the following v1 spec:

  ```
  {
    "initiators": [
      {
        "type": "external",
        "params": {
          "name": "substrate",
          "body": {
            "endpoint": "substrate",
            "feed_id": 0,
            "account_id": "0x7c522c8273973e7bcf4a5dbfcc745dba4a3ab08c1e410167d7b1bdf9cb924f6c",
            "fluxmonitor": {
              "requestData": {
                "data": { "from": "DOT", "to": "USD" }
              },
              "feeds": [{ "url": "http://adapter1:8080" }],
              "threshold": 0.5,
              "absoluteThreshold": 0,
              "precision": 8,
              "pollTimer": { "period": "30s" },
              "idleTimer": { "duration": "1m" }
            }
          }
        }
      }
    ],
    "tasks": [
      {
        "type": "substrate-adapter1",
        "params": { "multiply": 1e8 }
      }
    ]
  }
  ```

  is:

  ```
  type            = "webhook"
  schemaVersion   = 1
  jobID           = "0EEC7E1D-D0D2-475C-A1A8-72DFB6633F46"
  externalInitiatorName = "substrate"
  externalInitiatorSpec = """
      {
        "endpoint": "substrate",
        "feed_id": 0,
        "account_id": "0x7c522c8273973e7bcf4a5dbfcc745dba4a3ab08c1e410167d7b1bdf9cb924f6c",
        "fluxmonitor": {
          "requestData": {
            "data": { "from": "DOT", "to": "USD" }
          },
          "feeds": [{ "url": "http://adapter1:8080" }],
          "threshold": 0.5,
          "absoluteThreshold": 0,
          "precision": 8,
          "pollTimer": { "period": "30s" },
          "idleTimer": { "duration": "1m" }
        }
      }
  """
  observationSource   = """
      submit [type=bridge name="substrate-adapter1" requestData=<{ "multiply": 1e8 }>]
  """
  ```

- Task definitions in v2 jobs (those with TOML specs) now support quoting strings with angle brackets (which DOT already permitted). This is particularly useful when defining JSON blobs to post to external adapters. For example:

  ```
  my_bridge [type=bridge name="my_bridge" requestData="{\\"hi\\": \\"hello\\"}"]
  ```

  ... can now be written as:

  ```
  my_bridge [type=bridge name="my_bridge" requestData=<{"hi": "hello"}>]
  ```

  Multiline strings are supported with this syntax as well:

  ```
  my_bridge [type=bridge
             name="my_bridge"
             requestData=<{
                 "hi": "hello",
                 "foo": "bar"
             }>]
  ```

- v2 jobs (those with TOML specs) now support variable interpolation in pipeline definitions. For example:

  ```
  fetch1    [type=bridge name="fetch"]
  parse1    [type=jsonparse path="foo,bar"]
  fetch2    [type=bridge name="fetch"]
  parse2    [type=jsonparse path="foo,bar"]
  medianize [type=median]
  submit    [type=bridge name="submit"
             requestData=<{
                            "result": $(medianize),
                            "fetchedData": [ $(parse1), $(parse2) ]
                          }>]

  fetch1 -> parse1 -> medianize
  fetch2 -> parse2 -> medianize
  medianize -> submit
  ```

  This syntax is supported by the following tasks/parameters:

  - `bridge`
    - `requestData`
  - `http`
    - `requestData`
  - `jsonparse`
    - `data` (falls back to the first input if unspecified)
  - `median`
    - `values` (falls back to the array of inputs if unspecified)
  - `multiply`
    - `input` (falls back to the first input if unspecified)
    - `times`

- Add `ETH_MAX_IN_FLIGHT_TRANSACTIONS` configuration option. This defaults to 16 and controls how many unconfirmed transactions may be in-flight at any given moment. This is set conservatively by default, node operators running many jobs on high throughput chains will probably need to increase this above the default to avoid lagging behind. However, before increasing this value, you MUST first ensure your ethereum node is configured not to ever evict local transactions that exceed this number otherwise your node may get permanently stuck. Set to 0 to disable the limit entirely (the old behaviour). Disabling this setting is not recommended.

Relevant settings for geth (and forks e.g. BSC)

```toml
[Eth.TxPool]
Locals = ["0xYourNodeAddress1", "0xYourNodeAddress2"]  # Add your node addresses here
NoLocals = false # Disabled by default but might as well make sure
Journal = "transactions.rlp" # Make sure you set a journal file
Rejournal = 3600000000000 # Default 1h, it might make sense to reduce this to e.g. 5m
PriceBump = 10 # Must be set less than or equal to chainlink's ETH_GAS_BUMP_PERCENT
AccountSlots = 16 # Highly recommended to increase this, must be greater than or equal to chainlink's ETH_MAX_IN_FLIGHT_TRANSACTIONS setting
GlobalSlots = 4096 # Increase this as necessary
AccountQueue = 64 # Increase this as necessary
GlobalQueue = 1024 # Increase this as necessary
Lifetime = 10800000000000 # Default 3h, this is probably ok, you might even consider reducing it

```

Relevant settings for parity/openethereum (and forks e.g. xDai)

NOTE: There is a bug in parity (and xDai) where occasionally local transactions are inexplicably culled. See: https://github.com/openethereum/parity-ethereum/issues/10228

Adjusting the settings below might help.

```toml
tx_queue_locals = ["0xYourNodeAddress1", "0xYourNodeAddress2"] # Add your node addresses here
tx_queue_size = 8192 # Increase this as necessary
tx_queue_per_sender = 16 # Highly recommended to increase this, must be greater than or equal to chainlink's ETH_MAX_IN_FLIGHT_TRANSACTIONS setting
tx_queue_mem_limit = 4 # In MB. Highly recommended to increase this or set to 0
tx_queue_no_early_reject = true # Recommended to set this
tx_queue_no_unfamiliar_locals = false # This is disabled by default but might as well make sure
```

- Keeper jobs now support prometheus metrics, they are considered a pipeline with a single `keeper` task type. Example:

```
pipeline_run_errors{job_id="1",job_name="example keeper spec"} 1
pipeline_run_total_time_to_completion{job_id="1",job_name="example keeper spec"} 8.470456e+06
pipeline_task_execution_time{job_id="1",job_name="example keeper spec",task_type="keeper"} 8.470456e+06
pipeline_tasks_total_finished{job_id="1",job_name="example keeper spec",status="completed",task_type="keeper"} 1
```

### Changed

- The v2 (TOML) `bridge` task's `includeInputAtKey` parameter is being deprecated in favor of variable interpolation. Please migrate your jobs to the new syntax as soon as possible.

- Chainlink no longer writes/reads eth key files to disk

- Add sensible default configuration settings for Fantom

- Rename `ETH_MAX_UNCONFIRMED_TRANSACTIONS` to `ETH_MAX_QUEUED_TRANSACTIONS`. It still performs the same function but the name was misleading and would have caused confusion with the new `ETH_MAX_IN_FLIGHT_TRANSACTIONS`.

- The VRF keys are now managed remotely through the node only. Example commands:

```
// Starting a node with a vrf key
chainlink node start -p path/to/passwordfile -vp path/to/vrfpasswordfile

// Remotely managing the vrf keys
chainlink keys vrf create // Creates a key with path/to/vrfpasswordfile
chainlink keys vrf list // Lists all keys on the node
chainlink keys vrf delete // Lists all keys on the node

// Archives (soft deletes) vrf key with compressed pub key 0x788..
chainlink keys vrf delete 0x78845e23b6b22c47e4c81426fdf6fc4087c4c6a6443eba90eb92cf4d11c32d3e00

// Hard deletes vrf key with compressed pub key 0x788..
chainlink keys vrf delete 0x78845e23b6b22c47e4c81426fdf6fc4087c4c6a6443eba90eb92cf4d11c32d3e00 --hard

// Exports 0x788.. key to file 0x788_exported_key on disk encrypted with path/to/vrfpasswordfile
// Note you can re-encrypt it with a different password if you like when exporting.
chainlink keys vrf export 0x78845e23b6b22c47e4c81426fdf6fc4087c4c6a6443eba90eb92cf4d11c32d3e00 -p path/to/vrfpasswordfile -o 0x788_exported_key

// Import key material in 0x788_exported_key using path/to/vrfpasswordfile to decrypt.
// Will be re-encrypted with the nodes vrf password file i.e. "-vp"
chainlink keys vrf import -p path/to/vrfpasswordfile 0x788_exported_key
```

## [0.10.7] - 2021-05-24

- If a CLI command is issued after the session has expired, and an api credentials file is found, auto login should now work.

- GasUpdater now works on RSK and xDai

- Offchain reporting jobs that have had a latest round requested can now be deleted from the UI without error

### Added

- Add `ETH_GAS_LIMIT_MULTIPLIER` configuration option, the gas limit is multiplied by this value before transmission. So a value of 1.1 will add 10% to the on chain gas limit when a transaction is submitted.

- Add `ETH_MIN_GAS_PRICE_WEI` configuration option. This defaults to 1Gwei on mainnet. Chainlink will never send a transaction at a price lower than this value.

- Add `chainlink node db migrate` for running database migrations. It's
  recommended to use this and set `MIGRATE_DATABASE=false` if you want to run
  the migrations separately outside of application startup.

### Changed

- Chainlink now automatically cleans up old eth_txes to reduce database size. By default, any eth_txes older than a week are pruned on a regular basis. It is recommended to use the default value, however the default can be overridden by setting the `ETH_TX_REAPER_THRESHOLD` env var e.g. `ETH_TX_REAPER_THRESHOLD=24h`. Reaper can be disabled entirely by setting `ETH_TX_REAPER_THRESHOLD=0`. The reaper will run on startup and again every hour (interval is configurable using `ETH_TX_REAPER_INTERVAL`).

- Heads corresponding to new blocks are now delivered in a sampled way, which is to improve
  node performance on fast chains. The frequency is by default 1 second, and can be changed
  by setting `ETH_HEAD_TRACKER_SAMPLING_INTERVAL` env var e.g. `ETH_HEAD_TRACKER_SAMPLING_INTERVAL=5s`.

- Database backups: default directory is now a subdirectory 'backup' of chainlink root dir, and can be changed
  to any chosen directory by setting a new configuration value: `DATABASE_BACKUP_DIR`

## [0.10.6] - 2021-05-10

### Added

- Add `MockOracle.sol` for testing contracts

- Web job types can now be created from the operator UI as a new job.

- See example web job spec below:

```
type            = "webhook"
schemaVersion   = 1
jobID           = "0EEC7E1D-D0D2-476C-A1A8-72DFB6633F46"
observationSource = """
ds          [type=http method=GET url="http://example.com"];
ds_parse    [type=jsonparse path="data"];
ds -> ds_parse;
"""
```

- New CLI command to convert v1 flux monitor jobs (JSON) to
  v2 flux monitor jobs (TOML). Running it will archive the v1
  job and create a new v2 job. Example:

```
// Get v1 job ID:
chainlink job_specs list
// Migrate it to v2:
chainlink jobs migrate fe279ed9c36f4eef9dc1bdb7bef21264

// To undo the migration:
1. Archive the v2 job in the UI
2. Unarchive the v1 job manually in the db:
update job_specs set deleted_at = null where id = 'fe279ed9-c36f-4eef-9dc1-bdb7bef21264'
update initiators set deleted_at = null where job_spec_id = 'fe279ed9-c36f-4eef-9dc1-bdb7bef21264'
```

- Improved support for Optimism chain. Added a new boolean `OPTIMISM_GAS_FEES` configuration variable which makes a call to estimate gas before all transactions, suitable for use with Optimism's L2 chain. When this option is used `ETH_GAS_LIMIT_DEFAULT` is ignored.

- Chainlink now supports routing certain calls to the eth node over HTTP instead of websocket, when available. This has a number of advantages - HTTP is more robust and simpler than websockets, reducing complexity and allowing us to make large queries without running the risk of hitting websocket send limits. The HTTP url should point to the same node as the ETH_URL and can be specified with an env var like so: `ETH_HTTP_URL=https://my.ethereumnode.example/endpoint`.

Adding an HTTP endpoint is particularly recommended for BSC, which is hitting websocket limitations on certain queries due to its large block size.

- Support for legacy pipeline (V1 job specs) can now be turned off by setting `ENABLE_LEGACY_JOB_PIPELINE=false`. This can yield marginal performance improvements if you don't need to support the legacy JSON job spec format.

## [0.10.5] - 2021-04-26

### Added

- Add `MockOracle.sol` for testing contracts
- Cron jobs can now be created for the v2 job pipeline:

```
type            = "cron"
schemaVersion   = 1
schedule        = "*/10 * * * *"
observationSource   = """
ds          [type=http method=GET url="http://example.com"];
ds_parse    [type=jsonparse path="data"];
ds -> ds_parse;
"""
```

### Changed

- Default for `JOB_PIPELINE_REAPER_THRESHOLD` has been reduced from 1 week to 1 day to save database space. This variable controls how long past job run history for OCR is kept. To keep the old behaviour, you can set `JOB_PIPELINE_REAPER_THRESHOLD=168h`
- Removed support for the env var `JOB_PIPELINE_PARALLELISM`.
- OCR jobs no longer show `TaskRuns` in success cases. This reduces
  DB load and significantly improves the performance of archiving OCR jobs.
- Archiving OCR jobs should be 5-10x faster.

### Fixed

- Added `GAS_UPDATER_BATCH_SIZE` option to workaround `websocket: read limit exceeded` issues on BSC

- Basic support for Optimism chain: node no longer gets stuck with 'nonce too low' error if connection is lost

## [0.10.4] - 2021-04-05

### Added

- VRF Jobs now support an optional `coordinatorAddress` field that, when present, will tell the node to check the fulfillment status of any VRF request before attempting the fulfillment transaction. This will assist in the effort to run multiple nodes with one VRF key.

- Experimental: Add `DATABASE_BACKUP_MODE`, `DATABASE_BACKUP_FREQUENCY` and `DATABASE_BACKUP_URL` configuration variables

  - It's now possible to configure database backups: on node start and separately, to be run at given frequency. `DATABASE_BACKUP_MODE` enables the initial backup on node start (with one of the values: `none`, `lite`, `full` where `lite` excludes
    potentially large tables related to job runs, among others). Additionally, if `DATABASE_BACKUP_FREQUENCY` variable is set to a duration of
    at least '1m', it enables periodic backups.
  - `DATABASE_BACKUP_URL` can be optionally set to point to e.g. a database replica, in order to avoid excessive load on the main one. Example settings:
    1. `DATABASE_BACKUP_MODE="full"` and `DATABASE_BACKUP_FREQUENCY` not set, will run a full back only at the start of the node.
    2. `DATABASE_BACKUP_MODE="lite"` and `DATABASE_BACKUP_FREQUENCY="1h"` will lead to a partial backup on node start and then again a partial backup every one hour.

- Added periodic resending of eth transactions. This means that we no longer rely exclusively on gas bumping to resend unconfirmed transactions that got "lost" for whatever reason. This has two advantages:

  1. Chainlink no longer relies on gas bumping settings to ensure our transactions always end up in the mempool
  2. Chainlink will continue to resend existing transactions even in the event that heads are delayed. This is especially useful on chains like Arbitrum which have very long wait times between heads.

  - Periodic resending can be controlled using the `ETH_TX_RESEND_AFTER_THRESHOLD` env var (default 30s). Unconfirmed transactions will be resent periodically at this interval. It is recommended to leave this at the default setting, but it can be set to any [valid duration](https://golang.org/pkg/time/#ParseDuration) or to 0 to disable periodic resending.

- Logging can now be configured in the Operator UI.

- Tuned defaults for certain Eth-compatible chains

- Chainlink node now uses different sets of default values depending on the given Chain ID. Tuned configs are built-in for the following chains:

  - Ethereum Mainnet and test chains
  - Polygon (Matic)
  - BSC
  - HECO

- If you have manually set ENV vars specific to these chains, you may want to remove those and allow the node to use its configured defaults instead.

- New prometheus metric "tx_manager_num_tx_reverted" which counts the number of reverted transactions on chain.

### Fixed

- Under certain circumstances a poorly configured Explorer could delay Chainlink node startup by up to 45 seconds.

- Chainlink node now automatically sets the correct nonce on startup if you are restoring from a previous backup (manual setnextnonce is no longer necessary).

- Flux monitor jobs should now work correctly with [outlier-detection](https://github.com/smartcontractkit/external-adapters-js/tree/develop/composite/outlier-detection) and [market-closure](https://github.com/smartcontractkit/external-adapters-js/tree/develop/composite/market-closure) external adapters.

- Performance improvements to OCR job adds. Removed the pipeline_task_specs table
  and added a new column `dot_id` to the pipeline_task_runs table which links a pipeline_task_run
  to a dotID in the pipeline_spec.dot_dag_source.

- Fixed bug where node will occasionally submit an invalid OCR transmission which reverts with "address not authorized to sign".

- Fixed bug where a node will sometimes double submit on runlog jobs causing reverted transactions on-chain

## [0.10.3] - 2021-03-22

### Added

- Add `STATS_PUSHER_LOGGING` to toggle stats pusher raw message logging (DEBUG
  level).

- Add `ADMIN_CREDENTIALS_FILE` configuration variable

This variable defaults to `$ROOT/apicredentials` and when defined / the
file exists, any command using the CLI that requires authentication will use it
to automatically log in.

- Add `ETH_MAX_UNCONFIRMED_TRANSACTIONS` configuration variable

Chainlink node now has a maximum number of unconfirmed transactions that
may be in flight at any one time (per key).

If this limit is reached, further attempts to send transactions will fail
and the relevant job will be marked as failed.

Jobs will continue to fail until at least one transaction is confirmed
and the queue size is reduced. This is introduced as a sanity limit to
prevent unbounded sending of transactions e.g. in the case that the eth
node is failing to broadcast to the network.

The default is set to 500 which considered high enough that it should
never be reached under normal operation. This limit can be changed
by setting the `ETH_MAX_UNCONFIRMED_TRANSACTIONS` environment variable.

- Support requestNewRound in libocr

requestNewRound enables dedicated requesters to request a fresh report to
be sent to the contract right away regardless of heartbeat or deviation.

- New prometheus metric:

```
Name: "head_tracker_eth_connection_errors",
Help: "The total number of eth node connection errors",
```

- Gas bumping can now be disabled by setting `ETH_GAS_BUMP_THRESHOLD=0`

- Support for arbitrum

### Fixed

- Improved handling of the case where we exceed the configured TX fee cap in geth.

Node will now fatally error jobs if the total transaction costs exceeds the
configured cap (default 1 Eth). Also, it will no longer continue to bump gas on
transactions that started hitting this limit and instead continue to resubmit
at the highest price that worked.

Node operators should check their geth nodes and remove this cap if configured,
you can do this by running your geth node with `--rpc.gascap=0 --rpc.txfeecap=0` or setting these values in your config toml.

- Make head backfill asynchronous. This should eliminate some harmless but
  annoying errors related to backfilling heads, logged on startup and
  occasionally during normal operation on fast chains like Kovan.

- Improvements to the GasUpdater

Various efficiency and correctness improvements have been made to the
GasUpdater. It places less load on the ethereum node and now features re-org
detection.

Most notably, GasUpdater no longer takes a 24 block delay to "warm up" on
application start and instead loads all relevant block history immediately.
This means that the application gas price will always be updated correctly
after reboot before the first transaction is ever sent, eliminating the previous
scenario where the node could send underpriced or overpriced transactions for a
period after a reboot, until the gas updater caught up.

### Changed

- Bump `ORM_MAX_OPEN_CONNS` default from 10 to 20
- Bump `ORM_MAX_IDLE_CONNS` default from 5 to 10

Each Chainlink node will now use a maximum of 23 database connections (up from previous max of 13). Make sure your postgres database is tuned accordingly, especially if you are running multiple Chainlink nodes on a single database. If you find yourself hitting connection limits, you can consider reducing `ORM_MAX_OPEN_CONNS` but this may result in degraded performance.

- The global env var `JOB_PIPELINE_MAX_TASK_DURATION` is no longer supported
  for OCR jobs.

## [0.10.2] - 2021-02-26

### Fixed

- Add contexts so that database queries timeout when necessary.
- Use manual updates instead of gorm update associations.

## [0.10.1] - 2021-02-25

### Fixed

- Prevent autosaving Task Spec on when Task Runs are saved to lower database load.

## [0.10.0] - 2021-02-22

### Fixed

- Fix a case where archiving jobs could try to delete it from the external initiator even if the job was not an EI job.
- Improved performance of the transaction manager by fetching receipts in
  batches. This should help prevent the node from getting stuck when processing
  large numbers of OCR jobs.
- Fixed a fluxmonitor job bug where submitting a value outside the acceptable range would stall the job
  permanently. Now a job spec error will be thrown if the polled answer is outside the
  acceptable range and no ethtx will be submitted. As additional protection, we also now
  check the receipts of the ethtx's and if they were reverted, we mark the ethtx task as failed.

### Breaking

- Squashed migrations into a single 1_initial migration. If you were running a version
  older than 0.9.10, you need to upgrade to 0.9.10 first before upgrading to the next
  version so that the migrations are run.

### Added

- A new Operator UI feature that visualize JSON and TOML job spec tasks on a 'New Job' page.

## [0.9.10] - 2021-01-30

### Fixed

- Fixed a UI bug with fluxmonitor jobs where initiator params were bunched up.
- Improved performance of OCR jobs to reduce database load. OCR jobs now run with unlimited parallelism and are not affected by `JOB_PIPELINE_PARALLELISM`.

### Added

- A new env var `JOB_PIPELINE_MAX_RUN_DURATION` has been added which controls maximum duration of the total run.

## [0.9.9] - 2021-01-18

### Added

- New CLI commands for key management:
  - `chainlink keys eth import`
  - `chainlink keys eth export`
  - `chainlink keys eth delete`
- All keys other than VRF keys now share the same password. If you have OCR, P2P, and ETH keys encrypted with different passwords, re-insert them into your DB encrypted with the same password prior to upgrading.

### Fixed

- Fixed reading of function selector values in DB.
- Support for bignums encoded in CBOR
- Silence spurious `Job spawner ORM attempted to claim locally-claimed job` warnings
- OCR now drops transmissions instead of queueing them if the node is out of Ether
- Fixed a long-standing issue where standby nodes would hold transactions open forever while waiting for a lock. This was preventing postgres from running necessary cleanup operations, resulting in bad database performance. Any node operators running standby failover chainlink nodes should see major database performance improvements with this release and may be able to reduce the size of their database instances.
- Fixed an issue where expired session tokens in operator UI would cause a large number of requests to be sent to the node, resulting in a temporary rate-limit and 429 errors.
- Fixed issue whereby http client could leave too many open file descriptors

### Changed

- Key-related API endpoints have changed. All key-related commands are now namespaced under `/v2/keys/...`, and are standardized across key types.
- All key deletion commands now perform a soft-delete (i.e. archive) by default. A special CLI flag or query string parameter must be provided to hard-delete a key.
- Node now supports multiple OCR jobs sharing the same peer ID. If you have more than one key in your database, you must now specify `P2P_PEER_ID` to indicate which key to use.
- `DATABASE_TIMEOUT` is now set to 0 by default, so that nodes will wait forever for a lock. If you already have `DATABASE_TIMEOUT=0` set explicitly in your env (most node operators) then you don't need to do anything. If you didn't have it set, and you want to keep the old default behaviour where a node exits shortly if it can't get a lock, you can manually set `DATABASE_TIMEOUT=500ms` in your env.
- OCR bootstrap node no longer sends telemetry to the endpoint specified in the OCR job spec under `MonitoringEndpoint`.

## [0.9.8] - 2020-12-17

### Fixed

- An issue where the node would emit warnings on startup for fluxmonitor contracts

## [0.9.7] - 2020-12-14

### Added

- OCR bootstrap node now sends telemetry to the endpoint specified in the OCR job spec under `MonitoringEndpoint`.
- Adds "Account addresses" table to the `/keys` page.

### Changed

- Old jobs now allow duplicate job names. Also, if the name field is empty we no longer generate a name.
- Removes broken `ACCOUNT_ADDRESS` field from `/config` page.

### Fixed

- Brings `/runs` tab back to the operator UI.
- Signs out a user from operator UI on authentication error.
- OCR jobs no longer require defining v1 bootstrap peers unless `P2P_NETWORKING_STACK=V1`

#### BREAKING CHANGES

- Commands for creating/managing legacy jobs and OCR jobs have changed, to reduce confusion and accommodate additional types of jobs using the new pipeline.
- If `P2P_NETWORKING_STACK=V1V2`, then `P2PV2_BOOTSTRAPPERS` must also be set

#### V1 jobs

`jobs archive` => `job_specs archive`
`jobs create` => `job_specs create`
`jobs list` => `job_specs list`
`jobs show` => `job_specs show`

#### V2 jobs (currently only applies to OCR)

`jobs createocr` => `jobs create`
`jobs deletev2` => `jobs delete`
`jobs run` => `jobs run`

## [0.9.6] - 2020-11-23

- OCR pipeline specs can now be configured on a per-task basis to allow unrestricted network access for http tasks. Example like so:

```
ds1          [type=http method=GET url="http://example.com" allowunrestrictednetworkaccess="true"];
ds1_parse    [type=jsonparse path="USD" lax="true"];
ds1_multiply [type=multiply times=100];
ds1 -> ds1_parse -> ds1_multiply;
```

- New prometheus metrics as follows:

```
Name: "pipeline_run_errors",
Help: "Number of errors for each pipeline spec",

Name: "pipeline_run_total_time_to_completion",
Help: "How long each pipeline run took to finish (from the moment it was created)",

Name: "pipeline_tasks_total_finished",
Help: "The total number of pipline tasks which have finished",

Name: "pipeline_task_execution_time",
Help: "How long each pipeline task took to execute",

Name: "pipeline_task_http_fetch_time",
Help: "Time taken to fully execute the HTTP request",

Name: "pipeline_task_http_response_body_size",
Help: "Size (in bytes) of the HTTP response body",

Name: "pipeline_runs_queued",
Help: "The total number of pipline runs that are awaiting execution",

Name: "pipeline_task_runs_queued",
Help: "The total number of pipline task runs that are awaiting execution",
```

### Changed

Numerous key-related UX improvements:

- All key-related commands have been consolidated under the `chainlink keys` subcommand:
  - `chainlink createextrakey` => `chainlink keys eth create`
  - `chainlink admin info` => `chainlink keys eth list`
  - `chainlink node p2p [create|list|delete]` => `chainlink keys p2p [create|list|delete]`
  - `chainlink node ocr [create|list|delete]` => `chainlink keys ocr [create|list|delete]`
  - `chainlink node vrf [create|list|delete]` => `chainlink keys vrf [create|list|delete]`
- Deleting OCR key bundles and P2P key bundles now archives them (i.e., soft delete) so that they can be recovered if needed. If you want to hard delete a key, pass the new `--hard` flag to the command, e.g. `chainlink keys p2p delete --hard 6`.
- Output from ETH/OCR/P2P/VRF key CLI commands now renders consistently.
- Deleting an OCR/P2P/VRF key now requires confirmation from the user. To skip confirmation (e.g. in shell scripts), pass `--yes` or `-y`.
- The `--ocrpassword` flag has been removed. OCR/P2P keys now share the same password at the ETH key (i.e., the password specified with the `--password` flag).

Misc:

- Two new env variables are added `P2P_ANNOUNCE_IP` and `P2P_ANNOUNCE_PORT` which allow node operators to override locally detected values for the chainlink node's externally reachable IP/port.
- `OCR_LISTEN_IP` and `OCR_LISTEN_PORT` have been renamed to `P2P_LISTEN_IP` and `P2P_LISTEN_PORT` for consistency.
- Support for adding a job with the same name as one that was deleted.

### Fixed

- Fixed an issue where the HTTP adapter would send an empty body on retries.
- Changed the default `JOB_PIPELINE_REAPER_THRESHOLD` value from `7d` to `168h` (hours are the highest time unit allowed by `time.Duration`).

## [0.9.5] - 2020-11-12

### Changed

- Updated from Go 1.15.4 to 1.15.5.

## [0.9.4] - 2020-11-04

### Fixed

- Hotfix to fix an issue with httpget adapter

## [0.9.3] - 2020-11-02

### Added

- Add new subcommand `node hard-reset` which is used to remove all state for unstarted and pending job runs from the database.

### Changed

- Chainlink now requires Postgres >= 11.x. Previously this was a recommendation, this is now a hard requirement. Migrations will fail if run on an older version of Postgres.
- Database improvements that greatly reduced the number of open Postgres connections
- Operator UI /jobs page is now searchable
- Jobs now accept a name field in the jobspecs

## [0.9.2] - 2020-10-15

### Added

- Bulletproof transaction manager enabled by default
- Fluxmonitor support enabled by default

### Fixed

- Improve transaction manager architecture to be more compatible with `ETH_SECONDARY_URL` option (i.e. concurrent transaction submission to multiple different eth nodes). This also comes with some minor performance improvements in the tx manager and more correct handling of some extremely rare edge cases.
- As a side effect, we now no longer handle the case where an external wallet used the chainlink ethereum private key to send a transaction. This use-case was already explicitly unsupported, but we made a best-effort attempt to handle it. We now make no attempt at all to handle it and doing this WILL result in your node not sending the data that it expected to be sent for the nonces that were used by an external wallet.
- Operator UI now shows booleans correctly

### Changed

- ETH_MAX_GAS_PRICE_WEI now 1500Gwei by default

## [0.8.18] - 2020-10-01

### Fixed

- Prometheus gas_updater_set_gas_price metric now only shows last gas price instead of every block since restart

## [0.8.17] - 2020-09-28

### Added

- Add new env variable ETH_SECONDARY_URL. Default is unset. You may optionally set this to a http(s) ethereum RPC client URL. If set, transactions will also be broadcast to this secondary ethereum node. This allows transaction broadcasting to be more robust in the face of primary ethereum node bugs or failures.
- Remove configuration option ORACLE_CONTRACT_ADDRESS, it had no effect
- Add configuration option OPERATOR_CONTRACT_ADDRESS, it filters the contract addresses the node should listen to for Run Logs
- At startup, the chainlink node will create a new funding address. This will initially be used to pay for cancelling stuck transactions.

### Fixed

- Gas bumper no longer hits database constraint error if ETH_MAX_GAS_PRICE_WEI is reached (this was actually mostly harmless, but the errors were annoying)

### Changes

- ETH_MAX_GAS_PRICE_WEI now defaults to 1500 gwei

## [0.8.16] - 2020-09-18

### Added

- The chainlink node now will bump a limited configurable number of transactions at once. This is configured with the ETH_GAS_BUMP_TX_DEPTH variable which is 10 by default. Set to 0 to disable (the old behaviour).

### Fixed

- ETH_DISABLED flag works again

## [0.8.15] - 2020-09-14

### Added

- Chainlink header images to the following `README.md` files: root, core,
  evm-contracts, and evm-test-helpers.
- Database migrations: new log_consumptions records will contain the number of the associated block.
  This migration will allow future version of chainlink to automatically clean up unneeded log_consumption records.
  This migration should execute very fast.
- External Adapters for the Flux Monitor will now receive the Flux Monitor round state info as the meta payload.
- Reduce frequency of balance checking.

### Fixed

Previously when the node was overloaded with heads there was a minor possibility it could get backed up with a very large head queue, and become unstable. Now, we drop heads instead in this case and noisily emit an error. This means the node should more gracefully handle overload conditions, although this is still dangerous and node operators should deal with it immediately to avoid missing jobs.

A new environment variable is introduced to configure this, called `ETH_HEAD_TRACKER_MAX_BUFFER_SIZE`. It is recommended to leave this set to the default of "3".

A new prometheus metric is also introduced to track dropped heads, called `head_tracker_num_heads_dropped`. You may wish to set an alert on a rule such as `increase(chainlink_dropped_heads[5m]) > 0`.

## [0.8.14] - 2020-09-02

## Changed

- Fix for gas bumper
- Fix for broadcast-transactions function

## [0.8.13] - 2020-08-31

## Changed

- Fix for gas bumper
- Fix for broadcast-transactions function

## [0.8.13] - 2020-08-31

### Changed

- Performance improvements when using BulletproofTxManager.

## [0.8.12] - 2020-08-10

### Fixed

- Added a workaround for Infura users who are seeing "error getting balance: header not found".
  This behaviour is due to Infura announcing it has a block, but when we request our balance in this block, the eth node doesn't have the block in memory. The workaround is to add a configurable lag time on balance update requests. The default is set to 1 but this is configurable via a new environment variable `ETH_BALANCE_MONITOR_BLOCK_DELAY`.

## [0.8.11] - 2020-07-27

### Added

- Job specs now support pinning to multiple keys using the new `fromAddresses` field in the ethtx task spec.

### Changed

- Using `fromAddress` in ethtx task specs has been deprecated. Please use `fromAddresses` instead.

### Breaking changes

- Support for RunLogTopic0original and RunLogTopic20190123withFullfillmentParams logs has been dropped. This should not affect any users since these logs predate Chainlink's mainnet launch and have never been used on mainnet.

IMPORTANT: The selection mechanism for keys has changed. When an ethtx task spec is not pinned to a particular key by defining `fromAddress` or `fromAddresses`, the node will now cycle through all available keys in round-robin fashion. This is a change from the previous behaviour where nodes would only pick the earliest created key.

This is done to allow increases in throughput when a node operator has multiple whitelisted addresses for their oracle.

If your node has multiple keys, you will need to take one of the three following actions:

1. Make sure all keys are valid for all job specs
2. Pin job specs to a valid subset of key(s) using `fromAddresses`
3. Delete the key(s) you don't want to use

If your node only has one key, no action is required.

## [0.8.10] - 2020-07-14

### Fixed

- Incorrect sequence on keys table in some edge cases

## [0.8.9] - 2020-07-13

### Added

- Added a check on sensitive file ownership that gives a warning if certain files are not owned by the user running chainlink
- Added mechanism to asynchronously communicate when a job spec has an ethereum interaction error (or any async error) with a UI screen
- Gas Bumper now bumps based on the current gas price instead of the gas price of the original transaction

### Fixed

- Support for multiple node addresses

## [0.8.8] - 2020-06-29

### Added

- `ethtx` tasks now support a new parameter, `minRequiredOutgoingConfirmations` which allows you to tune how many confirmations are required before moving on from an `ethtx` task on a per-task basis (only works with BulletproofTxManager). If it is not supplied, the default of `MIN_OUTGOING_CONFIRMATIONS` is used (same as the old behaviour).

### Changed

- HeadTracker now automatically backfills missing heads up to `ETH_FINALITY_DEPTH`
- The strategy for gas bumping has been changed to produce a potentially higher gas cost in exchange for the transaction getting through faster.

### Breaking changes

- `admin withdraw` command has been removed. This was only ever useful to withdraw LINK if the Oracle contract was owned by the Chainlink node address. It is no longer recommended having the Oracle owner be the chainlink node address.
- Fixed `txs create` to send the amount in Eth not in Wei (as per the documentation)

## [0.8.7] - 2020-06-15

### Added

This release contains a number of features aimed at improving the node's reliability when putting transactions on-chain.

- An experimental new transaction manager is introduced that delivers reliability improvements compared to the old one, especially when faced with difficult network conditions or spiking gas prices. It also reduces load on the database and makes fewer calls to the eth node compared to the old tx manager.
- Along with the new transaction manager is a local client command for manually controlling the node nonce - `setnextnonce`. This should never be necessary under normal operation and is included only for use in emergencies.
- New prometheus metrics for the head tracker:
  - `head_tracker_heads_in_queue` - The number of heads currently waiting to be executed. You can think of this as the 'load' on the head tracker. Should rarely or never be more than 0.
  - `head_tracker_callback_execution_duration` - How long it took to execute all callbacks. If the average of this exceeds the time between blocks, your node could lag behind and delay transactions.
- Nodes transmit their build info to Explorer for better debugging/tracking.

### Env var changes

- `ENABLE_BULLETPROOF_TX_MANAGER` - set this to true to enable the experimental new transaction manager
- `ETH_GAS_BUMP_PERCENT` default value has been increased from 10% to 20%
- `ETH_GAS_BUMP_THRESHOLD` default value has been decreased from 12 to 3
- `ETH_FINALITY_DEPTH` specifies how deep protection should be against re-orgs. The default is 50. It only applies if BulletproofTxManager is enabled. It is not recommended changing this setting.
- `EthHeadTrackerHistoryDepth` specifies how many heads the head tracker should keep in the database. The default is 100. It is not recommended changing this setting.
- Update README.md with links to mockery, jq, and gencodec as they are required to run `go generate ./...`

## [0.8.6] - 2020-06-08

### Added

- The node now logs the eth client RPC calls
- More reliable Ethereum block header tracking
- Limit the amount of an HTTP response body that the node will read
- Make Aggregator contract interface viewable
- More resilient handling of chain reorganizations

## [0.8.5] - 2020-06-01

### Added

- The chainlink node can now be configured to backfill logs from `n` blocks after a
  connection to the ethereum client is reset. This value is specified with an environment
  variable `BLOCK_BACKFILL_DEPTH`.
- The chainlink node now sets file permissions on sensitive files on startup (tls, .api, .env, .password and secret)
- AggregatorInterface now has description and version fields.

### Changed

- Solidity: Renamed the previous `AggregatorInterface.sol` to
  `HistoricAggregatorInterface.sol`. Users are encouraged to use the new methods
  introduced on the `AggregatorInterface`(`getRoundData` and `latestRoundData`),
  as they return metadata to indicate freshness of the data in a single
  cross-contract call.
- Solidity: Marked `HistoricAggregatorInterface` methods (`latestAnswer`,
  `latestRound`, `latestTimestamp`, `getAnswer`, `getTimestamp`) as deprecated
  on `FluxAggregator`, `WhitelistedAggregator`, `AggregatorProxy`,
  `WhitelistedAggregatorProxy`.
- Updated the solidity compiler version for v0.6 from 0.6.2 to 0.6.6.
- AccessControlledAggregatorProxy checks an external contract for users to be able to
  read functions.

### Fixed

- Fluxmonitor jobs now respect the `minPayment` field on job specs and won't poll if the contract
  does not have sufficient funding. This allows certain jobs to require a larger payment
  than `MINIMUM_CONTRACT_PAYMENT`.

## [0.8.4] - 2020-05-18

### Added

- Fluxmonitor initiators may now optionally include an `absoluteThreshold`
  parameter. To trigger a new on-chain report, the absolute difference in the feed
  value must change by at least the `absoluteThreshold` value. If it is
  unspecified or zero, fluxmonitor behavior is unchanged.
- Database Migrations: Add created_at and updated_at to all tables allowing for
  better historical insights. This migration may take a minute or two on large
  databases.

### Fixed

- Fix incorrect permissions on some files written by the node
  Prevent a case where duplicate ethereum keys could be added
  Improve robustness and reliability of ethtx transaction logic

## [0.8.3] - 2020-05-04

### Added

- Added Changelog.
- Database Migrations: There a number of database migrations included in this
  release as part of our ongoing effort to make the node even more reliable and
  stable, and build a firm foundation for future development.

### Changed

- New cron strings MUST now include time zone. If you want your jobs to run in
  UTC for example: `CRON_TZ=UTC * * * * *`. Previously, jobs specified without a
  time zone would run in the server's native time zone, which in most cases is UTC
  but this was never guaranteed.

### Fixed

- Fix crash in experimental gas updater when run on Kovan network

## [0.8.2] - 2020-04-20

## [0.8.1] - 2020-04-08

## [0.8.0] - 2020-04-06<|MERGE_RESOLUTION|>--- conflicted
+++ resolved
@@ -29,12 +29,8 @@
 ### Changed
 
 - Minimum required version of Postgres is now >= 12. Postgres 11 was EOL'd in November 2023. Added a new version check that will prevent Chainlink from running on EOL'd Postgres. If you are running Postgres <= 11 you should upgrade to the latest version. The check can be forcibly overridden by setting SKIP_PG_VERSION_CHECK=true.
-<<<<<<< HEAD
 - HeadTracker now respects the `FinalityTagEnabled` config option. If the flag is enabled, HeadTracker backfills blocks up to the latest finalized block provided by the corresponding RPC call. To address potential misconfigurations, `HistoryDepth` is now calculated from the latest finalized block instead of the head. NOTE: Consumers (e.g. TXM and LogPoller) do not fully utilize Finality Tag yet.
-
-=======
 - Updated the `LimitDefault` and `LimitMax` configs types to `uint64`
->>>>>>> 19b04856
 
 <!-- unreleasedstop -->
 
