--- conflicted
+++ resolved
@@ -13,13 +13,13 @@
 
 <!-- unreleasedstop -->
 
-<<<<<<< HEAD
 ## 2.7.0 - 2023-11-14
 
 ### Added
 
 - Added new configuration field named `LeaseDuration` for `EVM.NodePool` that will periodically check if internal subscriptions are connected to the "best" (as defined by the `SelectionMode`) node and switch to it if necessary. Setting this value to `0s` will disable this feature.
 - Added multichain telemetry support. Each network/chainID pair must be configured using the new fields:
+
 ```toml
 [[TelemetryIngress.Endpoints]]
 Network = '...' # e.g. EVM. Solana, Starknet, Cosmos
@@ -27,7 +27,9 @@
 URL = '...'
 ServerPubKey = '...'
 ```
+
 These will eventually replace `TelemetryIngress.URL` and `TelemetryIngress.ServerPubKey`. Setting `TelemetryIngress.URL` and `TelemetryIngress.ServerPubKey` alongside `[[TelemetryIngress.Endpoints]]` will prevent the node from booting. Only one way of configuring telemetry endpoints is supported.
+
 - Added bridge_name label to `pipeline_tasks_total_finished` prometheus metric. This should make it easier to see directly what bridge was failing out from the CL NODE perspective.
 
 - LogPoller will now use finality tags to dynamically determine finality on evm chains if `UseFinalityTags=true`, rather than the fixed `FinalityDepth` specified in toml config
@@ -38,7 +40,9 @@
 - `P2P.V2` is now enabled (`Enabled = true`) by default.
 
 ### Upcoming Required Configuration Changes
+
 Starting in `v2.9.0`:
+
 - `TelemetryIngress.URL` and `TelemetryIngress.ServerPubKey` will no longer be allowed. Any TOML configuration that sets this fields will prevent the node from booting. These fields will be replaced by `[[TelemetryIngress.Endpoints]]`
 - `P2P.V1` will no longer be supported and must not be set in TOML configuration in order to boot. Use `P2P.V2` instead. If you are using both, `V1` can simply be removed.
 
@@ -50,12 +54,6 @@
 
 ### Added
 
-=======
-## 2.6.0 - 2023-10-18
-
-### Added
-
->>>>>>> d3b056c5
 - Simple password use in production builds is now disallowed - nodes with this configuration will not boot and will not pass config validation.
 - Helper migrations function for injecting env vars into goose migrations. This was done to inject chainID into evm chain id not null in specs migrations.
 - OCR2 jobs now support querying the state contract for configurations if it has been deployed. This can help on chains such as BSC which "manage" state bloat by arbitrarily deleting logs older than a certain date. In this case, if logs are missing we will query the contract directly and retrieve the latest config from chain state. Chainlink will perform no extra RPC calls unless the job spec has this feature explicitly enabled. On chains that require this, nops may see an increase in RPC calls. This can be enabled for OCR2 jobs by specifying `ConfigContractAddress` in the relay config TOML.
@@ -82,10 +80,9 @@
 - Fixed a bug where `evmChainId` is requested instead of `id` or `evm-chain-id` in CLI error verbatim
 - Fixed a bug that would cause the node to shut down while performing backup
 - Fixed health checker to include more services in the prometheus `health` metric and HTTP `/health` endpoint
-<<<<<<< HEAD
-- Fixed a bug where prices would not be parsed correctly in telemetry data
-=======
->>>>>>> d3b056c5
+  <<<<<<< HEAD
+- # Fixed a bug where prices would not be parsed correctly in telemetry data
+  > > > > > > > master
 
 ## 2.5.0 - 2023-09-13
 
