# Changelog Chainlink Core

All notable changes to this project will be documented in this file.

The format is based on [Keep a Changelog](https://keepachangelog.com/en/1.0.0/),
and this project adheres to [Semantic Versioning](https://semver.org/spec/v2.0.0.html).

<!-- unreleased -->

## [dev]
### Added
- Add a new field called `Order` (range from 1 to 100) to `EVM.Nodes` that is used for the `PriorityLevel` node selector and also as a tie-breaker for `HighestHead` and `TotalDifficulty`. `Order` levels are considered in ascending order. If not defined it will default to `Order = 100` (last level).
- Added new node selection mode called `PriorityLevel` for EVM, it is a tiered round-robin in ascending order of the`Order` field. Example:
```
[EVM.NodePool]
SelectionMode = 'PriorityLevel'

[[EVM.Nodes]]
Name = '...'
WSURL = '...'
HTTPURL = '...'
Order = 5 
```
- The config keys `WebServer.StartTimeout` and `WebServer.HTTPMaxSize`. These keys respectively set a timeout for the node server to
  start and set the max request size for HTTP requests. Previously these attributes were set by
  `JobPipeline.DefaultHTTPLimit`/`JobPipeline.DefaultHTTPTimeout`. To migrate to these new fields, set their values to be identical to
  `JobPipeline.DefaultHTTPLimit`/`JobPipeline.DefaultHTTPTimeout`.

- Low latency oracle jobs now support in-protocol block range guarantees. This
  is necessary in order to produce reports with block number ranges that do not
  overlap. It can now be guaranteed at the protocol level, so we can use local
  state instead of relying on an unreliable round-trip to the Mercury server.

### Fixed

### Changed
- Assumption violations for MaxFeePerGas >= BaseFeePerGas and MaxFeePerGas >= MaxPriorityFeePerGas in EIP-1559 effective gas price calculation will now use a gas price if specified
- Config validation now enforces protection against duplicate chain ids and node fields per provided TOML file. Duplicates accross multiple configuration files are still valid. If you have specified duplicate chain ids or nodes in a given configuration file, this change will error out of all `node` subcommands.

### Removed
- Legacy chain types Optimism and Optimism2. OptimismBedrock is now used to handle Optimism's special cases.
- Optimism Kovan configurations along with legacy error messages.

...

<!-- unreleasedstop -->

# 2.2.0 - 2023-06-12

### Added

- New prometheus metric for mercury transmit queue: `mercury_transmit_queue_load`. This is a gauge, scoped by feed ID, that measures how many pending transmissions are in the queue. This should generally speaking be small (< 10 or so). Nops may wish to add alerting if this exceeds some amount.
- Experimental support of runtime process isolation for Solana data feeds. Requires plugin binaries to be installed and
  configured via the env vars `CL_SOLANA_CMD` and `CL_MEDIAN_CMD`. See [plugins/README.md](../plugins/README.md).
- New settings Evm.GasEstimator.LimitJobType.OCR2, OCR2.DefaultTransactionQueueDepth, OCR2.SimulateTransactions for OCR2
  jobs. These replace the settings Evm.GasEstimator.LimitJobType.OCR, OCR.DefaultTransactionQueueDepth, and OCR.SimulateTransaction
  for OCR2.

### Fixed

- Fixed a bug which made it impossible to re-send the same transaction after abandoning it while manually changing the nonce.

### Changed
- Set default for EVM.GasEstimator.BumpTxDepth to EVM.Transactions.MaxInFlight.
- Bumped batch size defaults for EVM specific configuration. If you are overriding any of these fields in your local config, please consider if it is necessary:
	- `LogBackfillBatchSize = 1000`
	- `RPCDefaultBatchSize = 250`
	- `GasEstimator.BatchSize = 25`
- Dropped support for Development Mode configuration. `CL_DEV` is now ignored on production builds.
<<<<<<< HEAD
- Updated Docker image's PostgreSQL client (used for backups) to v15 in order to support PostgreSQL v15 servers.
=======
- Restricted scope of the Evm.GasEstimator.LimitJobType.OCR, OCR.DefaultTransactionQueueDepth, and OCR.SimulateTransactions settings so they
  apply only to OCR. Previously these settings would apply to OCR2 as well as OCR. You must use the OCR2 equivalents added above if you
  want your settings to apply to OCR2.
- Updated Docker image's PostgreSQL client (used for backups) to v15 in order to support PostgreSQL v15 servers.

<!-- unreleasedstop -->
>>>>>>> 363e3106

## 1.13.3 - 2023-06-06

### Fixed

- The 1.13.2 release showed the 1.13.1 version in its VERSION file. This updates the VERSION file to now show 1.13.3.

## 1.13.2 - 2023-06-05

### Fixed

- Made logging level improvements for the Solana Transaction Manager to reduce excessive noise
- Fixed race condition in Solana TXM for sanity check and preventing misfired errors

## 2.1.1 - 2023-05-22

### Updated

- Upgraded WSRPC to v0.7.2

### Fixed

- Fixed a bug that would cause telemetry to be sent with the wrong type.

## 2.1.0 - 2023-05-16

### Changed

- Database commands `chainlink db ...` validate TOML configuration and secrets before executing. This change of behavior will report errors
  if any Database-specific configuration is invalid.

## 2.0.0 - 2023-04-20

### Added

- Add OCR2 Plugin selection for FMS
- Added kebab case aliases for the following flags:
  - `evm-chain-id` alias for `evmChainID` in commands: `chainlink blocks replay`, `chainlink forwarders track`, `chainlink keys ... chain`
  - `old-password` alias for `oldpassword` in commands: `chainlink keys ... import`
  - `new-password` alias for `newpassword` in commands: `chainlink keys ... export`
  - `new-role` alias for `newrole` in commands: `admin users chrole`
  - `set-next-nonce` alias for `setNextNonce` in commands: `chainlink keys ... chain`

### Changed

- TOML configuration and secrets are now scoped to `chainlink node` command rather than being global flags.
- TOML configuration validation has been moved from `chainlink config validate` to `chainlink node validate`.
- Move `chainlink node {status,profile}` to `chainlink admin {status,profile}`.

### Removed

- Configuration with legacy environment variables is no longer supported. TOML is required.

## 1.13.1 - 2023-04-06

### Fixed

- Bumped the WSPRC dependency version to fix a bug that could lead to race conditions

## 1.13.0 - 2023-03-16

### Added

- Support for sending Bootstrap job specs to the feeds manager
- Support for sending OCR2 job specs to the feeds manager
- Log poller filters now saved in db, restored on node startup to guard against missing logs during periods where services are temporarily unable to start
- Add support for new job type `mercury` (low-latency oracle)
- New config option for EVM-based chains `AutoCreateKey`. If set to false, chainlink will not automatically create any keys for this chain. This can be used in conjunction with mercury to prevent creating useless keys. Example:

```
[[EVM]]
ChainID = "1"
AutoCreateKey = false
```

- Add new option for relayConfig `feedID` that handles multi-config contracts. Can be applied to any OCR2 job.

### Updated

- TOML env var `CL_CONFIG` always processed as the last configuration, with the effect of being the final override
  of any values provided via configuration files.

### Changed

- The config option `FeatureFeedsManager`/`FEATURE_FEEDS_MANAGER` is now true by default.

### Removed

- Terra is no longer supported

## 1.12.0 - 2023-02-15

### Added

- Prometheus gauge `mailbox_load_percent` for percent of "`Mailbox`" capacity used.
- New config option, `JobPipeline.MaxSuccessfulRuns` caps the total number of
  saved completed runs per job. This is done in response to the `pipeline_runs`
  table potentially becoming large, which can cause performance degradation.
  The default is set to 10,000. You can set it to 0 to disable run saving
  entirely. **NOTE**: This can only be configured via TOML and not with an
  environment variable.
- Prometheus gauge vector `feeds_job_proposal_count` to track counts of job proposals partitioned by proposal status.
- Support for variable expression for the `minConfirmations` parameter on the `ethtx` task.

### Updated

- Removed `KEEPER_TURN_FLAG_ENABLED` as all networks/nodes have switched this to `true` now. The variable should be completely removed my NOPs.
- Removed `Keeper.UpkeepCheckGasPriceEnabled` config (`KEEPER_CHECK_UPKEEP_GAS_PRICE_FEATURE_ENABLED` in old env var configuration) as this feature is deprecated now. The variable should be completely removed by NOPs.

### Fixed

- Fixed (SQLSTATE 42P18) error on Job Runs page, when attempting to view specific older or infrequenty run jobs
- The `config dump` subcommand was fixed to dump the correct config data.
  - The `P2P.V1.Enabled` config logic incorrectly matched V2, by only setting explicit true values so that otherwise the default is used. The `V1.Enabled` default value is actually true already, and is now updated to only set explicit false values.
  - The `[EVM.Transactions]` config fields `MaxQueued` & `MaxInFlight` will now correctly match `ETH_MAX_QUEUED_TRANSACTIONS` & `ETH_MAX_IN_FLIGHT_TRANSACTIONS`.

## 1.11.0 - 2022-12-12

### Added

- New `EVM.NodePool.SelectionMode` `TotalDifficulty` to use the node with the greatest total difficulty.
- Add the following prometheus metrics (labelled by bridge name) for monitoring external adapter queries:
  - `bridge_latency_seconds`
  - `bridge_errors_total`
  - `bridge_cache_hits_total`
  - `bridge_cache_errors_total`
- `EVM.NodePool.SyncThreshold` to ensure that live nodes do not lag too far behind.

> ```toml
> SyncThreshold = 5 # Default
> ```
>
> SyncThreshold controls how far a node may lag behind the best node before being marked out-of-sync.
> Depending on `SelectionMode`, this represents a difference in the number of blocks (`HighestHead`, `RoundRobin`), or total difficulty (`TotalDifficulty`).
>
> Set to 0 to disable this check.

#### TOML Configuration (experimental)

Chainlink now supports static configuration via TOML files as an alternative to the existing combination of environment variables and persisted database configurations.

This is currently _experimental_, but in the future (with `v2.0.0`), it will become _mandatory_ as the only supported configuration method. Avoid using TOML for configuration unless running on a test network for this release.

##### How to use

TOML configuration can be enabled by simply using the new `-config <filename>` flag or `CL_CONFIG` environment variable.
Multiple files can be used (`-c configA.toml -c configB.toml`), and will be applied in order with duplicated fields overriding any earlier values.

Existing nodes can automatically generate their equivalent TOML configuration via the `config dump` subcommand.
Secrets must be configured manually and passed via `-secrets <filename>` or equivalent environment variables.

Format details: [CONFIG.md](../docs/CONFIG.md) • [SECRETS.md](../docs/SECRETS.md)

**Note:** You _cannot_ mix legacy environment variables with TOML configuration. Leaving any legacy env vars set will fail validation and prevent boot.

##### Examples

Dump your current configuration as TOML.

```bash
chainlink config dump > config.toml
```

Inspect your full effective configuration, and ensure it is valid. This includes defaults.

```bash
chainlink --config config.toml --secrets secrets.toml config validate
```

Run the node.

```bash
chainlink -c config.toml -s secrets.toml node start
```

#### Bridge caching

##### BridgeCacheTTL

- Default: 0s

When set to `d` units of time, this variable enables using cached bridge responses that are at most `d` units old. Caching is disabled by default.

Example `BridgeCacheTTL=10s`, `BridgeCacheTTL=1m`

### Fixed

- Fixed a minor bug whereby Chainlink would not always resend all pending transactions when using multiple keys

### Updated

- `NODE_NO_NEW_HEADS_THRESHOLD=0` no longer requires `NODE_SELECTION_MODE=RoundRobin`.

## 1.10.0 - 2022-11-15

### Added

#### New optional external logger added

##### AUDIT_LOGGER_FORWARD_TO_URL

- Default: _none_

When set, this environment variable configures and enables an optional HTTP logger which is used specifically to send audit log events. Audit logs events are emitted when specific actions are performed by any of the users through the node's API. The value of this variable should be a full URL. Log items will be sent via POST

There are audit log implemented for the following events:

- Auth & Sessions (new session, login success, login failed, 2FA enrolled, 2FA failed, password reset, password reset failed, etc.)
- CRUD actions for all resources (add/create/delete resources such as bridges, nodes, keys)
- Sensitive actions (keys exported/imported, config changed, log level changed, environment dumped)

A full list of audit log enum types can be found in the source within the `audit` package (`audit_types.go`).

The following `AUDIT_LOGGER_*` environment variables below configure this optional audit log HTTP forwarder.

##### AUDIT_LOGGER_HEADERS

- Default: _none_

An optional list of HTTP headers to be added for every optional audit log event. If the above `AUDIT_LOGGER_FORWARD_TO_URL` is set, audit log events will be POSTed to that URL, and will include headers specified in this environment variable. One example use case is auth for example: `AUDIT_LOGGER_HEADERS="Authorization||{{token}}"`.

Header keys and values are delimited on ||, and multiple headers can be added with a forward slash delimiter ('\\'). An example of multiple key value pairs:
`AUDIT_LOGGER_HEADERS="Authorization||{{token}}\Some-Other-Header||{{token2}}"`

##### AUDIT_LOGGER_JSON_WRAPPER_KEY

- Default: _none_

When the audit log HTTP forwarder is enabled, if there is a value set for this optional environment variable then the POST body will be wrapped in a dictionary in a field specified by the value of set variable. This is to help enable specific logging service integrations that may require the event JSON in a special shape. For example: `AUDIT_LOGGER_JSON_WRAPPER_KEY=event` will create the POST body:

```
{
  "event": {
    "eventID":  EVENT_ID_ENUM,
    "data": ...
  }
}
```

#### Automatic connectivity detection; Chainlink will no longer bump excessively if the network is broken

This feature only applies on EVM chains when using BlockHistoryEstimator (the most common case).

Chainlink will now try to automatically detect if there is a transaction propagation/connectivity issue and prevent bumping in these cases. This can help avoid the situation where RPC nodes are not propagating transactions for some reason (e.g. go-ethereum bug, networking issue etc) and Chainlink responds in a suboptimal way by bumping transactions to a very high price in an effort to get them mined. This can lead to unnecessary expense when the connectivity issue is resolved and the transactions are finally propagated into the mempool.

This feature is enabled by default with fairly conservative settings: if a transaction has been priced above the 90th percentile of the past 12 blocks, but still wants to bump due to not being mined, a connectivity/propagation issue is assumed and all further bumping will be prevented for this transaction. In this situation, Chainlink will start firing the `block_history_estimator_connectivity_failure_count` prometheus counter and logging at critical level until the transaction is mined.

The default settings should work fine for most users. For advanced users, the values can be tweaked by changing `BLOCK_HISTORY_ESTIMATOR_CHECK_INCLUSION_BLOCKS` and `BLOCK_HISTORY_ESTIMATOR_CHECK_INCLUSION_PERCENTILE`.

To disable connectivity checking completely, set `BLOCK_HISTORY_ESTIMATOR_CHECK_INCLUSION_BLOCKS=0`.

### Changed

- The default maximum gas price on most networks is now effectively unlimited.

  - Chainlink will bump as high as necessary to get a transaction included. The connectivity checker is relied on to prevent excessive bumping when there is a connectivity failure.
  - If you want to change this, you can manually set `ETH_MAX_GAS_PRICE_WEI`.

- EVMChainID field will be auto-added with default chain id to job specs of newly created OCR jobs, if not explicitly included.
  - Old OCR jobs missing EVMChainID will continue to run on any chain ETH_CHAIN_ID is set to (or first chain if unset), which may be changed after a restart.
  - Newly created OCR jobs will only run on a single fixed chain, unaffected by changes to ETH_CHAIN_ID after the job is added.
  - It should no longer be possible to end up with multiple OCR jobs for a single contract running on the same chain; only one job per contract per chain is allowed
  - If there are any existing duplicate jobs (per contract per chain), all but the job with the latest creation date will be pruned during upgrade.

### Fixed

- Fixed minor bug where Chainlink would attempt (and fail) to estimate a tip cap higher than the maximum configured gas price in EIP1559 mode. It now caps the tipcap to the max instead of erroring.
- Fixed bug whereby it was impossible to remove eth keys that had extant transactions. Now, removing an eth key will drop all associated data automatically including past transactions.

## 1.9.0 - 2022-10-12

### Added

- Added `length` and `lessthan` tasks (pipeline).
- Added `gasUnlimited` parameter to `ethcall` task.
- `/keys` page in Operator UI now exposes several admin commands, namely:
  - "abandon" to abandon all current txes
  - enable/disable a key for a given chain
  - manually set the nonce for a key
    See [this PR](https://github.com/smartcontractkit/chainlink/pull/7406) for a screenshot example.

## 1.8.1 - 2022-09-29

### Added

- New `GAS_ESTIMATOR_MODE` for Arbitrum to support Nitro's multi-dimensional gas model, with dynamic gas pricing and limits.
  - NOTE: It is recommended to remove `GAS_ESTIMATOR_MODE` as an env var if you have it set in order to use the new default.
  - This new, default estimator for Arbitrum networks uses the suggested gas price (up to `ETH_MAX_GAS_PRICE_WEI`, with `1000 gwei` default) as well as an estimated gas limit (up to `ETH_GAS_LIMIT_MAX`, with `1,000,000,000` default).
- `ETH_GAS_LIMIT_MAX` to put a maximum on the gas limit returned by the `Arbitrum` estimator.

### Changed

- EIP1559 is now enabled by default on Goerli network

## 1.8.0 - 2022-09-01

### Added

- Added `hexencode` and `base64encode` tasks (pipeline).
- `forwardingAllowed` per job attribute to allow forwarding txs submitted by the job.
- Keypath now supports paths with any depth, instead of limiting it to 2
- `Arbitrum` chains are no longer restricted to only `FixedPrice` `GAS_ESTIMATOR_MODE`
- Updated `Arbitrum Rinkeby & Mainnet & Mainnet` configurationss for Nitro
- Add `Arbitrum Goerli` configuration
- It is now possible to use the same key across multiple chains.
- `NODE_SELECTION_MODE` (`EVM.NodePool.SelectionMode`) controls node picking strategy. Supported values: `HighestHead` (default) and `RoundRobin`:
  - `RoundRobin` mode simply iterates among available alive nodes. This was the default behavior prior to this release.
  - `HighestHead` mode picks a node having the highest reported head number among other alive nodes. When several nodes have the same latest head number, the strategy sticks to the last used node.
    For chains having `NODE_NO_NEW_HEADS_THRESHOLD=0` (such as Arbitrum, Optimism), the implementation will fall back to `RoundRobin` mode.
- New `keys eth chain` command
  - This can also be accessed at `/v2/keys/evm/chain`.
  - Usage examples:
    - Manually (re)set a nonce:
      - `chainlink keys eth chain --address "0xEXAMPLE" --evmChainID 99 --setNextNonce 42`
    - Enable a key for a particular chain:
      - `chainlink keys eth chain --address "0xEXAMPLE" --evmChainID 99 --enable`
    - Disable a key for a particular chain:
      - `chainlink keys eth chain --address "0xEXAMPLE" --evmChainID 99 --disable`
    - Abandon all currently pending transactions (use with caution!):
      - `chainlink evm keys chain --address "0xEXAMPLE" --evmChainID 99 --abandon`
  - Commands can be combined e.g.
    - Reset nonce and abandon all currently pending transaction:
      - `chainlink evm keys chain --address "0xEXAMPLE" --evmChainID 99 --setNextNonce 42 --abandon`

### Changed

- The `setnextnonce` local client command has been removed, and replaced by a more general key/chain client command.
- `chainlink admin users update` command is replaced with `chainlink admin users chrole` (only the role can be changed for a user)

## 1.7.1 - 2022-08-22

### Added

- `Arbitrum Nitro` client error support

## 1.7.0 - 2022-08-08

### Added

- `p2pv2Bootstrappers` has been added as a new optional property of OCR1 job specs; default may still be specified with P2PV2_BOOTSTRAPPERS config param
- Added official support for Sepolia chain
- Added `hexdecode` and `base64decode` tasks (pipeline).
- Added support for Besu execution client (note that while Chainlink supports Besu, Besu itself [has](https://github.com/hyperledger/besu/issues/4212) [multiple](https://github.com/hyperledger/besu/issues/4192) [bugs](https://github.com/hyperledger/besu/issues/4114) that make it unreliable).
- Added the functionality to allow the root admin CLI user (and any additional admin users created) to create and assign tiers of role based access to new users. These new API users will be able to log in to the Operator UI independently, and can each have specific roles tied to their account. There are four roles: `admin`, `edit`, `run`, and `view`.
  - User management can be configured through the use of the new admin CLI command `chainlink admin users`. Be sure to run `chainlink adamin login`. For example, a readonly user can be created with: `chainlink admin users create --email=operator-ui-read-only@test.com --role=view`.
  - Updated documentation repo with a break down of actions to required role level
- Added per job spec and per job type gas limit control. The following rule of precedence is applied:

1. task-specific parameter `gasLimit` overrides anything else when specified (e.g. `ethtx` task has such a parameter).
2. job-spec attribute `gasLimit` has the scope of the current job spec only.
3. job-type limits `ETH_GAS_LIMIT_*_JOB_TYPE` affect any jobs of the corresponding type:

```
ETH_GAS_LIMIT_OCR_JOB_TYPE    # EVM.GasEstimator.LimitOCRJobType
ETH_GAS_LIMIT_DR_JOB_TYPE     # EVM.GasEstimator.LimitDRJobType
ETH_GAS_LIMIT_VRF_JOB_TYPE    # EVM.GasEstimator.LimitVRFJobType
ETH_GAS_LIMIT_FM_JOB_TYPE     # EVM.GasEstimator.LimitFMJobType
ETH_GAS_LIMIT_KEEPER_JOB_TYPE # EVM.GasEstimator.LimitKeeperJobType
```

4. global `ETH_GAS_LIMIT_DEFAULT` (`EVM.GasEstimator.LimitDefault`) value is the last resort.

### Fixed

- Addressed a very rare bug where using multiple nodes with differently configured RPC tx fee caps could cause missed transaction. Reminder to everyone to ensure that your RPC nodes have no caps (for more information see the [performance and tuning guide](https://docs.chain.link/docs/evm-performance-configuration/)).
- Improved handling of unknown transaction error types, making Chainlink more robust in certain cases on unsupported chains/RPC clients

## [1.6.0] - 2022-07-20

### Changed

- After feedback from users, password complexity requirements have been simplified. These are the new, simplified requirements for any kind of password used with Chainlink:

1. Must be 16 characters or more
2. Must not contain leading or trailing whitespace
3. User passwords must not contain the user's API email

- Simplified the Keepers job spec by removing the observation source from the required parameters.

## [1.5.1] - 2022-06-27

### Fixed

- Fix rare out-of-sync to invalid-chain-id transaction
- Fix key-specific max gas limits for gas estimator and ensure we do not bump gas beyond key-specific limits
- Fix EVM_FINALITY_DEPTH => ETH_FINALITY_DEPTH

## [1.5.0] - 2022-06-21

### Changed

- Chainlink will now log a warning if the postgres database password is missing or too insecure. Passwords should conform to the following rules:

```
Must be longer than 12 characters
Must comprise at least 3 of:
	lowercase characters
	uppercase characters
	numbers
	symbols
Must not comprise:
	More than three identical consecutive characters
	Leading or trailing whitespace (note that a trailing newline in the password file, if present, will be ignored)
```

For backward compatibility all insecure passwords will continue to work, however in a future version of Chainlink insecure passwords will prevent application boot. To bypass this check at your own risk, you may set `SKIP_DATABASE_PASSWORD_COMPLEXITY_CHECK=true`.

- `MIN_OUTGOING_CONFIRMATIONS` has been removed and no longer has any effect. `ETH_FINALITY_DEPTH` is now used as the default for `ethtx` confirmations instead. You may override this on a per-task basis by setting `minConfirmations` in the task definition e.g. `foo [type=ethtx minConfirmations=42 ...]`. NOTE: This may have a minor impact on performance on very high throughput chains. If you don't care about reporting task status in the UI, it is recommended to set `minConfirmations=0` in your job specs. For more details, see the [relevant section of the performance tuning guide](https://www.notion.so/chainlink/EVM-performance-configuration-handbook-a36b9f84dcac4569ba68772aa0c1368c#e9998c2f722540b597301a640f53cfd4).

- The following ENV variables have been deprecated, and will be removed in a future release: `INSECURE_SKIP_VERIFY`, `CLIENT_NODE_URL`, `ADMIN_CREDENTIALS_FILE`. These vars only applied to Chainlink when running in client mode and have been replaced by command line args, notably: `--insecure-skip-verify`, `--remote-node-url URL` and `--admin-credentials-file FILE` respectively. More information can be found by running `./chainlink --help`.

- The `Optimism2` `GAS_ESTIMATOR_MODE` has been renamed to `L2Suggested`. The old name is still supported for now.

- The `p2pBootstrapPeers` property on OCR2 job specs has been renamed to `p2pv2Bootstrappers`.

### Added

- Added `ETH_USE_FORWARDERS` config option to enable transactions forwarding contracts.
- In job pipeline (direct request) the three new block variables are exposed:
  - `$(jobRun.blockReceiptsRoot)` : the root of the receipts trie of the block (hash)
  - `$(jobRun.blockTransactionsRoot)` : the root of the transaction trie of the block (hash)
  - `$(jobRun.blockStateRoot)` : the root of the final state trie of the block (hash)
- `ethtx` tasks can now be configured to error if the transaction reverts on-chain. You must set `failOnRevert=true` on the task to enable this behavior, like so:

`foo [type=ethtx failOnRevert=true ...]`

So the `ethtx` task now works as follows:

If minConfirmations == 0, task always succeeds and nil is passed as output
If minConfirmations > 0, the receipt is passed through as output
If minConfirmations > 0 and failOnRevert=true then the ethtx task will error on revert

If `minConfirmations` is not set on the task, the chain default will be used which is usually 12 and always greater than 0.

- `http` task now allows specification of request headers. Use like so: `foo [type=http headers="[\\"X-Header-1\\", \\"value1\\", \\"X-Header-2\\", \\"value2\\"]"]`.

### Fixed

- Fixed `max_unconfirmed_age` metric. Previously this would incorrectly report the max time since the last rebroadcast, capping the upper limit to the EthResender interval. This now reports the correct value of total time elapsed since the _first_ broadcast.
- Correctly handle the case where bumped gas would exceed the RPC node's configured maximum on Fantom (note that node operators should check their Fantom RPC node configuration and remove the fee cap if there is one)
- Fixed handling of Metis internal fee change

### Removed

- The `Optimism` OVM 1.0 `GAS_ESTIMATOR_MODE` has been removed.

## [1.4.1] - 2022-05-11

### Fixed

- Ensure failed EthSubscribe didn't register a (\*rpc.ClientSubscription)(nil) which would lead to a panic on Unsubscribe
- Fixes parsing of float values on job specs

## [1.4.0] - 2022-05-02

### Added

- JSON parse tasks (v2) now support a custom `separator` parameter to substitute for the default `,`.
- Log slow SQL queries
- Fantom and avalanche block explorer urls
- Display `requestTimeout` in job UI
- Keeper upkeep order is shuffled

### Fixed

- `LOG_FILE_MAX_SIZE` handling
- Improved websocket subscription management (fixes issues with multiple-primary-node failover from 1.3.x)
- VRFv2 fixes and enhancements
- UI support for `minContractPaymentLinkJuels`

## [1.3.0] - 2022-04-18

### Added

- Added support for Keeper registry v1.2 in keeper jobs
- Added disk rotating logs. Chainlink will now always log to disk at debug level. The default output directory for debug logs is Chainlink's root directory (ROOT_DIR) but can be configured by setting LOG_FILE_DIR. This makes it easier for node operators to report useful debugging information to Chainlink's team, since all the debug logs are conveniently located in one directory. Regular logging to STDOUT still works as before and respects the LOG_LEVEL env var. If you want to log in disk at a particular level, you can pipe STDOUT to disk. This automatic debug-logs-to-disk feature is enabled by default, and will remain enabled as long as the `LOG_FILE_MAX_SIZE` ENV var is set to a value greater than zero. The amount of disk space required for this feature to work can be calculated with the following formula: `LOG_FILE_MAX_SIZE` \* (`LOG_FILE_MAX_BACKUPS` + 1). If your disk doesn't have enough disk space, the logging will pause and the application will log Errors until space is available again. New environment variables related to this feature:
  - `LOG_FILE_MAX_SIZE` (default: 5120mb) - this env var allows you to override the log file's max size (in megabytes) before file rotation.
  - `LOG_FILE_MAX_AGE` (default: 0) - if `LOG_FILE_MAX_SIZE` is set, this env var allows you to override the log file's max age (in days) before file rotation. Keeping this config with the default value means not to remove old log files.
  - `LOG_FILE_MAX_BACKUPS` (default: 1) - if `LOG_FILE_MAX_SIZE` is set, this env var allows you to override the max amount of old log files to retain. Keeping this config with the default value means to retain 1 old log file at most (though `LOG_FILE_MAX_AGE` may still cause them to get deleted). If this is set to 0, the node will retain all old log files instead.
- Added support for the `force` flag on `chainlink blocks replay`. If set to true, already consumed logs that would otherwise be skipped will be rebroadcasted.
- Added version compatibility check when using CLI to login to a remote node. flag `bypass-version-check` skips this check.
- Interrim solution to set multiple nodes/chains from ENV. This gives the ability to specify multiple RPCs that the Chainlink node will constantly monitor for health and sync status, detecting dead nodes and out of sync nodes, with automatic failover. This is a temporary stand-in until configuration is overhauled and will be removed in future in favor of a config file. Set as such: `EVM_NODES='{...}'` where the var is a JSON array containing the node specifications. This is not compatible with using any other way to specify node via env (e.g. `ETH_URL`, `ETH_SECONDARY_URL`, `ETH_CHAIN_ID` etc). **WARNING**: Setting this environment variable will COMPLETELY ERASE your `evm_nodes` table on every boot and repopulate from the given data, nullifying any runtime modifications. Make sure to carefully read the [EVM performance configuration guide](https://chainlink.notion.site/EVM-performance-configuration-handbook-a36b9f84dcac4569ba68772aa0c1368c) for best practices here.

For example:

```bash
export EVM_NODES='
[
	{
		"name": "primary_1",
		"evmChainId": "137",
		"wsUrl": "wss://endpoint-1.example.com/ws",
    "httpUrl": "http://endpoint-1.example.com/",
		"sendOnly": false
	},
	{
		"name": "primary_2",
		"evmChainId": "137",
		"wsUrl": "ws://endpoint-2.example.com/ws",
    "httpUrl": "http://endpoint-2.example.com/",
		"sendOnly": false
	},
	{
		"name": "primary_3",
		"evmChainId": "137",
		"wsUrl": "wss://endpoint-3.example.com/ws",
    "httpUrl": "http://endpoint-3.example.com/",
		"sendOnly": false
	},
	{
		"name": "sendonly_1",
		"evmChainId": "137",
		"httpUrl": "http://endpoint-4.example.com/",
		"sendOnly": true
	},
  {
		"name": "sendonly_2",
		"evmChainId": "137",
		"httpUrl": "http://endpoint-5.example.com/",
		"sendOnly": true
	}
]
'
```

### Changed

- Changed default locking mode to "dual". Bugs in lease locking have been ironed out and this paves the way to making "lease" the default in the future. It is recommended to set `DATABASE_LOCKING_MODE=lease`, default is set to "dual" only for backwards compatibility.
- EIP-1559 is now enabled by default on mainnet. To disable (go back to legacy mode) set `EVM_EIP1559_DYNAMIC_FEES=false`. The default settings should work well, but if you wish to tune your gas controls, see the [documentation](https://docs.chain.link/docs/configuration-variables/#evm-gas-controls).

Note that EIP-1559 can be manually enabled on other chains by setting `EVM_EIP1559_DYNAMIC_FEES=true` but we only support it for official Ethereum mainnet and testnets. It is _not_ recommended enabling this setting on Polygon since during our testing process we found that the EIP-1559 fee market appears to be broken on all Polygon chains and EIP-1559 transactions are actually less likely to get included than legacy transactions.

See issue: https://github.com/maticnetwork/bor/issues/347

- The pipeline task runs have changed persistence protocol (database), which will result in inability to decode some existing task runs. All new runs should be working with no issues.

### Removed

- `LOG_TO_DISK` ENV var.

## [1.2.1] - 2022-03-17

This release hotfixes issues from moving a new CI/CD system. Feature-wise the functionality is the same as `v1.2.0`.

### Fixed

- Fixed CI/CD issue where environment variables were not being passed into the underlying build

## [1.2.0] - 2022-03-02

### Added

- Added support for the Nethermind Ethereum client.
- Added support for batch sending telemetry to the ingress server to improve performance.
- Added v2 P2P networking support (alpha)

New ENV vars:

- `ADVISORY_LOCK_CHECK_INTERVAL` (default: 1s) - when advisory locking mode is enabled, this controls how often Chainlink checks to make sure it still holds the advisory lock. It is recommended to leave this at the default.
- `ADVISORY_LOCK_ID` (default: 1027321974924625846) - when advisory locking mode is enabled, the application advisory lock ID can be changed using this env var. All instances of Chainlink that might run on a particular database must share the same advisory lock ID. It is recommended to leave this at the default.
- `LOG_FILE_DIR` (default: chainlink root directory) - if `LOG_FILE_MAX_SIZE` is set, this env var allows you to override the output directory for logging.
- `SHUTDOWN_GRACE_PERIOD` (default: 5s) - when node is shutting down gracefully and exceeded this grace period, it terminates immediately (trying to close DB connection) to avoid being SIGKILLed.
- `SOLANA_ENABLED` (default: false) - set to true to enable Solana support
- `TERRA_ENABLED` (default: false) - set to true to enable Terra support
- `BLOCK_HISTORY_ESTIMATOR_EIP1559_FEE_CAP_BUFFER_BLOCKS` - if EIP1559 mode is enabled, this optional env var controls the buffer blocks to add to the current base fee when sending a transaction. By default, the gas bumping threshold + 1 block is used. It is not recommended to change this unless you know what you are doing.
- `TELEMETRY_INGRESS_BUFFER_SIZE` (default: 100) - the number of telemetry messages to buffer before dropping new ones
- `TELEMETRY_INGRESS_MAX_BATCH_SIZE` (default: 50) - the maximum number of messages to batch into one telemetry request
- `TELEMETRY_INGRESS_SEND_INTERVAL` (default: 500ms) - the cadence on which batched telemetry is sent to the ingress server
- `TELEMETRY_INGRESS_SEND_TIMEOUT` (default: 10s) - the max duration to wait for the request to complete when sending batch telemetry
- `TELEMETRY_INGRESS_USE_BATCH_SEND` (default: true) - toggles sending telemetry using the batch client to the ingress server
- `NODE_NO_NEW_HEADS_THRESHOLD` (default: 3m) - RPC node will be marked out-of-sync if it does not receive a new block for this length of time. Set to 0 to disable head monitoring for liveness checking,
- `NODE_POLL_FAILURE_THRESHOLD` (default: 5) - number of consecutive failed polls before an RPC node is marked dead. Set to 0 to disable poll liveness checking.
- `NODE_POLL_INTERVAL` (default: 10s) - how often to poll. Set to 0 to disable all polling.

#### Bootstrap job

Added a new `bootstrap` job type. This job removes the need for every job to implement their own bootstrapping logic.
OCR2 jobs with `isBootstrapPeer=true` are automatically migrated to the new format.
The spec parameters are similar to a basic OCR2 job, an example would be:

```
type            = "bootstrap"
name            = "bootstrap"
relay           = "evm"
schemaVersion	= 1
contractID      = "0xAb5801a7D398351b8bE11C439e05C5B3259aeC9B"
[relayConfig]
chainID	        = 4
```

#### EVM node hot failover and liveness checking

Chainlink now supports hot failover and liveness checking for EVM nodes. This completely supercedes and replaces the Fiews failover proxy and should remove the need for any kind of failover proxy between Chainlink and its RPC nodes.

In order to use this feature, you'll need to set multiple primary RPC nodes.

### Removed

- `deleteuser` CLI command.

### Changed

`EVM_DISABLED` has been deprecated and replaced by `EVM_ENABLED` for consistency with other feature flags.
`ETH_DISABLED` has been deprecated and replaced by `EVM_RPC_ENABLED` for consistency, and because this was confusingly named. In most cases you want to set `EVM_ENABLED=false` and not `EVM_RPC_ENABLED=false`.

Log colorization is now disabled by default because it causes issues when piped to text files. To re-enable log colorization, set `LOG_COLOR=true`.

#### Polygon/matic defaults changed

Due to increasingly hostile network conditions on Polygon we have had to increase a number of default limits. This is to work around numerous and very deep re-orgs, high mempool pressure and a failure by the network to propagate transactions properly. These new limits are likely to increase load on both your Chainlink node and database, so please be sure to monitor CPU and memory usage on both and make sure they are adequately specced to handle the additional load.

## [1.1.1] - 2022-02-14

### Added

- `BLOCK_HISTORY_ESTIMATOR_EIP1559_FEE_CAP_BUFFER_BLOCKS` - if EIP1559 mode is enabled, this optional env var controls the buffer blocks to add to the current base fee when sending a transaction. By default, the gas bumping threshold + 1 block is used. It is not recommended to change this unless you know what you are doing.
- `EVM_GAS_FEE_CAP_DEFAULT` - if EIP1559 mode is enabled, and FixedPrice gas estimator is used, this env var controls the fixed initial fee cap.
- Allow dumping pprof even when not in dev mode, useful for debugging (go to /v2/debug/pprof as a logged in user)

### Fixed

- Update timeout so we don’t exit early on very large log broadcaster backfills

#### EIP-1559 Fixes

Fixed issues with EIP-1559 related to gas bumping. Due to [go-ethereum's implementation](https://github.com/ethereum/go-ethereum/blob/bff330335b94af3643ac2fb809793f77de3069d4/core/tx_list.go#L298) which introduces additional restrictions on top of the EIP-1559 spec, we must bump the FeeCap at least 10% each time in order for the gas bump to be accepted.

The new EIP-1559 implementation works as follows:

If you are using FixedPriceEstimator:

- With gas bumping disabled, it will submit all transactions with `feecap=ETH_MAX_GAS_PRICE_WEI` and `tipcap=EVM_GAS_TIP_CAP_DEFAULT`
- With gas bumping enabled, it will submit all transactions initially with `feecap=EVM_GAS_FEE_CAP_DEFAULT` and `tipcap=EVM_GAS_TIP_CAP_DEFAULT`.

If you are using BlockHistoryEstimator (default for most chains):

- With gas bumping disabled, it will submit all transactions with `feecap=ETH_MAX_GAS_PRICE_WEI` and `tipcap=<calculated using past blocks>`
- With gas bumping enabled (default for most chains) it will submit all transactions initially with `feecap = ( current block base fee * (1.125 ^ N) + tipcap )` where N is configurable by setting BLOCK_HISTORY_ESTIMATOR_EIP1559_FEE_CAP_BUFFER_BLOCKS but defaults to `gas bump threshold+1` and `tipcap=<calculated using past blocks>`

Bumping works as follows:

- Increase tipcap by `max(tipcap * (1 + ETH_GAS_BUMP_PERCENT), tipcap + ETH_GAS_BUMP_WEI)`
- Increase feecap by `max(feecap * (1 + ETH_GAS_BUMP_PERCENT), feecap + ETH_GAS_BUMP_WEI)`

## [1.1.0] - 2022-01-25

### Added

- Added support for Sentry error reporting. Set `SENTRY_DSN` at run-time to enable reporting.
- Added Prometheus counters: `log_warn_count`, `log_error_count`, `log_critical_count`, `log_panic_count` and `log_fatal_count` representing the corresponding number of warning/error/critical/panic/fatal messages in the log.
- The new prometheus metric `tx_manager_tx_attempt_count` is a Prometheus Gauge that should represent the total number of Transactions attempts that awaiting confirmation for this node.
- The new prometheus metric `version` that displays the node software version (tag) as well as the corresponding commit hash.
- CLI command `keys eth list` is updated to display key specific max gas prices.
- CLI command `keys eth create` now supports optional `maxGasPriceGWei` parameter.
- CLI command `keys eth update` is added to update key specific parameters like `maxGasPriceGWei`.
- Add partial support for Moonriver chain
- For OCR jobs, `databaseTimeout`, `observationGracePeriod` and `contractTransmitterTransmitTimeout` can be specified to override chain-specific default values.

Two new log levels have been added.

- `[crit]`: _Critical_ level logs are more severe than `[error]` and require quick action from the node operator.
- `[debug] [trace]`: _Trace_ level logs contain extra `[debug]` information for development, and must be compiled in via `-tags trace`.

#### [Beta] Multichain support added

As a beta feature, Chainlink now supports connecting to multiple different EVM chains simultaneously.

This means that one node can run jobs on Goerli, Kovan, BSC and Mainnet (for example). Note that you can still have as many eth keys as you like, but each eth key is pegged to one chain only.

Extensive efforts have been made to make migration for existing nops as seamless as possible. Generally speaking, you should not have to make any changes when upgrading your existing node to this version. All your jobs will continue to run as before.

The overall summary of changes is such:

##### Chains/Ethereum Nodes

EVM chains are now represented as a first class object within the chainlink node. You can create/delete/list them using the CLI or API.

At least one primary node is required in order for a chain to connect. You may additionally specify zero or more send-only nodes for a chain. It is recommended to use the CLI/API or GUI to add nodes to chain.

###### Creation

```bash
chainlink chains evm create -id 42 # creates an evm chain with chain ID 42 (see: https://chainlist.org/)
chainlink nodes create -chain-id 42 -name 'my-primary-kovan-full-node' -type primary -ws-url ws://node.example/ws -http-url http://node.example/rpc # http-url is optional but recommended for primaries
chainlink nodes create -chain-id 42 -name 'my-send-only-backup-kovan-node' -type sendonly -http-url http://some-public-node.example/rpc
```

###### Listing

```bash
chainlink chains evm list
chainlink nodes list
```

###### Deletion

```bash
chainlink nodes delete 'my-send-only-backup-kovan-node'
chainlink chains evm delete 42
```

###### Legacy eth ENV vars

The old way of specifying chains using environment variables is still supported but discouraged. It works as follows:

If you specify `ETH_URL` then the values of `ETH_URL`, `ETH_CHAIN_ID`, `ETH_HTTP_URL` and `ETH_SECONDARY_URLS` will be used to create/update chains and nodes representing these values in the database. If an existing chain/node is found it will be overwritten. This behavior is used mainly to ease the process of upgrading, and on subsequent runs (once your old settings have been written to the database) it is recommended to unset these ENV vars and use the API commands exclusively to administer chains and nodes.

##### Jobs/tasks

By default, all jobs/tasks will continue to use the default chain (specified by `ETH_CHAIN_ID`). However, the following jobs now allow an additional `evmChainID` key in their TOML:

- VRF
- DirectRequest
- Keeper
- OCR
- Fluxmonitor

You can pin individual jobs to a particular chain by specifying the `evmChainID` explicitly. Here is an example job to demonstrate:

```toml
type            = "keeper"
evmChainID      = 3
schemaVersion   = 1
name            = "example keeper spec"
contractAddress = "0x9E40733cC9df84636505f4e6Db28DCa0dC5D1bba"
externalJobID   = "0EEC7E1D-D0D2-476C-A1A8-72DFB6633F49"
fromAddress     = "0xa8037A20989AFcBC51798de9762b351D63ff462e"
```

The above keeper job will _always_ run on chain ID 3 (Ropsten) regardless of the `ETH_CHAIN_ID` setting. If no chain matching this ID has been added to the chainlink node, the job cannot be created (you must create the chain first).

In addition, you can also specify `evmChainID` on certain pipeline tasks. This allows for cross-chain requests, for example:

```toml
type                = "directrequest"
schemaVersion       = 1
evmChainID          = 42
name                = "example cross chain spec"
contractAddress     = "0x613a38AC1659769640aaE063C651F48E0250454C"
externalJobID       = "0EEC7E1D-D0D2-476C-A1A8-72DFB6633F90"
observationSource   = """
    decode_log   [type=ethabidecodelog ... ]
    ...
    submit [type=ethtx to="0x613a38AC1659769640aaE063C651F48E0250454C" data="$(encode_tx)" minConfirmations="2" evmChainID="3"]
    decode_log-> ... ->submit;
"""
```

In the example above (which excludes irrelevant pipeline steps for brevity) a log can be read from the chain with ID 42 (Kovan) and a transaction emitted on chain with ID 3 (Ropsten).

Tasks that support the `evmChainID` parameter are as follows:

- `ethcall`
- `estimategaslimit`
- `ethtx`

###### Defaults

If the job- or task-specific `evmChainID` is _not_ given, the job/task will simply use the default as specified by the `ETH_CHAIN_ID` env variable.

Generally speaking, the default config values for each chain are good enough. But in some cases it is necessary to be able to override the defaults on a per-chain basis.

This used to be done via environment variables e.g. `MINIMUM_CONTRACT_PAYMENT_LINK_JUELS`.

These still work, but if set they will override that value for _all_ chains. This may not always be what you want. Consider a node that runs both Matic and Mainnet. You may want to set a higher value for `MINIMUM_CONTRACT_PAYMENT` on Mainnet, due to the more expensive gas costs. However, setting `MINIMUM_CONTRACT_PAYMENT_LINK_JUELS` using env variables will set that value for _all_ chains including matic.

To help you work around this, Chainlink now supports setting per-chain configuration options.

**Examples**

To set initial configuration when creating a chain, pass in the full json string as an optional parameter at the end:

`chainlink evm chains create -id 42 '{"BlockHistoryEstimatorBlockDelay": "100"}'`

To set configuration on an existing chain, specify key values pairs as such:

`chainlink evm chains configure -id 42 BlockHistoryEstimatorBlockDelay=100 GasEstimatorMode=FixedPrice`

The full list of chain-specific configuration options can be found by looking at the `ChainCfg` struct in `core/chains/evm/types/types.go`.

#### Async support in external adapters

External Adapters making async callbacks can now error job runs. This required a slight change to format, the correct way to callback from an asynchronous EA is using the following JSON:

SUCCESS CASE:

```json
{
    "value": < any valid json object >
}
```

ERROR CASE:

```json
{
  "error": "some error string"
}
```

This only applies to EAs using the `X-Chainlink-Pending` header to signal that the result will be POSTed back to the Chainlink node sometime 'later'. Regular synchronous calls to EAs work just as they always have done.

(NOTE: Official documentation for EAs needs to be updated)

#### New optional VRF v2 field: `requestedConfsDelay`

Added a new optional field for VRF v2 jobs called `requestedConfsDelay`, which configures a
number of blocks to wait in addition to the request specified `requestConfirmations` before servicing
the randomness request, i.e. the Chainlink node will wait `max(nodeMinConfs, requestConfirmations + requestedConfsDelay)`
blocks before servicing the request.

It can be used in the following way:

```toml
type = "vrf"
externalJobID = "123e4567-e89b-12d3-a456-426655440001"
schemaVersion = 1
name = "vrf-v2-secondary"
coordinatorAddress = "0xABA5eDc1a551E55b1A570c0e1f1055e5BE11eca7"
requestedConfsDelay = 10
# ... rest of job spec ...
```

Use of this field requires a database migration.

#### New locking mode: 'lease'

Chainlink now supports a new environment variable `DATABASE_LOCKING_MODE`. It can be set to one of the following values:

- `dual` (the default - uses both locking types for backwards and forwards compatibility)
- `advisorylock` (advisory lock only)
- `lease` (lease lock only)
- `none` (no locking at all - useful for advanced deployment environments when you can be sure that only one instance of chainlink will ever be running)

The database lock ensures that only one instance of Chainlink can be run on the database at a time. Running multiple instances of Chainlink on a single database at the same time would likely to lead to strange errors and possibly even data integrity failures and should not be allowed.

Ideally, node operators would be using a container orchestration system (e.g. Kubernetes) that ensures that only one instance of Chainlink ever runs on a particular postgres database.

However, we are aware that many node operators do not have the technical capacity to do this. So a common use case is to run multiple Chainlink instances in failover mode (as recommended by our official documentation, although this will be changing in future). The first instance will take some kind of lock on the database and subsequent instances will wait trying to take this lock in case the first instance disappears or dies.

Traditionally Chainlink has used an advisory lock to manage this. However, advisory locks come with several problems, notably:

- Postgres does not really like it when you hold locks open for a very long time (hours/days). It hampers certain internal cleanup tasks and is explicitly discouraged by the postgres maintainers.
- The advisory lock can silently disappear on postgres upgrade, meaning that a new instance can take over even while the old one is still running.
- Advisory locks do not play nicely with pooling tools such as pgbouncer.
- If the application crashes, the advisory lock can be left hanging around for a while (sometimes hours) and can require manual intervention to remove it before another instance of Chainlink will allow itself to boot.

For this reason, we have introduced a new locking mode, `lease`, which is likely to become the default in the future. `lease`-mode works as follows:

- Have one row in a database which is updated periodically with the client ID.
- CL node A will run a background process on start that updates this e.g. once per second.
- CL node B will spinlock, checking periodically to see if the update got too old. If it goes more than a set period without updating, it assumes that node A is dead and takes over. Now CL node B is the owner of the row, and it updates this every second.
- If CL node A comes back somehow, it will go to take out a lease and realise that the database has been leased to another process, so it will exit the entire application immediately.

The default is set to `dual` which used both advisory locking AND lease locking, for backwards compatibility. However, it is recommended that node operators who know what they are doing, or explicitly want to stop using the advisory locking mode set `DATABASE_LOCKING_MODE=lease` in their env.

Lease locking can be configured using the following ENV vars:

`LEASE_LOCK_REFRESH_INTERVAL` (default 1s)
`LEASE_LOCK_DURATION` (default 30s)

It is recommended to leave these set to the default values.

#### Duplicate Job Configuration

When duplicating a job, the new job's configuration settings that have not been overridden by the user can still reflect the chainlink node configuration.

#### Nurse (automatic pprof profiler)

Added new automatic pprof profiling service. Profiling is triggered when the node exceeds certain resource thresholds (currently, memory and goroutine count). The following environment variables have been added to allow configuring this service:

- `AUTO_PPROF_ENABLED`: Set to `true` to enable the automatic profiling service. Defaults to `false`.
- `AUTO_PPROF_PROFILE_ROOT`: The location on disk where pprof profiles will be stored. Defaults to `$CHAINLINK_ROOT`.
- `AUTO_PPROF_POLL_INTERVAL`: The interval at which the node's resources are checked. Defaults to `10s`.
- `AUTO_PPROF_GATHER_DURATION`: The duration for which profiles are gathered when profiling is kicked off. Defaults to `10s`.
- `AUTO_PPROF_GATHER_TRACE_DURATION`: The duration for which traces are gathered when profiling is kicked off. This is separately configurable because traces are significantly larger than other types of profiles. Defaults to `5s`.
- `AUTO_PPROF_MAX_PROFILE_SIZE`: The maximum amount of disk space that profiles may consume before profiling is disabled. Defaults to `100mb`.
- `AUTO_PPROF_CPU_PROFILE_RATE`: See https://pkg.go.dev/runtime#SetCPUProfileRate. Defaults to `1`.
- `AUTO_PPROF_MEM_PROFILE_RATE`: See https://pkg.go.dev/runtime#pkg-variables. Defaults to `1`.
- `AUTO_PPROF_BLOCK_PROFILE_RATE`: See https://pkg.go.dev/runtime#SetBlockProfileRate. Defaults to `1`.
- `AUTO_PPROF_MUTEX_PROFILE_FRACTION`: See https://pkg.go.dev/runtime#SetMutexProfileFraction. Defaults to `1`.
- `AUTO_PPROF_MEM_THRESHOLD`: The maximum amount of memory the node can actively consume before profiling begins. Defaults to `4gb`.
- `AUTO_PPROF_GOROUTINE_THRESHOLD`: The maximum number of actively-running goroutines the node can spawn before profiling begins. Defaults to `5000`.

**Adventurous node operators are encouraged to read [this guide on how to analyze pprof profiles](https://jvns.ca/blog/2017/09/24/profiling-go-with-pprof/).**

#### `merge` task type

A new task type has been added, called `merge`. It can be used to merge two maps/JSON values together. Merge direction is from right to left such that `right` will clobber values of `left`. If no `left` is provided, it uses the input of the previous task. Example usage as such:

```
decode_log   [type=ethabidecodelog ...]
merge        [type=merge right=<{"foo": 42}>];

decode_log -> merge;
```

Or, to reverse merge direction:

```
decode_log   [type=ethabidecodelog ...]
merge        [type=merge left=<{"foo": 42}> right="$(decode_log)"];

decode_log -> merge;
```

#### Enhanced ABI encoding support

The `ethabiencode2` task supports ABI encoding using the abi specification generated by `solc`. e.g:

    {
        "name": "call",
        "inputs": [
          {
            "name": "value",
            "type": "tuple",
            "components": [
              {
                "name": "first",
                "type": "bytes32"
              },
              {
                "name": "last",
                "type": "bool"
              }
            ]
          }
        ]
    }

This would allow for calling of a function `call` with a tuple containing two values, the first a `bytes32` and the second a `bool`. You can supply a named map or an array.

#### Transaction Simulation (Gas Savings)

Chainlink now supports transaction simulation for certain types of job. When this is enabled, transactions will be simulated using `eth_call` before initial send. If the transaction reverted, the tx is marked as errored without being broadcast, potentially avoiding an expensive on-chain revert.

This can add a tiny bit of latency (upper bound 2s, generally much shorter under good conditions) and will add marginally more load to the eth client, since it adds an extra call for every transaction sent. However, it may help to save gas in some cases especially during periods of high demand by avoiding unnecessary reverts (due to outdated round etc.).

This option is EXPERIMENTAL and disabled by default.

To enable for FM or OCR:

`FM_SIMULATE_TRANSACTIONs=true`
`OCR_SIMULATE_TRANSACTIONS=true`

To enable in the pipeline, use the `simulate=true` option like so:

```
submit [type=ethtx to="0xDeadDeadDeadDeadDeadDeadDeadDead" data="0xDead" simulate=true]
```

Use at your own risk.

#### Misc

Chainlink now supports more than one primary eth node per chain. Requests are round-robined between available primaries.

Add CRUD functionality for EVM Chains and Nodes through Operator UI.

Non-fatal errors to a pipeline run are preserved including any run that succeeds but has more than one fatal error.

Chainlink now supports configuring max gas price on a per-key basis (allows implementation of keeper "lanes").

The Operator UI now supports login MFA with hardware security keys. `MFA_RPID` and `MFA_RPORIGIN` environment variables have been added to the config and are required if using the new MFA feature.

Keys and Configuration navigation links have been moved into a settings dropdown to make space for multichain navigation links.

#### Full EIP1559 Support (Gas Savings)

Chainlink now includes experimental support for submitting transactions using type 0x2 (EIP-1559) envelope.

EIP-1559 mode is off by default but can be enabled on a per-chain basis or globally.

This may help to save gas on spikes: Chainlink ought to react faster on the upleg and avoid overpaying on the downleg. It may also be possible to set `BLOCK_HISTORY_ESTIMATOR_BATCH_SIZE` to a smaller value e.g. 12 or even 6 because tip cap ought to be a more consistent indicator of inclusion time than total gas price. This would make Chainlink more responsive and ought to reduce response time variance. Some experimentation will be needed here to find optimum settings.

To enable globally, set `EVM_EIP1559_DYNAMIC_FEES=true`. Set with caution, if you set this on a chain that does not actually support EIP-1559 your node will be broken.

In EIP-1559 mode, the total price for the transaction is the minimum of base fee + tip cap and fee cap. More information can be found on the [official EIP](https://github.com/ethereum/EIPs/blob/master/EIPS/eip-1559.md).

Chainlink's implementation of this is to set a large fee cap and modify the tip cap to control confirmation speed of transactions. So, when in EIP1559 mode, the tip cap takes the place of gas price roughly speaking, with the varying base price remaining a constant (we always pay it).

A quick note on terminology - Chainlink uses the same terms used internally by go-ethereum source code to describe various prices. This is not the same as the externally used terms. For reference:

Base Fee Per Gas = BaseFeePerGas
Max Fee Per Gas = FeeCap
Max Priority Fee Per Gas = TipCap

In EIP-1559 mode, the following changes occur to how configuration works:

- All new transactions will be sent as type 0x2 transactions specifying a TipCap and FeeCap (NOTE: existing pending legacy transactions will continue to be gas bumped in legacy mode)
- BlockHistoryEstimator will apply its calculations (gas percentile etc.) to the TipCap and this value will be used for new transactions (GasPrice will be ignored)
- FixedPriceEstimator will use `EVM_GAS_TIP_CAP_DEFAULT` instead of `ETH_GAS_PRICE_DEFAULT`
- `ETH_GAS_PRICE_DEFAULT` is ignored for new transactions and `EVM_GAS_TIP_CAP_DEFAULT` is used instead (default 20GWei)
- `ETH_MIN_GAS_PRICE_WEI` is ignored for new transactions and `EVM_GAS_TIP_CAP_MINIMUM` is used instead (default 0)
- `ETH_MAX_GAS_PRICE_WEI` controls the FeeCap
- `KEEPER_GAS_PRICE_BUFFER_PERCENT` is ignored in EIP-1559 mode and `KEEPER_TIP_CAP_BUFFER_PERCENT` is used instead

The default tip cap is configurable per-chain but can be specified for all chains using `EVM_GAS_TIP_CAP_DEFAULT`. The fee cap is derived from `ETH_MAX_GAS_PRICE_WEI`.

When using the FixedPriceEstimator, the default gas tip will be used for all transactions.

When using the BlockHistoryEstimator, Chainlink will calculate the tip cap based on transactions already included (in the same way it calculates gas price in legacy mode).

Enabling EIP1559 mode might lead to marginally faster transaction inclusion and make the node more responsive to sharp rises/falls in gas price, keeping response times more consistent.

In addition, `ethcall` tasks now accept `gasTipCap` and `gasFeeCap` parameters in addition to `gasPrice`. This is required for Keeper jobs, i.e.:

```
check_upkeep_tx          [type=ethcall
                          failEarly=true
                          extractRevertReason=true
                          contract="$(jobSpec.contractAddress)"
                          gas="$(jobSpec.checkUpkeepGasLimit)"
                          gasPrice="$(jobSpec.gasPrice)"
                          gasTipCap="$(jobSpec.gasTipCap)"
                          gasFeeCap="$(jobSpec.gasFeeCap)"
                          data="$(encode_check_upkeep_tx)"]
```

NOTE: AccessLists are part of the 0x2 transaction type spec and Chainlink also implements support for these internally. This is not currently exposed in any way, if there is demand for this it ought to be straightforward enough to do so.

Avalanche AP4 defaults have been added (you can remove manually set ENV vars controlling gas pricing).

#### New env vars

`CHAIN_TYPE` - Configure the type of chain (if not standard). `Arbitrum`, `ExChain`, `Optimism`, or `XDai`. Replaces `LAYER_2_TYPE`. NOTE: This is a global override, to set on a per-chain basis you must use the CLI/API or GUI to change the chain-specific config for that chain (`ChainType`).

`BLOCK_EMISSION_IDLE_WARNING_THRESHOLD` - Controls global override for the time after which node will start logging warnings if no heads are received.

`ETH_DEFAULT_BATCH_SIZE` - Controls the default number of items per batch when making batched RPC calls. It is unlikely that you will need to change this from the default value.

NOTE: `ETH_URL` used to default to "ws://localhost:8546" and `ETH_CHAIN_ID` used to default to 1. These defaults have now been removed. The env vars are no longer required, since node configuration is now done via CLI/API/GUI and stored in the database.

### Removed

- `belt/` and `evm-test-helpers/` removed from the codebase.

#### Deprecated env vars

`LAYER_2_TYPE` - Use `CHAIN_TYPE` instead.

#### Removed env vars

`FEATURE_CRON_V2`, `FEATURE_FLUX_MONITOR_V2`, `FEATURE_WEBHOOK_V2` - all V2 job types are now enabled by default.

### Fixed

- Fixed a regression whereby the BlockHistoryEstimator would use a bumped value on old gas price even if the new current price was larger than the bumped value.
- Fixed a bug where creating lots of jobs very quickly in parallel would cause the node to hang
- Propagating `evmChainID` parameter in job specs supporting this parameter.

Fixed `LOG_LEVEL` behavior in respect to the corresponding UI setting: Operator can override `LOG_LEVEL` until the node is restarted.

### Changed

- The default `GAS_ESTIMATOR_MODE` for Optimism chains has been changed to `Optimism2`.
- Default minimum payment on mainnet has been reduced from 1 LINK to 0.1 LINK.
- Logging timestamp output has been changed from unix to ISO8601 to aid in readability. To keep the old unix format, you may set `LOG_UNIX_TS=true`
- Added WebAuthn support for the Operator UI and corresponding support in the Go backend

#### Log to Disk

This feature has been disabled by default, turn on with LOG_TO_DISK. For most production uses this is not desirable.

## [1.0.1] - 2021-11-23

### Added

- Improved error reporting
- Panic and recovery improvements

### Fixed

- Resolved config conversion errors for ETH_FINALITY_DEPTH, ETH_HEAD_TRACKER_HISTORY, and ETH_GAS_LIMIT_MULTIPLIER
- Proper handling for "nonce too low" errors on Avalanche

## [1.0.0] - 2021-10-19

### Added

- `chainlink node db status` will now display a table of applied and pending migrations.
- Add support for OKEx/ExChain.

### Changed

**Legacy job pipeline (JSON specs) are no longer supported**

This version will refuse to migrate the database if job specs are still present. You must manually delete or migrate all V1 job specs before upgrading.

For more information on migrating, see [the docs](https://docs.chain.link/chainlink-nodes/).

This release will DROP legacy job tables so please take a backup before upgrading.

#### KeyStore changes

- We no longer support "soft deleting", or archiving keys. From now on, keys can only be hard-deleted.
- Eth keys can no longer be imported directly to the database. If you with to import an eth key, you _must_ start the node first and import through the remote client.

#### New env vars

`LAYER_2_TYPE` - For layer 2 chains only. Configure the type of chain, either `Arbitrum` or `Optimism`.

#### Misc

- Head sampling can now be optionally disabled by setting `ETH_HEAD_TRACKER_SAMPLING_INTERVAL = "0s"` - this will result in every new head being delivered to running jobs,
  regardless of the head frequency from the chain.
- When creating new FluxMonitor jobs, the validation logic now checks that only one of: drumbeat ticker or idle timer is enabled.
- Added a new Prometheus metric: `uptime_seconds` which measures the number of seconds the node has been running. It can be helpful in detecting potential crashes.

### Fixed

Fixed a regression whereby the BlockHistoryEstimator would use a bumped value on old gas price even if the new current price was larger than the bumped value.

## [0.10.15] - 2021-10-14

**It is highly recommended upgrading to this version before upgrading to any newer versions to avoid any complications.**

### Fixed

- Prevent release from clobbering databases that have previously been upgraded

## [0.10.14] - 2021-09-06

### Added

- FMv2 spec now contains DrumbeatRandomDelay parameter that can be used to introduce variation between round of submits of different oracles, if drumbeat ticker is enabled.

- OCR Hibernation

#### Requesters/MinContractPaymentLinkJuels

V2 direct request specs now support two additional keys:

- "requesters" key which allows whitelisting requesters
- "minContractPaymentLinkJuels" key which allows to specify a job-specific minimum contract payment.

For example:

```toml
type                        = "directrequest"
schemaVersion               = 1
requesters                  = ["0xaaaa1F8ee20f5565510B84f9353F1E333E753B7a", "0xbbbb70F0e81C6F3430dfdC9fa02fB22BdD818C4e"] # optional
minContractPaymentLinkJuels = "100000000000000" # optional
name                        = "example eth request event spec with requesters"
contractAddress             = "..."
externalJobID               = "..."
observationSource           = """
...
"""
```

## [0.10.13] - 2021-08-25

### Fixed

- Resolved exiting Hibernation bug on FMv2

## [0.10.12] - 2021-08-16

### Fixed

- Resolved FMv2 stalling in Hibernation mode
- Resolved rare issue when the Gas Estimator fails on start
- Resolved the handling of nil values for gas price

## [0.10.11] - 2021-08-09

A new configuration variable, `BLOCK_BACKFILL_SKIP`, can be optionally set to "true" in order to strongly limit the depth of the log backfill.
This is useful if the node has been offline for a longer time and after startup should not be concerned with older events from the chain.

Three new configuration variables are added for the new telemetry ingress service support. `TELEMETRY_INGRESS_URL` sets the URL to connect to for telemetry ingress, `TELEMETRY_INGRESS_SERVER_PUB_KEY` sets the public key of the telemetry ingress server, and `TELEMETRY_INGRESS_LOGGING` toggles verbose logging of the raw telemetry messages being sent.

- Fixes the logging configuration form not displaying the current values
- Updates the design of the configuration cards to be easier on the eyes
- View Coordinator Service Authentication keys in the Operator UI. This is hidden
  behind a feature flag until usage is enabled.
- Adds support for the new telemetry ingress service.

### Changed

**The legacy job pipeline (JSON specs) has been officially deprecated and support for these jobs will be dropped in an upcoming release.**

Any node operators still running jobs with JSON specs should migrate their jobs to TOML format instead.

The format for V2 Webhook job specs has changed. They now allow specifying 0 or more external initiators. Example below:

```toml
type            = "webhook"
schemaVersion   = 1
externalInitiators = [
    { name = "foo-ei", spec = '{"foo": 42}' },
    { name = "bar-ei", spec = '{"bar": 42}' }
]
observationSource   = """
ds          [type=http method=GET url="https://chain.link/ETH-USD"];
ds_parse    [type=jsonparse path="data,price"];
ds_multiply [type=multiply times=100];
ds -> ds_parse -> ds_multiply;
"""
```

These external initiators will be notified with the given spec after the job is created, and also at deletion time.

Only the External Initiators listed in the toml spec may trigger a run for that job. Logged-in users can always trigger a run for any job.

#### Migrating Jobs

- OCR
  All OCR jobs are already using v2 pipeline by default - no need to do anything here.

- Flux Monitor v1
  We have created a tool to help you automigrate flux monitor specs in JSON format to the new TOML format. You can migrate a job like this:

```
chainlink jobs migrate <job id>
```

This can be automated by using the API like so:

```
POST http://yournode.example/v2/migrate/<job id>
```

- VRF v1
  Automigration is not supported for VRF jobs. They must be manually converted into v2 format.

- Ethlog/Runlog/Cron/web
  All other job types must also be manually converted into v2 format.

#### Technical details

Why are we doing this?

To give some background, the legacy job pipeline has been around since before Chainlink went to mainnet and is getting quite long in the tooth. The code is brittle and difficult to understand and maintain. For a while now we have been developing a v2 job pipeline in parallel which uses the TOML format. The new job pipeline is simpler, more performant and more powerful. Every job that can be represented in the legacy pipeline should be able to be represented in the v2 pipeline - if it can't be, that's a bug, so please let us know ASAP.

The v2 pipeline has now been extensively tested in production and proved itself reliable. So, we made the decision to drop V1 support entirely in favour of focusing developer effort on new features like native multichain support, EIP1559-compatible fees, further gas saving measures and support for more blockchains. By dropping support for the old pipeline, we can deliver these features faster and better support our community.

#### KeyStore changes

- Key export files are changing format and will not be compatible between versions. Ex, a key exported in 0.10.12, will not be importable by a node running 1.0.0, and vice-versa.
- We no longer support "soft deleting", or archiving keys. From now on, keys can only be hard-deleted.
- Eth keys can no longer be imported directly to the database. If you with to import an eth key, you _must_ start the node first and import through the remote client.

## [0.10.10] - 2021-07-19

### Changed

This update will truncate `pipeline_runs`, `pipeline_task_runs`, `flux_monitor_round_stats_v2` DB tables as a part of the migration.

#### Gas Estimation

Gas estimation has been revamped and full support for Optimism has been added.

The following env vars have been deprecated, and will be removed in a future release:

```
GAS_UPDATER_ENABLED
GAS_UPDATER_BATCH_SIZE
GAS_UPDATER_BLOCK_DELAY
GAS_UPDATER_BLOCK_HISTORY_SIZE
GAS_UPDATER_TRANSACTION_PERCENTILE
```

If you are using any of the env vars above, please switch to using the following instead:

```
GAS_ESTIMATOR_MODE
BLOCK_HISTORY_ESTIMATOR_BATCH_SIZE
BLOCK_HISTORY_ESTIMATOR_BLOCK_DELAY
BLOCK_HISTORY_ESTIMATOR_BLOCK_HISTORY_SIZE
BLOCK_HISTORY_ESTIMATOR_TRANSACTION_PERCENTILE
```

Valid values for `GAS_ESTIMATOR_MODE` are as follows:

`GAS_ESTIMATOR_MODE=BlockHistory` (equivalent to `GAS_UPDATER_ENABLED=true`)
`GAS_ESTIMATOR_MODE=FixedPrice` (equivalent to `GAS_UPDATER_ENABLED=false`)
`GAS_ESTIMATOR_MODE=Optimism` (new)

New gas estimator modes may be added in the future.

In addition, a minor annoyance has been fixed whereby previously if you enabled the gas updater, it would overwrite the locally stored value for gas price and continue to use this even if it was disabled after a reboot. This will no longer happen: BlockHistory mode will not clobber the locally stored value for fixed gas price, which can still be adjusted via remote API call or using `chainlink config setgasprice XXX`. In order to use this manually fixed gas price, you must enable FixedPrice estimator mode.

### Added

Added support for latest version of libocr with the V2 networking stack. New env vars to configure this are:

```
P2P_NETWORKING_STACK
P2PV2_ANNOUNCE_ADDRESSES
P2PV2_BOOTSTRAPPERS
P2PV2_DELTA_DIAL
P2PV2_DELTA_RECONCILE
P2PV2_LISTEN_ADDRESSES
```

All of these are currently optional, by default OCR will continue to use the existing V1 stack. The new env vars will be used internally for OCR testing.

### Fixed

- Fix inability to create jobs with a cron schedule.

## [0.10.9] - 2021-07-05

### Changed

#### Transaction Strategies

FMv2, Keeper and OCR jobs now use a new strategy for sending transactions. By default, if multiple transactions are queued up, only the latest one will be sent. This should greatly reduce the number of stale rounds and reverted transactions, and help node operators to save significant gas especially during times of high congestion or when catching up on a deep backlog.

Defaults should work well, but it can be controlled if necessary using the following new env vars:

`FM_DEFAULT_TRANSACTION_QUEUE_DEPTH`
`KEEPER_DEFAULT_TRANSACTION_QUEUE_DEPTH`
`OCR_DEFAULT_TRANSACTION_QUEUE_DEPTH`

Setting to 0 will disable (the old behaviour). Setting to 1 (the default) will keep only the latest transaction queued up at any given time. Setting to 2, 3 etc. will allow this many transactions to be queued before starting to drop older items.

Note that it has no effect on FMv1 jobs. Node operators will need to upgrade to FMv2 to take advantage of this feature.

## [0.10.8] - 2021-06-21

### Fixed

- The HTTP adapter would remove a trailing slash on a subdirectory when specifying an extended path, so for instance `http://example.com/subdir/` with a param of `?query=` extended path would produce the URL `http://example.com/subdir?query=`, but should now produce: `http://example.com/subdir/?query=`.

- Matic autoconfig is now enabled for mainnet. Matic nops should remove any custom tweaks they have been running with. In addition, we have better default configs for Optimism, Arbitrum and RSK.

- It is no longer required to set `DEFAULT_HTTP_ALLOW_UNRESTRICTED_NETWORK_ACCESS=true` to enable local fetches on bridge or http tasks. If the URL for the http task is specified as a variable, then set the AllowUnrestrictedNetworkAccess option for this task. Please remove this if you had it set and no longer need it, since it introduces a slight security risk.

- Chainlink can now run with ETH_DISABLED=true without spewing errors everywhere

- Removed prometheus metrics that were no longer valid after recent changes to head tracking:
  `head_tracker_heads_in_queue`, `head_tracker_callback_execution_duration`,
  `head_tracker_callback_execution_duration_hist`, `head_tracker_num_heads_dropped`

### Added

- MINIMUM_CONTRACT_PAYMENT_LINK_JUELS replaces MINIMUM_CONTRACT_PAYMENT, which will be deprecated in a future release.

- INSECURE_SKIP_VERIFY configuration variable disables verification of the Chainlink SSL certificates when using the CLI.

- JSON parse tasks (v2) now permit an empty `path` parameter.

- Eth->eth transfer gas limit is no longer hardcoded at 21000 and can now be adjusted using `ETH_GAS_LIMIT_TRANSFER`

- HTTP and Bridge tasks (v2 pipeline) now log the request parameters (including the body) upon making the request when `LOG_LEVEL=debug`.

- Webhook v2 jobs now support two new parameters, `externalInitiatorName` and `externalInitiatorSpec`. The v2 version of the following v1 spec:

  ```
  {
    "initiators": [
      {
        "type": "external",
        "params": {
          "name": "substrate",
          "body": {
            "endpoint": "substrate",
            "feed_id": 0,
            "account_id": "0x7c522c8273973e7bcf4a5dbfcc745dba4a3ab08c1e410167d7b1bdf9cb924f6c",
            "fluxmonitor": {
              "requestData": {
                "data": { "from": "DOT", "to": "USD" }
              },
              "feeds": [{ "url": "http://adapter1:8080" }],
              "threshold": 0.5,
              "absoluteThreshold": 0,
              "precision": 8,
              "pollTimer": { "period": "30s" },
              "idleTimer": { "duration": "1m" }
            }
          }
        }
      }
    ],
    "tasks": [
      {
        "type": "substrate-adapter1",
        "params": { "multiply": 1e8 }
      }
    ]
  }
  ```

  is:

  ```
  type            = "webhook"
  schemaVersion   = 1
  jobID           = "0EEC7E1D-D0D2-475C-A1A8-72DFB6633F46"
  externalInitiatorName = "substrate"
  externalInitiatorSpec = """
      {
        "endpoint": "substrate",
        "feed_id": 0,
        "account_id": "0x7c522c8273973e7bcf4a5dbfcc745dba4a3ab08c1e410167d7b1bdf9cb924f6c",
        "fluxmonitor": {
          "requestData": {
            "data": { "from": "DOT", "to": "USD" }
          },
          "feeds": [{ "url": "http://adapter1:8080" }],
          "threshold": 0.5,
          "absoluteThreshold": 0,
          "precision": 8,
          "pollTimer": { "period": "30s" },
          "idleTimer": { "duration": "1m" }
        }
      }
  """
  observationSource   = """
      submit [type=bridge name="substrate-adapter1" requestData=<{ "multiply": 1e8 }>]
  """
  ```

- Task definitions in v2 jobs (those with TOML specs) now support quoting strings with angle brackets (which DOT already permitted). This is particularly useful when defining JSON blobs to post to external adapters. For example:

  ```
  my_bridge [type=bridge name="my_bridge" requestData="{\\"hi\\": \\"hello\\"}"]
  ```

  ... can now be written as:

  ```
  my_bridge [type=bridge name="my_bridge" requestData=<{"hi": "hello"}>]
  ```

  Multiline strings are supported with this syntax as well:

  ```
  my_bridge [type=bridge
             name="my_bridge"
             requestData=<{
                 "hi": "hello",
                 "foo": "bar"
             }>]
  ```

- v2 jobs (those with TOML specs) now support variable interpolation in pipeline definitions. For example:

  ```
  fetch1    [type=bridge name="fetch"]
  parse1    [type=jsonparse path="foo,bar"]
  fetch2    [type=bridge name="fetch"]
  parse2    [type=jsonparse path="foo,bar"]
  medianize [type=median]
  submit    [type=bridge name="submit"
             requestData=<{
                            "result": $(medianize),
                            "fetchedData": [ $(parse1), $(parse2) ]
                          }>]

  fetch1 -> parse1 -> medianize
  fetch2 -> parse2 -> medianize
  medianize -> submit
  ```

  This syntax is supported by the following tasks/parameters:

  - `bridge`
    - `requestData`
  - `http`
    - `requestData`
  - `jsonparse`
    - `data` (falls back to the first input if unspecified)
  - `median`
    - `values` (falls back to the array of inputs if unspecified)
  - `multiply`
    - `input` (falls back to the first input if unspecified)
    - `times`

- Add `ETH_MAX_IN_FLIGHT_TRANSACTIONS` configuration option. This defaults to 16 and controls how many unconfirmed transactions may be in-flight at any given moment. This is set conservatively by default, node operators running many jobs on high throughput chains will probably need to increase this above the default to avoid lagging behind. However, before increasing this value, you MUST first ensure your ethereum node is configured not to ever evict local transactions that exceed this number otherwise your node may get permanently stuck. Set to 0 to disable the limit entirely (the old behaviour). Disabling this setting is not recommended.

Relevant settings for geth (and forks e.g. BSC)

```toml
[Eth.TxPool]
Locals = ["0xYourNodeAddress1", "0xYourNodeAddress2"]  # Add your node addresses here
NoLocals = false # Disabled by default but might as well make sure
Journal = "transactions.rlp" # Make sure you set a journal file
Rejournal = 3600000000000 # Default 1h, it might make sense to reduce this to e.g. 5m
PriceBump = 10 # Must be set less than or equal to chainlink's ETH_GAS_BUMP_PERCENT
AccountSlots = 16 # Highly recommended to increase this, must be greater than or equal to chainlink's ETH_MAX_IN_FLIGHT_TRANSACTIONS setting
GlobalSlots = 4096 # Increase this as necessary
AccountQueue = 64 # Increase this as necessary
GlobalQueue = 1024 # Increase this as necessary
Lifetime = 10800000000000 # Default 3h, this is probably ok, you might even consider reducing it

```

Relevant settings for parity/openethereum (and forks e.g. xDai)

NOTE: There is a bug in parity (and xDai) where occasionally local transactions are inexplicably culled. See: https://github.com/openethereum/parity-ethereum/issues/10228

Adjusting the settings below might help.

```toml
tx_queue_locals = ["0xYourNodeAddress1", "0xYourNodeAddress2"] # Add your node addresses here
tx_queue_size = 8192 # Increase this as necessary
tx_queue_per_sender = 16 # Highly recommended to increase this, must be greater than or equal to chainlink's ETH_MAX_IN_FLIGHT_TRANSACTIONS setting
tx_queue_mem_limit = 4 # In MB. Highly recommended to increase this or set to 0
tx_queue_no_early_reject = true # Recommended to set this
tx_queue_no_unfamiliar_locals = false # This is disabled by default but might as well make sure
```

- Keeper jobs now support prometheus metrics, they are considered a pipeline with a single `keeper` task type. Example:

```
pipeline_run_errors{job_id="1",job_name="example keeper spec"} 1
pipeline_run_total_time_to_completion{job_id="1",job_name="example keeper spec"} 8.470456e+06
pipeline_task_execution_time{job_id="1",job_name="example keeper spec",task_type="keeper"} 8.470456e+06
pipeline_tasks_total_finished{job_id="1",job_name="example keeper spec",status="completed",task_type="keeper"} 1
```

### Changed

- The v2 (TOML) `bridge` task's `includeInputAtKey` parameter is being deprecated in favor of variable interpolation. Please migrate your jobs to the new syntax as soon as possible.

- Chainlink no longer writes/reads eth key files to disk

- Add sensible default configuration settings for Fantom

- Rename `ETH_MAX_UNCONFIRMED_TRANSACTIONS` to `ETH_MAX_QUEUED_TRANSACTIONS`. It still performs the same function but the name was misleading and would have caused confusion with the new `ETH_MAX_IN_FLIGHT_TRANSACTIONS`.

- The VRF keys are now managed remotely through the node only. Example commands:

```
// Starting a node with a vrf key
chainlink node start -p path/to/passwordfile -vp path/to/vrfpasswordfile

// Remotely managing the vrf keys
chainlink keys vrf create // Creates a key with path/to/vrfpasswordfile
chainlink keys vrf list // Lists all keys on the node
chainlink keys vrf delete // Lists all keys on the node

// Archives (soft deletes) vrf key with compressed pub key 0x788..
chainlink keys vrf delete 0x78845e23b6b22c47e4c81426fdf6fc4087c4c6a6443eba90eb92cf4d11c32d3e00

// Hard deletes vrf key with compressed pub key 0x788..
chainlink keys vrf delete 0x78845e23b6b22c47e4c81426fdf6fc4087c4c6a6443eba90eb92cf4d11c32d3e00 --hard

// Exports 0x788.. key to file 0x788_exported_key on disk encrypted with path/to/vrfpasswordfile
// Note you can re-encrypt it with a different password if you like when exporting.
chainlink keys vrf export 0x78845e23b6b22c47e4c81426fdf6fc4087c4c6a6443eba90eb92cf4d11c32d3e00 -p path/to/vrfpasswordfile -o 0x788_exported_key

// Import key material in 0x788_exported_key using path/to/vrfpasswordfile to decrypt.
// Will be re-encrypted with the nodes vrf password file i.e. "-vp"
chainlink keys vrf import -p path/to/vrfpasswordfile 0x788_exported_key
```

## [0.10.7] - 2021-05-24

- If a CLI command is issued after the session has expired, and an api credentials file is found, auto login should now work.

- GasUpdater now works on RSK and xDai

- Offchain reporting jobs that have had a latest round requested can now be deleted from the UI without error

### Added

- Add `ETH_GAS_LIMIT_MULTIPLIER` configuration option, the gas limit is multiplied by this value before transmission. So a value of 1.1 will add 10% to the on chain gas limit when a transaction is submitted.

- Add `ETH_MIN_GAS_PRICE_WEI` configuration option. This defaults to 1Gwei on mainnet. Chainlink will never send a transaction at a price lower than this value.

- Add `chainlink node db migrate` for running database migrations. It's
  recommended to use this and set `MIGRATE_DATABASE=false` if you want to run
  the migrations separately outside of application startup.

### Changed

- Chainlink now automatically cleans up old eth_txes to reduce database size. By default, any eth_txes older than a week are pruned on a regular basis. It is recommended to use the default value, however the default can be overridden by setting the `ETH_TX_REAPER_THRESHOLD` env var e.g. `ETH_TX_REAPER_THRESHOLD=24h`. Reaper can be disabled entirely by setting `ETH_TX_REAPER_THRESHOLD=0`. The reaper will run on startup and again every hour (interval is configurable using `ETH_TX_REAPER_INTERVAL`).

- Heads corresponding to new blocks are now delivered in a sampled way, which is to improve
  node performance on fast chains. The frequency is by default 1 second, and can be changed
  by setting `ETH_HEAD_TRACKER_SAMPLING_INTERVAL` env var e.g. `ETH_HEAD_TRACKER_SAMPLING_INTERVAL=5s`.

- Database backups: default directory is now a subdirectory 'backup' of chainlink root dir, and can be changed
  to any chosen directory by setting a new configuration value: `DATABASE_BACKUP_DIR`

## [0.10.6] - 2021-05-10

### Added

- Add `MockOracle.sol` for testing contracts

- Web job types can now be created from the operator UI as a new job.

- See example web job spec below:

```
type            = "webhook"
schemaVersion   = 1
jobID           = "0EEC7E1D-D0D2-476C-A1A8-72DFB6633F46"
observationSource = """
ds          [type=http method=GET url="http://example.com"];
ds_parse    [type=jsonparse path="data"];
ds -> ds_parse;
"""
```

- New CLI command to convert v1 flux monitor jobs (JSON) to
  v2 flux monitor jobs (TOML). Running it will archive the v1
  job and create a new v2 job. Example:

```
// Get v1 job ID:
chainlink job_specs list
// Migrate it to v2:
chainlink jobs migrate fe279ed9c36f4eef9dc1bdb7bef21264

// To undo the migration:
1. Archive the v2 job in the UI
2. Unarchive the v1 job manually in the db:
update job_specs set deleted_at = null where id = 'fe279ed9-c36f-4eef-9dc1-bdb7bef21264'
update initiators set deleted_at = null where job_spec_id = 'fe279ed9-c36f-4eef-9dc1-bdb7bef21264'
```

- Improved support for Optimism chain. Added a new boolean `OPTIMISM_GAS_FEES` configuration variable which makes a call to estimate gas before all transactions, suitable for use with Optimism's L2 chain. When this option is used `ETH_GAS_LIMIT_DEFAULT` is ignored.

- Chainlink now supports routing certain calls to the eth node over HTTP instead of websocket, when available. This has a number of advantages - HTTP is more robust and simpler than websockets, reducing complexity and allowing us to make large queries without running the risk of hitting websocket send limits. The HTTP url should point to the same node as the ETH_URL and can be specified with an env var like so: `ETH_HTTP_URL=https://my.ethereumnode.example/endpoint`.

Adding an HTTP endpoint is particularly recommended for BSC, which is hitting websocket limitations on certain queries due to its large block size.

- Support for legacy pipeline (V1 job specs) can now be turned off by setting `ENABLE_LEGACY_JOB_PIPELINE=false`. This can yield marginal performance improvements if you don't need to support the legacy JSON job spec format.

## [0.10.5] - 2021-04-26

### Added

- Add `MockOracle.sol` for testing contracts
- Cron jobs can now be created for the v2 job pipeline:

```
type            = "cron"
schemaVersion   = 1
schedule        = "*/10 * * * *"
observationSource   = """
ds          [type=http method=GET url="http://example.com"];
ds_parse    [type=jsonparse path="data"];
ds -> ds_parse;
"""
```

### Changed

- Default for `JOB_PIPELINE_REAPER_THRESHOLD` has been reduced from 1 week to 1 day to save database space. This variable controls how long past job run history for OCR is kept. To keep the old behaviour, you can set `JOB_PIPELINE_REAPER_THRESHOLD=168h`
- Removed support for the env var `JOB_PIPELINE_PARALLELISM`.
- OCR jobs no longer show `TaskRuns` in success cases. This reduces
  DB load and significantly improves the performance of archiving OCR jobs.
- Archiving OCR jobs should be 5-10x faster.

### Fixed

- Added `GAS_UPDATER_BATCH_SIZE` option to workaround `websocket: read limit exceeded` issues on BSC

- Basic support for Optimism chain: node no longer gets stuck with 'nonce too low' error if connection is lost

## [0.10.4] - 2021-04-05

### Added

- VRF Jobs now support an optional `coordinatorAddress` field that, when present, will tell the node to check the fulfillment status of any VRF request before attempting the fulfillment transaction. This will assist in the effort to run multiple nodes with one VRF key.

- Experimental: Add `DATABASE_BACKUP_MODE`, `DATABASE_BACKUP_FREQUENCY` and `DATABASE_BACKUP_URL` configuration variables

  - It's now possible to configure database backups: on node start and separately, to be run at given frequency. `DATABASE_BACKUP_MODE` enables the initial backup on node start (with one of the values: `none`, `lite`, `full` where `lite` excludes
    potentially large tables related to job runs, among others). Additionally, if `DATABASE_BACKUP_FREQUENCY` variable is set to a duration of
    at least '1m', it enables periodic backups.
  - `DATABASE_BACKUP_URL` can be optionally set to point to e.g. a database replica, in order to avoid excessive load on the main one. Example settings:
    1. `DATABASE_BACKUP_MODE="full"` and `DATABASE_BACKUP_FREQUENCY` not set, will run a full back only at the start of the node.
    2. `DATABASE_BACKUP_MODE="lite"` and `DATABASE_BACKUP_FREQUENCY="1h"` will lead to a partial backup on node start and then again a partial backup every one hour.

- Added periodic resending of eth transactions. This means that we no longer rely exclusively on gas bumping to resend unconfirmed transactions that got "lost" for whatever reason. This has two advantages:

  1. Chainlink no longer relies on gas bumping settings to ensure our transactions always end up in the mempool
  2. Chainlink will continue to resend existing transactions even in the event that heads are delayed. This is especially useful on chains like Arbitrum which have very long wait times between heads.

  - Periodic resending can be controlled using the `ETH_TX_RESEND_AFTER_THRESHOLD` env var (default 30s). Unconfirmed transactions will be resent periodically at this interval. It is recommended to leave this at the default setting, but it can be set to any [valid duration](https://golang.org/pkg/time/#ParseDuration) or to 0 to disable periodic resending.

- Logging can now be configured in the Operator UI.

- Tuned defaults for certain Eth-compatible chains

- Chainlink node now uses different sets of default values depending on the given Chain ID. Tuned configs are built-in for the following chains:

  - Ethereum Mainnet and test chains
  - Polygon (Matic)
  - BSC
  - HECO

- If you have manually set ENV vars specific to these chains, you may want to remove those and allow the node to use its configured defaults instead.

- New prometheus metric "tx_manager_num_tx_reverted" which counts the number of reverted transactions on chain.

### Fixed

- Under certain circumstances a poorly configured Explorer could delay Chainlink node startup by up to 45 seconds.

- Chainlink node now automatically sets the correct nonce on startup if you are restoring from a previous backup (manual setnextnonce is no longer necessary).

- Flux monitor jobs should now work correctly with [outlier-detection](https://github.com/smartcontractkit/external-adapters-js/tree/develop/composite/outlier-detection) and [market-closure](https://github.com/smartcontractkit/external-adapters-js/tree/develop/composite/market-closure) external adapters.

- Performance improvements to OCR job adds. Removed the pipeline_task_specs table
  and added a new column `dot_id` to the pipeline_task_runs table which links a pipeline_task_run
  to a dotID in the pipeline_spec.dot_dag_source.

- Fixed bug where node will occasionally submit an invalid OCR transmission which reverts with "address not authorized to sign".

- Fixed bug where a node will sometimes double submit on runlog jobs causing reverted transactions on-chain

## [0.10.3] - 2021-03-22

### Added

- Add `STATS_PUSHER_LOGGING` to toggle stats pusher raw message logging (DEBUG
  level).

- Add `ADMIN_CREDENTIALS_FILE` configuration variable

This variable defaults to `$ROOT/apicredentials` and when defined / the
file exists, any command using the CLI that requires authentication will use it
to automatically log in.

- Add `ETH_MAX_UNCONFIRMED_TRANSACTIONS` configuration variable

Chainlink node now has a maximum number of unconfirmed transactions that
may be in flight at any one time (per key).

If this limit is reached, further attempts to send transactions will fail
and the relevant job will be marked as failed.

Jobs will continue to fail until at least one transaction is confirmed
and the queue size is reduced. This is introduced as a sanity limit to
prevent unbounded sending of transactions e.g. in the case that the eth
node is failing to broadcast to the network.

The default is set to 500 which considered high enough that it should
never be reached under normal operation. This limit can be changed
by setting the `ETH_MAX_UNCONFIRMED_TRANSACTIONS` environment variable.

- Support requestNewRound in libocr

requestNewRound enables dedicated requesters to request a fresh report to
be sent to the contract right away regardless of heartbeat or deviation.

- New prometheus metric:

```
Name: "head_tracker_eth_connection_errors",
Help: "The total number of eth node connection errors",
```

- Gas bumping can now be disabled by setting `ETH_GAS_BUMP_THRESHOLD=0`

- Support for arbitrum

### Fixed

- Improved handling of the case where we exceed the configured TX fee cap in geth.

Node will now fatally error jobs if the total transaction costs exceeds the
configured cap (default 1 Eth). Also, it will no longer continue to bump gas on
transactions that started hitting this limit and instead continue to resubmit
at the highest price that worked.

Node operators should check their geth nodes and remove this cap if configured,
you can do this by running your geth node with `--rpc.gascap=0
--rpc.txfeecap=0` or setting these values in your config toml.

- Make head backfill asynchronous. This should eliminate some harmless but
  annoying errors related to backfilling heads, logged on startup and
  occasionally during normal operation on fast chains like Kovan.

- Improvements to the GasUpdater

Various efficiency and correctness improvements have been made to the
GasUpdater. It places less load on the ethereum node and now features re-org
detection.

Most notably, GasUpdater no longer takes a 24 block delay to "warm up" on
application start and instead loads all relevant block history immediately.
This means that the application gas price will always be updated correctly
after reboot before the first transaction is ever sent, eliminating the previous
scenario where the node could send underpriced or overpriced transactions for a
period after a reboot, until the gas updater caught up.

### Changed

- Bump `ORM_MAX_OPEN_CONNS` default from 10 to 20
- Bump `ORM_MAX_IDLE_CONNS` default from 5 to 10

Each Chainlink node will now use a maximum of 23 database connections (up from previous max of 13). Make sure your postgres database is tuned accordingly, especially if you are running multiple Chainlink nodes on a single database. If you find yourself hitting connection limits, you can consider reducing `ORM_MAX_OPEN_CONNS` but this may result in degraded performance.

- The global env var `JOB_PIPELINE_MAX_TASK_DURATION` is no longer supported
  for OCR jobs.

## [0.10.2] - 2021-02-26

### Fixed

- Add contexts so that database queries timeout when necessary.
- Use manual updates instead of gorm update associations.

## [0.10.1] - 2021-02-25

### Fixed

- Prevent autosaving Task Spec on when Task Runs are saved to lower database load.

## [0.10.0] - 2021-02-22

### Fixed

- Fix a case where archiving jobs could try to delete it from the external initiator even if the job was not an EI job.
- Improved performance of the transaction manager by fetching receipts in
  batches. This should help prevent the node from getting stuck when processing
  large numbers of OCR jobs.
- Fixed a fluxmonitor job bug where submitting a value outside the acceptable range would stall the job
  permanently. Now a job spec error will be thrown if the polled answer is outside the
  acceptable range and no ethtx will be submitted. As additional protection, we also now
  check the receipts of the ethtx's and if they were reverted, we mark the ethtx task as failed.

### Breaking

- Squashed migrations into a single 1_initial migration. If you were running a version
  older than 0.9.10, you need to upgrade to 0.9.10 first before upgrading to the next
  version so that the migrations are run.

### Added

- A new Operator UI feature that visualize JSON and TOML job spec tasks on a 'New Job' page.

## [0.9.10] - 2021-01-30

### Fixed

- Fixed a UI bug with fluxmonitor jobs where initiator params were bunched up.
- Improved performance of OCR jobs to reduce database load. OCR jobs now run with unlimited parallelism and are not affected by `JOB_PIPELINE_PARALLELISM`.

### Added

- A new env var `JOB_PIPELINE_MAX_RUN_DURATION` has been added which controls maximum duration of the total run.

## [0.9.9] - 2021-01-18

### Added

- New CLI commands for key management:
  - `chainlink keys eth import`
  - `chainlink keys eth export`
  - `chainlink keys eth delete`
- All keys other than VRF keys now share the same password. If you have OCR, P2P, and ETH keys encrypted with different passwords, re-insert them into your DB encrypted with the same password prior to upgrading.

### Fixed

- Fixed reading of function selector values in DB.
- Support for bignums encoded in CBOR
- Silence spurious `Job spawner ORM attempted to claim locally-claimed job` warnings
- OCR now drops transmissions instead of queueing them if the node is out of Ether
- Fixed a long-standing issue where standby nodes would hold transactions open forever while waiting for a lock. This was preventing postgres from running necessary cleanup operations, resulting in bad database performance. Any node operators running standby failover chainlink nodes should see major database performance improvements with this release and may be able to reduce the size of their database instances.
- Fixed an issue where expired session tokens in operator UI would cause a large number of requests to be sent to the node, resulting in a temporary rate-limit and 429 errors.
- Fixed issue whereby http client could leave too many open file descriptors

### Changed

- Key-related API endpoints have changed. All key-related commands are now namespaced under `/v2/keys/...`, and are standardized across key types.
- All key deletion commands now perform a soft-delete (i.e. archive) by default. A special CLI flag or query string parameter must be provided to hard-delete a key.
- Node now supports multiple OCR jobs sharing the same peer ID. If you have more than one key in your database, you must now specify `P2P_PEER_ID` to indicate which key to use.
- `DATABASE_TIMEOUT` is now set to 0 by default, so that nodes will wait forever for a lock. If you already have `DATABASE_TIMEOUT=0` set explicitly in your env (most node operators) then you don't need to do anything. If you didn't have it set, and you want to keep the old default behaviour where a node exits shortly if it can't get a lock, you can manually set `DATABASE_TIMEOUT=500ms` in your env.
- OCR bootstrap node no longer sends telemetry to the endpoint specified in the OCR job spec under `MonitoringEndpoint`.

## [0.9.8] - 2020-12-17

### Fixed

- An issue where the node would emit warnings on startup for fluxmonitor contracts

## [0.9.7] - 2020-12-14

### Added

- OCR bootstrap node now sends telemetry to the endpoint specified in the OCR job spec under `MonitoringEndpoint`.
- Adds "Account addresses" table to the `/keys` page.

### Changed

- Old jobs now allow duplicate job names. Also, if the name field is empty we no longer generate a name.
- Removes broken `ACCOUNT_ADDRESS` field from `/config` page.

### Fixed

- Brings `/runs` tab back to the operator UI.
- Signs out a user from operator UI on authentication error.
- OCR jobs no longer require defining v1 bootstrap peers unless `P2P_NETWORKING_STACK=V1`

#### BREAKING CHANGES

- Commands for creating/managing legacy jobs and OCR jobs have changed, to reduce confusion and accommodate additional types of jobs using the new pipeline.
- If `P2P_NETWORKING_STACK=V1V2`, then `P2PV2_BOOTSTRAPPERS` must also be set

#### V1 jobs

`jobs archive` => `job_specs archive`
`jobs create` => `job_specs create`
`jobs list` => `job_specs list`
`jobs show` => `job_specs show`

#### V2 jobs (currently only applies to OCR)

`jobs createocr` => `jobs create`
`jobs deletev2` => `jobs delete`
`jobs run` => `jobs run`

## [0.9.6] - 2020-11-23

- OCR pipeline specs can now be configured on a per-task basis to allow unrestricted network access for http tasks. Example like so:

```
ds1          [type=http method=GET url="http://example.com" allowunrestrictednetworkaccess="true"];
ds1_parse    [type=jsonparse path="USD" lax="true"];
ds1_multiply [type=multiply times=100];
ds1 -> ds1_parse -> ds1_multiply;
```

- New prometheus metrics as follows:

```
Name: "pipeline_run_errors",
Help: "Number of errors for each pipeline spec",

Name: "pipeline_run_total_time_to_completion",
Help: "How long each pipeline run took to finish (from the moment it was created)",

Name: "pipeline_tasks_total_finished",
Help: "The total number of pipline tasks which have finished",

Name: "pipeline_task_execution_time",
Help: "How long each pipeline task took to execute",

Name: "pipeline_task_http_fetch_time",
Help: "Time taken to fully execute the HTTP request",

Name: "pipeline_task_http_response_body_size",
Help: "Size (in bytes) of the HTTP response body",

Name: "pipeline_runs_queued",
Help: "The total number of pipline runs that are awaiting execution",

Name: "pipeline_task_runs_queued",
Help: "The total number of pipline task runs that are awaiting execution",
```

### Changed

Numerous key-related UX improvements:

- All key-related commands have been consolidated under the `chainlink keys` subcommand:
  - `chainlink createextrakey` => `chainlink keys eth create`
  - `chainlink admin info` => `chainlink keys eth list`
  - `chainlink node p2p [create|list|delete]` => `chainlink keys p2p [create|list|delete]`
  - `chainlink node ocr [create|list|delete]` => `chainlink keys ocr [create|list|delete]`
  - `chainlink node vrf [create|list|delete]` => `chainlink keys vrf [create|list|delete]`
- Deleting OCR key bundles and P2P key bundles now archives them (i.e., soft delete) so that they can be recovered if needed. If you want to hard delete a key, pass the new `--hard` flag to the command, e.g. `chainlink keys p2p delete --hard 6`.
- Output from ETH/OCR/P2P/VRF key CLI commands now renders consistently.
- Deleting an OCR/P2P/VRF key now requires confirmation from the user. To skip confirmation (e.g. in shell scripts), pass `--yes` or `-y`.
- The `--ocrpassword` flag has been removed. OCR/P2P keys now share the same password at the ETH key (i.e., the password specified with the `--password` flag).

Misc:

- Two new env variables are added `P2P_ANNOUNCE_IP` and `P2P_ANNOUNCE_PORT` which allow node operators to override locally detected values for the chainlink node's externally reachable IP/port.
- `OCR_LISTEN_IP` and `OCR_LISTEN_PORT` have been renamed to `P2P_LISTEN_IP` and `P2P_LISTEN_PORT` for consistency.
- Support for adding a job with the same name as one that was deleted.

### Fixed

- Fixed an issue where the HTTP adapter would send an empty body on retries.
- Changed the default `JOB_PIPELINE_REAPER_THRESHOLD` value from `7d` to `168h` (hours are the highest time unit allowed by `time.Duration`).

## [0.9.5] - 2020-11-12

### Changed

- Updated from Go 1.15.4 to 1.15.5.

## [0.9.4] - 2020-11-04

### Fixed

- Hotfix to fix an issue with httpget adapter

## [0.9.3] - 2020-11-02

### Added

- Add new subcommand `node hard-reset` which is used to remove all state for unstarted and pending job runs from the database.

### Changed

- Chainlink now requires Postgres >= 11.x. Previously this was a recommendation, this is now a hard requirement. Migrations will fail if run on an older version of Postgres.
- Database improvements that greatly reduced the number of open Postgres connections
- Operator UI /jobs page is now searchable
- Jobs now accept a name field in the jobspecs

## [0.9.2] - 2020-10-15

### Added

- Bulletproof transaction manager enabled by default
- Fluxmonitor support enabled by default

### Fixed

- Improve transaction manager architecture to be more compatible with `ETH_SECONDARY_URL` option (i.e. concurrent transaction submission to multiple different eth nodes). This also comes with some minor performance improvements in the tx manager and more correct handling of some extremely rare edge cases.
- As a side effect, we now no longer handle the case where an external wallet used the chainlink ethereum private key to send a transaction. This use-case was already explicitly unsupported, but we made a best-effort attempt to handle it. We now make no attempt at all to handle it and doing this WILL result in your node not sending the data that it expected to be sent for the nonces that were used by an external wallet.
- Operator UI now shows booleans correctly

### Changed

- ETH_MAX_GAS_PRICE_WEI now 1500Gwei by default

## [0.8.18] - 2020-10-01

### Fixed

- Prometheus gas_updater_set_gas_price metric now only shows last gas price instead of every block since restart

## [0.8.17] - 2020-09-28

### Added

- Add new env variable ETH_SECONDARY_URL. Default is unset. You may optionally set this to a http(s) ethereum RPC client URL. If set, transactions will also be broadcast to this secondary ethereum node. This allows transaction broadcasting to be more robust in the face of primary ethereum node bugs or failures.
- Remove configuration option ORACLE_CONTRACT_ADDRESS, it had no effect
- Add configuration option OPERATOR_CONTRACT_ADDRESS, it filters the contract addresses the node should listen to for Run Logs
- At startup, the chainlink node will create a new funding address. This will initially be used to pay for cancelling stuck transactions.

### Fixed

- Gas bumper no longer hits database constraint error if ETH_MAX_GAS_PRICE_WEI is reached (this was actually mostly harmless, but the errors were annoying)

### Changes

- ETH_MAX_GAS_PRICE_WEI now defaults to 1500 gwei

## [0.8.16] - 2020-09-18

### Added

- The chainlink node now will bump a limited configurable number of transactions at once. This is configured with the ETH_GAS_BUMP_TX_DEPTH variable which is 10 by default. Set to 0 to disable (the old behaviour).

### Fixed

- ETH_DISABLED flag works again

## [0.8.15] - 2020-09-14

### Added

- Chainlink header images to the following `README.md` files: root, core,
  evm-contracts, and evm-test-helpers.
- Database migrations: new log_consumptions records will contain the number of the associated block.
  This migration will allow future version of chainlink to automatically clean up unneeded log_consumption records.
  This migration should execute very fast.
- External Adapters for the Flux Monitor will now receive the Flux Monitor round state info as the meta payload.
- Reduce frequency of balance checking.

### Fixed

Previously when the node was overloaded with heads there was a minor possibility it could get backed up with a very large head queue, and become unstable. Now, we drop heads instead in this case and noisily emit an error. This means the node should more gracefully handle overload conditions, although this is still dangerous and node operators should deal with it immediately to avoid missing jobs.

A new environment variable is introduced to configure this, called `ETH_HEAD_TRACKER_MAX_BUFFER_SIZE`. It is recommended to leave this set to the default of "3".

A new prometheus metric is also introduced to track dropped heads, called `head_tracker_num_heads_dropped`. You may wish to set an alert on a rule such as `increase(chainlink_dropped_heads[5m]) > 0`.

## [0.8.14] - 2020-09-02

## Changed

- Fix for gas bumper
- Fix for broadcast-transactions function

## [0.8.13] - 2020-08-31

## Changed

- Fix for gas bumper
- Fix for broadcast-transactions function

## [0.8.13] - 2020-08-31

### Changed

- Performance improvements when using BulletproofTxManager.

## [0.8.12] - 2020-08-10

### Fixed

- Added a workaround for Infura users who are seeing "error getting balance: header not found".
  This behaviour is due to Infura announcing it has a block, but when we request our balance in this block, the eth node doesn't have the block in memory. The workaround is to add a configurable lag time on balance update requests. The default is set to 1 but this is configurable via a new environment variable `ETH_BALANCE_MONITOR_BLOCK_DELAY`.

## [0.8.11] - 2020-07-27

### Added

- Job specs now support pinning to multiple keys using the new `fromAddresses` field in the ethtx task spec.

### Changed

- Using `fromAddress` in ethtx task specs has been deprecated. Please use `fromAddresses` instead.

### Breaking changes

- Support for RunLogTopic0original and RunLogTopic20190123withFullfillmentParams logs has been dropped. This should not affect any users since these logs predate Chainlink's mainnet launch and have never been used on mainnet.

IMPORTANT: The selection mechanism for keys has changed. When an ethtx task spec is not pinned to a particular key by defining `fromAddress` or `fromAddresses`, the node will now cycle through all available keys in round-robin fashion. This is a change from the previous behaviour where nodes would only pick the earliest created key.

This is done to allow increases in throughput when a node operator has multiple whitelisted addresses for their oracle.

If your node has multiple keys, you will need to take one of the three following actions:

1. Make sure all keys are valid for all job specs
2. Pin job specs to a valid subset of key(s) using `fromAddresses`
3. Delete the key(s) you don't want to use

If your node only has one key, no action is required.

## [0.8.10] - 2020-07-14

### Fixed

- Incorrect sequence on keys table in some edge cases

## [0.8.9] - 2020-07-13

### Added

- Added a check on sensitive file ownership that gives a warning if certain files are not owned by the user running chainlink
- Added mechanism to asynchronously communicate when a job spec has an ethereum interaction error (or any async error) with a UI screen
- Gas Bumper now bumps based on the current gas price instead of the gas price of the original transaction

### Fixed

- Support for multiple node addresses

## [0.8.8] - 2020-06-29

### Added

- `ethtx` tasks now support a new parameter, `minRequiredOutgoingConfirmations` which allows you to tune how many confirmations are required before moving on from an `ethtx` task on a per-task basis (only works with BulletproofTxManager). If it is not supplied, the default of `MIN_OUTGOING_CONFIRMATIONS` is used (same as the old behaviour).

### Changed

- HeadTracker now automatically backfills missing heads up to `ETH_FINALITY_DEPTH`
- The strategy for gas bumping has been changed to produce a potentially higher gas cost in exchange for the transaction getting through faster.

### Breaking changes

- `admin withdraw` command has been removed. This was only ever useful to withdraw LINK if the Oracle contract was owned by the Chainlink node address. It is no longer recommended having the Oracle owner be the chainlink node address.
- Fixed `txs create` to send the amount in Eth not in Wei (as per the documentation)

## [0.8.7] - 2020-06-15

### Added

This release contains a number of features aimed at improving the node's reliability when putting transactions on-chain.

- An experimental new transaction manager is introduced that delivers reliability improvements compared to the old one, especially when faced with difficult network conditions or spiking gas prices. It also reduces load on the database and makes fewer calls to the eth node compared to the old tx manager.
- Along with the new transaction manager is a local client command for manually controlling the node nonce - `setnextnonce`. This should never be necessary under normal operation and is included only for use in emergencies.
- New prometheus metrics for the head tracker:
  - `head_tracker_heads_in_queue` - The number of heads currently waiting to be executed. You can think of this as the 'load' on the head tracker. Should rarely or never be more than 0.
  - `head_tracker_callback_execution_duration` - How long it took to execute all callbacks. If the average of this exceeds the time between blocks, your node could lag behind and delay transactions.
- Nodes transmit their build info to Explorer for better debugging/tracking.

### Env var changes

- `ENABLE_BULLETPROOF_TX_MANAGER` - set this to true to enable the experimental new transaction manager
- `ETH_GAS_BUMP_PERCENT` default value has been increased from 10% to 20%
- `ETH_GAS_BUMP_THRESHOLD` default value has been decreased from 12 to 3
- `ETH_FINALITY_DEPTH` specifies how deep protection should be against re-orgs. The default is 50. It only applies if BulletproofTxManager is enabled. It is not recommended changing this setting.
- `EthHeadTrackerHistoryDepth` specifies how many heads the head tracker should keep in the database. The default is 100. It is not recommended changing this setting.
- Update README.md with links to mockery, jq, and gencodec as they are required to run `go generate ./...`

## [0.8.6] - 2020-06-08

### Added

- The node now logs the eth client RPC calls
- More reliable Ethereum block header tracking
- Limit the amount of an HTTP response body that the node will read
- Make Aggregator contract interface viewable
- More resilient handling of chain reorganizations

## [0.8.5] - 2020-06-01

### Added

- The chainlink node can now be configured to backfill logs from `n` blocks after a
  connection to the ethereum client is reset. This value is specified with an environment
  variable `BLOCK_BACKFILL_DEPTH`.
- The chainlink node now sets file permissions on sensitive files on startup (tls, .api, .env, .password and secret)
- AggregatorInterface now has description and version fields.

### Changed

- Solidity: Renamed the previous `AggregatorInterface.sol` to
  `HistoricAggregatorInterface.sol`. Users are encouraged to use the new methods
  introduced on the `AggregatorInterface`(`getRoundData` and `latestRoundData`),
  as they return metadata to indicate freshness of the data in a single
  cross-contract call.
- Solidity: Marked `HistoricAggregatorInterface` methods (`latestAnswer`,
  `latestRound`, `latestTimestamp`, `getAnswer`, `getTimestamp`) as deprecated
  on `FluxAggregator`, `WhitelistedAggregator`, `AggregatorProxy`,
  `WhitelistedAggregatorProxy`.
- Updated the solidity compiler version for v0.6 from 0.6.2 to 0.6.6.
- AccessControlledAggregatorProxy checks an external contract for users to be able to
  read functions.

### Fixed

- Fluxmonitor jobs now respect the `minPayment` field on job specs and won't poll if the contract
  does not have sufficient funding. This allows certain jobs to require a larger payment
  than `MINIMUM_CONTRACT_PAYMENT`.

## [0.8.4] - 2020-05-18

### Added

- Fluxmonitor initiators may now optionally include an `absoluteThreshold`
  parameter. To trigger a new on-chain report, the absolute difference in the feed
  value must change by at least the `absoluteThreshold` value. If it is
  unspecified or zero, fluxmonitor behavior is unchanged.
- Database Migrations: Add created_at and updated_at to all tables allowing for
  better historical insights. This migration may take a minute or two on large
  databases.

### Fixed

- Fix incorrect permissions on some files written by the node
  Prevent a case where duplicate ethereum keys could be added
  Improve robustness and reliability of ethtx transaction logic

## [0.8.3] - 2020-05-04

### Added

- Added Changelog.
- Database Migrations: There a number of database migrations included in this
  release as part of our ongoing effort to make the node even more reliable and
  stable, and build a firm foundation for future development.

### Changed

- New cron strings MUST now include time zone. If you want your jobs to run in
  UTC for example: `CRON_TZ=UTC * * * * *`. Previously, jobs specified without a
  time zone would run in the server's native time zone, which in most cases is UTC
  but this was never guaranteed.

### Fixed

- Fix crash in experimental gas updater when run on Kovan network

## [0.8.2] - 2020-04-20

## [0.8.1] - 2020-04-08

## [0.8.0] - 2020-04-06<|MERGE_RESOLUTION|>--- conflicted
+++ resolved
@@ -36,12 +36,13 @@
 ### Changed
 - Assumption violations for MaxFeePerGas >= BaseFeePerGas and MaxFeePerGas >= MaxPriorityFeePerGas in EIP-1559 effective gas price calculation will now use a gas price if specified
 - Config validation now enforces protection against duplicate chain ids and node fields per provided TOML file. Duplicates accross multiple configuration files are still valid. If you have specified duplicate chain ids or nodes in a given configuration file, this change will error out of all `node` subcommands.
+- Restricted scope of the Evm.GasEstimator.LimitJobType.OCR, OCR.DefaultTransactionQueueDepth, and OCR.SimulateTransactions settings so they
+  apply only to OCR. Previously these settings would apply to OCR2 as well as OCR. You must use the OCR2 equivalents added above if you
+  want your settings to apply to OCR2.
 
 ### Removed
 - Legacy chain types Optimism and Optimism2. OptimismBedrock is now used to handle Optimism's special cases.
 - Optimism Kovan configurations along with legacy error messages.
-
-...
 
 <!-- unreleasedstop -->
 
@@ -67,16 +68,9 @@
 	- `RPCDefaultBatchSize = 250`
 	- `GasEstimator.BatchSize = 25`
 - Dropped support for Development Mode configuration. `CL_DEV` is now ignored on production builds.
-<<<<<<< HEAD
 - Updated Docker image's PostgreSQL client (used for backups) to v15 in order to support PostgreSQL v15 servers.
-=======
-- Restricted scope of the Evm.GasEstimator.LimitJobType.OCR, OCR.DefaultTransactionQueueDepth, and OCR.SimulateTransactions settings so they
-  apply only to OCR. Previously these settings would apply to OCR2 as well as OCR. You must use the OCR2 equivalents added above if you
-  want your settings to apply to OCR2.
-- Updated Docker image's PostgreSQL client (used for backups) to v15 in order to support PostgreSQL v15 servers.
 
 <!-- unreleasedstop -->
->>>>>>> 363e3106
 
 ## 1.13.3 - 2023-06-06
 
