# Changelog Chainlink Core

All notable changes to this project will be documented in this file.

The format is based on [Keep a Changelog](https://keepachangelog.com/en/1.0.0/),
and this project adheres to [Semantic Versioning](https://semver.org/spec/v2.0.0.html).

<!-- unreleased -->

## [dev]
### Added
- Add a new field called `Order` (range from 1 to 100) to `EVM.Nodes` that is used for the `PriorityLevel` node selector and also as a tie-breaker for `HighestHead` and `TotalDifficulty`. `Order` levels are considered in ascending order. If not defined it will default to `Order = 100` (last level).
- Added new node selection mode called `PriorityLevel` for EVM, it is a tiered round-robin in ascending order of the`Order` field. Example:
```
[EVM.NodePool]
SelectionMode = 'PriorityLevel'

[[EVM.Nodes]]
Name = '...'
WSURL = '...'
HTTPURL = '...'
Order = 5 
```
- The config keys `WebServer.StartTimeout` and `WebServer.HTTPMaxSize`. These keys respectively set a timeout for the node server to
  start and set the max request size for HTTP requests. Previously these attributes were set by
  `JobPipeline.DefaultHTTPLimit`/`JobPipeline.DefaultHTTPTimeout`. To migrate to these new fields, set their values to be identical to
  `JobPipeline.DefaultHTTPLimit`/`JobPipeline.DefaultHTTPTimeout`.

- Low latency oracle jobs now support in-protocol block range guarantees. This
  is necessary in order to produce reports with block number ranges that do not
  overlap. It can now be guaranteed at the protocol level, so we can use local
  state instead of relying on an unreliable round-trip to the Mercury server.

- New settings `Evm.GasEstimator.LimitJobType.OCR2`, `OCR2.DefaultTransactionQueueDepth`, `OCR2.SimulateTransactions` for OCR2
  jobs. These replace the settings `Evm.GasEstimator.LimitJobType.OCR`, `OCR.DefaultTransactionQueueDepth`, and `OCR.SimulateTransactions`
  for OCR2.

- Add new config parameter to OCR named `TraceLogging` that enables trace logging of OCR jobs, previously this behavior was controlled from the `P2P.TraceLogging` parameter. To maintain the same behavior set `OCR.TraceLogging` to the same value `P2P.TraceLogging` was set.

### Fixed
- Fixed a bug in the `nodes xxx list` command that caused results to not be displayed correctly

### Changed
- Assumption violations for MaxFeePerGas >= BaseFeePerGas and MaxFeePerGas >= MaxPriorityFeePerGas in EIP-1559 effective gas price calculation will now use a gas price if specified
- Config validation now enforces protection against duplicate chain ids and node fields per provided TOML file. Duplicates accross multiple configuration files are still valid. If you have specified duplicate chain ids or nodes in a given configuration file, this change will error out of all `node` subcommands.
<<<<<<< HEAD
- Restricted scope of the Evm.GasEstimator.LimitJobType.OCR, OCR.DefaultTransactionQueueDepth, and OCR.SimulateTransactions settings so they
=======
- Restricted scope of the `Evm.GasEstimator.LimitJobType.OCR`, `OCR.DefaultTransactionQueueDepth`, and `OCR.SimulateTransactions` settings so they
>>>>>>> 71f2741e
  apply only to OCR. Previously these settings would apply to OCR2 as well as OCR. You must use the OCR2 equivalents added above if you
  want your settings to apply to OCR2.

### Removed
- Legacy chain types Optimism and Optimism2. OptimismBedrock is now used to handle Optimism's special cases.
- Optimism Kovan configurations along with legacy error messages.

<!-- unreleasedstop -->

# 2.2.0 - 2023-06-12

### Added

- New prometheus metric for mercury transmit queue: `mercury_transmit_queue_load`. This is a gauge, scoped by feed ID, that measures how many pending transmissions are in the queue. This should generally speaking be small (< 10 or so). Nops may wish to add alerting if this exceeds some amount.
- Experimental support of runtime process isolation for Solana data feeds. Requires plugin binaries to be installed and
  configured via the env vars `CL_SOLANA_CMD` and `CL_MEDIAN_CMD`. See [plugins/README.md](../plugins/README.md).
### Fixed

- Fixed a bug which made it impossible to re-send the same transaction after abandoning it while manually changing the nonce.

### Changed
- Set default for EVM.GasEstimator.BumpTxDepth to EVM.Transactions.MaxInFlight.
- Bumped batch size defaults for EVM specific configuration. If you are overriding any of these fields in your local config, please consider if it is necessary:
	- `LogBackfillBatchSize = 1000`
	- `RPCDefaultBatchSize = 250`
	- `GasEstimator.BatchSize = 25`
- Dropped support for Development Mode configuration. `CL_DEV` is now ignored on production builds.
- Updated Docker image's PostgreSQL client (used for backups) to v15 in order to support PostgreSQL v15 servers.

<!-- unreleasedstop -->

## 1.13.3 - 2023-06-06

### Fixed

- The 1.13.2 release showed the 1.13.1 version in its VERSION file. This updates the VERSION file to now show 1.13.3.

## 1.13.2 - 2023-06-05

### Fixed

- Made logging level improvements for the Solana Transaction Manager to reduce excessive noise
- Fixed race condition in Solana TXM for sanity check and preventing misfired errors

## 2.1.1 - 2023-05-22

### Updated

- Upgraded WSRPC to v0.7.2

### Fixed

- Fixed a bug that would cause telemetry to be sent with the wrong type.

## 2.1.0 - 2023-05-16

### Changed

- Database commands `chainlink db ...` validate TOML configuration and secrets before executing. This change of behavior will report errors
  if any Database-specific configuration is invalid.

## 2.0.0 - 2023-04-20

### Added

- Add OCR2 Plugin selection for FMS
- Added kebab case aliases for the following flags:
  - `evm-chain-id` alias for `evmChainID` in commands: `chainlink blocks replay`, `chainlink forwarders track`, `chainlink keys ... chain`
  - `old-password` alias for `oldpassword` in commands: `chainlink keys ... import`
  - `new-password` alias for `newpassword` in commands: `chainlink keys ... export`
  - `new-role` alias for `newrole` in commands: `admin users chrole`
  - `set-next-nonce` alias for `setNextNonce` in commands: `chainlink keys ... chain`

### Changed

- TOML configuration and secrets are now scoped to `chainlink node` command rather than being global flags.
- TOML configuration validation has been moved from `chainlink config validate` to `chainlink node validate`.
- Move `chainlink node {status,profile}` to `chainlink admin {status,profile}`.

### Removed

- Configuration with legacy environment variables is no longer supported. TOML is required.

## 1.13.1 - 2023-04-06

### Fixed

- Bumped the WSPRC dependency version to fix a bug that could lead to race conditions

## 1.13.0 - 2023-03-16

### Added

- Support for sending Bootstrap job specs to the feeds manager
- Support for sending OCR2 job specs to the feeds manager
- Log poller filters now saved in db, restored on node startup to guard against missing logs during periods where services are temporarily unable to start
- Add support for new job type `mercury` (low-latency oracle)
- New config option for EVM-based chains `AutoCreateKey`. If set to false, chainlink will not automatically create any keys for this chain. This can be used in conjunction with mercury to prevent creating useless keys. Example:

```
[[EVM]]
ChainID = "1"
AutoCreateKey = false
```

- Add new option for relayConfig `feedID` that handles multi-config contracts. Can be applied to any OCR2 job.

### Updated

- TOML env var `CL_CONFIG` always processed as the last configuration, with the effect of being the final override
  of any values provided via configuration files.

### Changed

- The config option `FeatureFeedsManager`/`FEATURE_FEEDS_MANAGER` is now true by default.

### Removed

- Terra is no longer supported

## 1.12.0 - 2023-02-15

### Added

- Prometheus gauge `mailbox_load_percent` for percent of "`Mailbox`" capacity used.
- New config option, `JobPipeline.MaxSuccessfulRuns` caps the total number of
  saved completed runs per job. This is done in response to the `pipeline_runs`
  table potentially becoming large, which can cause performance degradation.
  The default is set to 10,000. You can set it to 0 to disable run saving
  entirely. **NOTE**: This can only be configured via TOML and not with an
  environment variable.
- Prometheus gauge vector `feeds_job_proposal_count` to track counts of job proposals partitioned by proposal status.
- Support for variable expression for the `minConfirmations` parameter on the `ethtx` task.

### Updated

- Removed `KEEPER_TURN_FLAG_ENABLED` as all networks/nodes have switched this to `true` now. The variable should be completely removed my NOPs.
- Removed `Keeper.UpkeepCheckGasPriceEnabled` config (`KEEPER_CHECK_UPKEEP_GAS_PRICE_FEATURE_ENABLED` in old env var configuration) as this feature is deprecated now. The variable should be completely removed by NOPs.

### Fixed

- Fixed (SQLSTATE 42P18) error on Job Runs page, when attempting to view specific older or infrequenty run jobs
- The `config dump` subcommand was fixed to dump the correct config data.
  - The `P2P.V1.Enabled` config logic incorrectly matched V2, by only setting explicit true values so that otherwise the default is used. The `V1.Enabled` default value is actually true already, and is now updated to only set explicit false values.
  - The `[EVM.Transactions]` config fields `MaxQueued` & `MaxInFlight` will now correctly match `ETH_MAX_QUEUED_TRANSACTIONS` & `ETH_MAX_IN_FLIGHT_TRANSACTIONS`.

## 1.11.0 - 2022-12-12

### Added

- New `EVM.NodePool.SelectionMode` `TotalDifficulty` to use the node with the greatest total difficulty.
- Add the following prometheus metrics (labelled by bridge name) for monitoring external adapter queries:
  - `bridge_latency_seconds`
  - `bridge_errors_total`
  - `bridge_cache_hits_total`
  - `bridge_cache_errors_total`
- `EVM.NodePool.SyncThreshold` to ensure that live nodes do not lag too far behind.

> ```toml
> SyncThreshold = 5 # Default
> ```
>
> SyncThreshold controls how far a node may lag behind the best node before being marked out-of-sync.
> Depending on `SelectionMode`, this represents a difference in the number of blocks (`HighestHead`, `RoundRobin`), or total difficulty (`TotalDifficulty`).
>
> Set to 0 to disable this check.

#### TOML Configuration (experimental)

Chainlink now supports static configuration via TOML files as an alternative to the existing combination of environment variables and persisted database configurations.

This is currently _experimental_, but in the future (with `v2.0.0`), it will become _mandatory_ as the only supported configuration method. Avoid using TOML for configuration unless running on a test network for this release.

##### How to use

TOML configuration can be enabled by simply using the new `-config <filename>` flag or `CL_CONFIG` environment variable.
Multiple files can be used (`-c configA.toml -c configB.toml`), and will be applied in order with duplicated fields overriding any earlier values.

Existing nodes can automatically generate their equivalent TOML configuration via the `config dump` subcommand.
Secrets must be configured manually and passed via `-secrets <filename>` or equivalent environment variables.

Format details: [CONFIG.md](../docs/CONFIG.md) • [SECRETS.md](../docs/SECRETS.md)

**Note:** You _cannot_ mix legacy environment variables with TOML configuration. Leaving any legacy env vars set will fail validation and prevent boot.

##### Examples

Dump your current configuration as TOML.

```bash
chainlink config dump > config.toml
```

Inspect your full effective configuration, and ensure it is valid. This includes defaults.

```bash
chainlink --config config.toml --secrets secrets.toml config validate
```

Run the node.

```bash
chainlink -c config.toml -s secrets.toml node start
```

#### Bridge caching

##### BridgeCacheTTL

- Default: 0s

When set to `d` units of time, this variable enables using cached bridge responses that are at most `d` units old. Caching is disabled by default.

Example `BridgeCacheTTL=10s`, `BridgeCacheTTL=1m`

### Fixed

- Fixed a minor bug whereby Chainlink would not always resend all pending transactions when using multiple keys

### Updated

- `NODE_NO_NEW_HEADS_THRESHOLD=0` no longer requires `NODE_SELECTION_MODE=RoundRobin`.

## 1.10.0 - 2022-11-15

### Added

#### New optional external logger added

##### AUDIT_LOGGER_FORWARD_TO_URL

- Default: _none_

When set, this environment variable configures and enables an optional HTTP logger which is used specifically to send audit log events. Audit logs events are emitted when specific actions are performed by any of the users through the node's API. The value of this variable should be a full URL. Log items will be sent via POST

There are audit log implemented for the following events:

- Auth & Sessions (new session, login success, login failed, 2FA enrolled, 2FA failed, password reset, password reset failed, etc.)
- CRUD actions for all resources (add/create/delete resources such as bridges, nodes, keys)
- Sensitive actions (keys exported/imported, config changed, log level changed, environment dumped)

A full list of audit log enum types can be found in the source within the `audit` package (`audit_types.go`).

The following `AUDIT_LOGGER_*` environment variables below configure this optional audit log HTTP forwarder.

##### AUDIT_LOGGER_HEADERS

- Default: _none_

An optional list of HTTP headers to be added for every optional audit log event. If the above `AUDIT_LOGGER_FORWARD_TO_URL` is set, audit log events will be POSTed to that URL, and will include headers specified in this environment variable. One example use case is auth for example: `AUDIT_LOGGER_HEADERS="Authorization||{{token}}"`.

Header keys and values are delimited on ||, and multiple headers can be added with a forward slash delimiter ('\\'). An example of multiple key value pairs:
`AUDIT_LOGGER_HEADERS="Authorization||{{token}}\Some-Other-Header||{{token2}}"`

##### AUDIT_LOGGER_JSON_WRAPPER_KEY

- Default: _none_

When the audit log HTTP forwarder is enabled, if there is a value set for this optional environment variable then the POST body will be wrapped in a dictionary in a field specified by the value of set variable. This is to help enable specific logging service integrations that may require the event JSON in a special shape. For example: `AUDIT_LOGGER_JSON_WRAPPER_KEY=event` will create the POST body:

```
{
  "event": {
    "eventID":  EVENT_ID_ENUM,
    "data": ...
  }
}
```

#### Automatic connectivity detection; Chainlink will no longer bump excessively if the network is broken

This feature only applies on EVM chains when using BlockHistoryEstimator (the most common case).

Chainlink will now try to automatically detect if there is a transaction propagation/connectivity issue and prevent bumping in these cases. This can help avoid the situation where RPC nodes are not propagating transactions for some reason (e.g. go-ethereum bug, networking issue etc) and Chainlink responds in a suboptimal way by bumping transactions to a very high price in an effort to get them mined. This can lead to unnecessary expense when the connectivity issue is resolved and the transactions are finally propagated into the mempool.

This feature is enabled by default with fairly conservative settings: if a transaction has been priced above the 90th percentile of the past 12 blocks, but still wants to bump due to not being mined, a connectivity/propagation issue is assumed and all further bumping will be prevented for this transaction. In this situation, Chainlink will start firing the `block_history_estimator_connectivity_failure_count` prometheus counter and logging at critical level until the transaction is mined.

The default settings should work fine for most users. For advanced users, the values can be tweaked by changing `BLOCK_HISTORY_ESTIMATOR_CHECK_INCLUSION_BLOCKS` and `BLOCK_HISTORY_ESTIMATOR_CHECK_INCLUSION_PERCENTILE`.

To disable connectivity checking completely, set `BLOCK_HISTORY_ESTIMATOR_CHECK_INCLUSION_BLOCKS=0`.

### Changed

- The default maximum gas price on most networks is now effectively unlimited.

  - Chainlink will bump as high as necessary to get a transaction included. The connectivity checker is relied on to prevent excessive bumping when there is a connectivity failure.
  - If you want to change this, you can manually set `ETH_MAX_GAS_PRICE_WEI`.

- EVMChainID field will be auto-added with default chain id to job specs of newly created OCR jobs, if not explicitly included.
  - Old OCR jobs missing EVMChainID will continue to run on any chain ETH_CHAIN_ID is set to (or first chain if unset), which may be changed after a restart.
  - Newly created OCR jobs will only run on a single fixed chain, unaffected by changes to ETH_CHAIN_ID after the job is added.
  - It should no longer be possible to end up with multiple OCR jobs for a single contract running on the same chain; only one job per contract per chain is allowed
  - If there are any existing duplicate jobs (per contract per chain), all but the job with the latest creation date will be pruned during upgrade.

### Fixed

- Fixed minor bug where Chainlink would attempt (and fail) to estimate a tip cap higher than the maximum configured gas price in EIP1559 mode. It now caps the tipcap to the max instead of erroring.
- Fixed bug whereby it was impossible to remove eth keys that had extant transactions. Now, removing an eth key will drop all associated data automatically including past transactions.

## 1.9.0 - 2022-10-12

### Added

- Added `length` and `lessthan` tasks (pipeline).
- Added `gasUnlimited` parameter to `ethcall` task.
- `/keys` page in Operator UI now exposes several admin commands, namely:
  - "abandon" to abandon all current txes
  - enable/disable a key for a given chain
  - manually set the nonce for a key
    See [this PR](https://github.com/smartcontractkit/chainlink/pull/7406) for a screenshot example.

## 1.8.1 - 2022-09-29

### Added

- New `GAS_ESTIMATOR_MODE` for Arbitrum to support Nitro's multi-dimensional gas model, with dynamic gas pricing and limits.
  - NOTE: It is recommended to remove `GAS_ESTIMATOR_MODE` as an env var if you have it set in order to use the new default.
  - This new, default estimator for Arbitrum networks uses the suggested gas price (up to `ETH_MAX_GAS_PRICE_WEI`, with `1000 gwei` default) as well as an estimated gas limit (up to `ETH_GAS_LIMIT_MAX`, with `1,000,000,000` default).
- `ETH_GAS_LIMIT_MAX` to put a maximum on the gas limit returned by the `Arbitrum` estimator.

### Changed

- EIP1559 is now enabled by default on Goerli network

## 1.8.0 - 2022-09-01

### Added

- Added `hexencode` and `base64encode` tasks (pipeline).
- `forwardingAllowed` per job attribute to allow forwarding txs submitted by the job.
- Keypath now supports paths with any depth, instead of limiting it to 2
- `Arbitrum` chains are no longer restricted to only `FixedPrice` `GAS_ESTIMATOR_MODE`
- Updated `Arbitrum Rinkeby & Mainnet & Mainnet` configurationss for Nitro
- Add `Arbitrum Goerli` configuration
- It is now possible to use the same key across multiple chains.
- `NODE_SELECTION_MODE` (`EVM.NodePool.SelectionMode`) controls node picking strategy. Supported values: `HighestHead` (default) and `RoundRobin`:
  - `RoundRobin` mode simply iterates among available alive nodes. This was the default behavior prior to this release.
  - `HighestHead` mode picks a node having the highest reported head number among other alive nodes. When several nodes have the same latest head number, the strategy sticks to the last used node.
    For chains having `NODE_NO_NEW_HEADS_THRESHOLD=0` (such as Arbitrum, Optimism), the implementation will fall back to `RoundRobin` mode.
- New `keys eth chain` command
  - This can also be accessed at `/v2/keys/evm/chain`.
  - Usage examples:
    - Manually (re)set a nonce:
      - `chainlink keys eth chain --address "0xEXAMPLE" --evmChainID 99 --setNextNonce 42`
    - Enable a key for a particular chain:
      - `chainlink keys eth chain --address "0xEXAMPLE" --evmChainID 99 --enable`
    - Disable a key for a particular chain:
      - `chainlink keys eth chain --address "0xEXAMPLE" --evmChainID 99 --disable`
    - Abandon all currently pending transactions (use with caution!):
      - `chainlink evm keys chain --address "0xEXAMPLE" --evmChainID 99 --abandon`
  - Commands can be combined e.g.
    - Reset nonce and abandon all currently pending transaction:
      - `chainlink evm keys chain --address "0xEXAMPLE" --evmChainID 99 --setNextNonce 42 --abandon`

### Changed

- The `setnextnonce` local client command has been removed, and replaced by a more general key/chain client command.
- `chainlink admin users update` command is replaced with `chainlink admin users chrole` (only the role can be changed for a user)

## 1.7.1 - 2022-08-22

### Added

- `Arbitrum Nitro` client error support

## 1.7.0 - 2022-08-08

### Added

- `p2pv2Bootstrappers` has been added as a new optional property of OCR1 job specs; default may still be specified with P2PV2_BOOTSTRAPPERS config param
- Added official support for Sepolia chain
- Added `hexdecode` and `base64decode` tasks (pipeline).
- Added support for Besu execution client (note that while Chainlink supports Besu, Besu itself [has](https://github.com/hyperledger/besu/issues/4212) [multiple](https://github.com/hyperledger/besu/issues/4192) [bugs](https://github.com/hyperledger/besu/issues/4114) that make it unreliable).
- Added the functionality to allow the root admin CLI user (and any additional admin users created) to create and assign tiers of role based access to new users. These new API users will be able to log in to the Operator UI independently, and can each have specific roles tied to their account. There are four roles: `admin`, `edit`, `run`, and `view`.
  - User management can be configured through the use of the new admin CLI command `chainlink admin users`. Be sure to run `chainlink adamin login`. For example, a readonly user can be created with: `chainlink admin users create --email=operator-ui-read-only@test.com --role=view`.
  - Updated documentation repo with a break down of actions to required role level
- Added per job spec and per job type gas limit control. The following rule of precedence is applied:

1. task-specific parameter `gasLimit` overrides anything else when specified (e.g. `ethtx` task has such a parameter).
2. job-spec attribute `gasLimit` has the scope of the current job spec only.
3. job-type limits `ETH_GAS_LIMIT_*_JOB_TYPE` affect any jobs of the corresponding type:

```
ETH_GAS_LIMIT_OCR_JOB_TYPE    # EVM.GasEstimator.LimitOCRJobType
ETH_GAS_LIMIT_DR_JOB_TYPE     # EVM.GasEstimator.LimitDRJobType
ETH_GAS_LIMIT_VRF_JOB_TYPE    # EVM.GasEstimator.LimitVRFJobType
ETH_GAS_LIMIT_FM_JOB_TYPE     # EVM.GasEstimator.LimitFMJobType
ETH_GAS_LIMIT_KEEPER_JOB_TYPE # EVM.GasEstimator.LimitKeeperJobType
```

4. global `ETH_GAS_LIMIT_DEFAULT` (`EVM.GasEstimator.LimitDefault`) value is the last resort.

### Fixed

- Addressed a very rare bug where using multiple nodes with differently configured RPC tx fee caps could cause missed transaction. Reminder to everyone to ensure that your RPC nodes have no caps (for more information see the [performance and tuning guide](https://docs.chain.link/docs/evm-performance-configuration/)).
- Improved handling of unknown transaction error types, making Chainlink more robust in certain cases on unsupported chains/RPC clients

## [1.6.0] - 2022-07-20

### Changed

- After feedback from users, password complexity requirements have been simplified. These are the new, simplified requirements for any kind of password used with Chainlink:

1. Must be 16 characters or more
2. Must not contain leading or trailing whitespace
3. User passwords must not contain the user's API email

- Simplified the Keepers job spec by removing the observation source from the required parameters.

## [1.5.1] - 2022-06-27

### Fixed

- Fix rare out-of-sync to invalid-chain-id transaction
- Fix key-specific max gas limits for gas estimator and ensure we do not bump gas beyond key-specific limits
- Fix EVM_FINALITY_DEPTH => ETH_FINALITY_DEPTH

## [1.5.0] - 2022-06-21

### Changed

- Chainlink will now log a warning if the postgres database password is missing or too insecure. Passwords should conform to the following rules:

```
Must be longer than 12 characters
Must comprise at least 3 of:
	lowercase characters
	uppercase characters
	numbers
	symbols
Must not comprise:
	More than three identical consecutive characters
	Leading or trailing whitespace (note that a trailing newline in the password file, if present, will be ignored)
```

For backward compatibility all insecure passwords will continue to work, however in a future version of Chainlink insecure passwords will prevent application boot. To bypass this check at your own risk, you may set `SKIP_DATABASE_PASSWORD_COMPLEXITY_CHECK=true`.

- `MIN_OUTGOING_CONFIRMATIONS` has been removed and no longer has any effect. `ETH_FINALITY_DEPTH` is now used as the default for `ethtx` confirmations instead. You may override this on a per-task basis by setting `minConfirmations` in the task definition e.g. `foo [type=ethtx minConfirmations=42 ...]`. NOTE: This may have a minor impact on performance on very high throughput chains. If you don't care about reporting task status in the UI, it is recommended to set `minConfirmations=0` in your job specs. For more details, see the [relevant section of the performance tuning guide](https://www.notion.so/chainlink/EVM-performance-configuration-handbook-a36b9f84dcac4569ba68772aa0c1368c#e9998c2f722540b597301a640f53cfd4).

- The following ENV variables have been deprecated, and will be removed in a future release: `INSECURE_SKIP_VERIFY`, `CLIENT_NODE_URL`, `ADMIN_CREDENTIALS_FILE`. These vars only applied to Chainlink when running in client mode and have been replaced by command line args, notably: `--insecure-skip-verify`, `--remote-node-url URL` and `--admin-credentials-file FILE` respectively. More information can be found by running `./chainlink --help`.

- The `Optimism2` `GAS_ESTIMATOR_MODE` has been renamed to `L2Suggested`. The old name is still supported for now.

- The `p2pBootstrapPeers` property on OCR2 job specs has been renamed to `p2pv2Bootstrappers`.

### Added

- Added `ETH_USE_FORWARDERS` config option to enable transactions forwarding contracts.
- In job pipeline (direct request) the three new block variables are exposed:
  - `$(jobRun.blockReceiptsRoot)` : the root of the receipts trie of the block (hash)
  - `$(jobRun.blockTransactionsRoot)` : the root of the transaction trie of the block (hash)
  - `$(jobRun.blockStateRoot)` : the root of the final state trie of the block (hash)
- `ethtx` tasks can now be configured to error if the transaction reverts on-chain. You must set `failOnRevert=true` on the task to enable this behavior, like so:

`foo [type=ethtx failOnRevert=true ...]`

So the `ethtx` task now works as follows:

If minConfirmations == 0, task always succeeds and nil is passed as output
If minConfirmations > 0, the receipt is passed through as output
If minConfirmations > 0 and failOnRevert=true then the ethtx task will error on revert

If `minConfirmations` is not set on the task, the chain default will be used which is usually 12 and always greater than 0.

- `http` task now allows specification of request headers. Use like so: `foo [type=http headers="[\\"X-Header-1\\", \\"value1\\", \\"X-Header-2\\", \\"value2\\"]"]`.

### Fixed

- Fixed `max_unconfirmed_age` metric. Previously this would incorrectly report the max time since the last rebroadcast, capping the upper limit to the EthResender interval. This now reports the correct value of total time elapsed since the _first_ broadcast.
- Correctly handle the case where bumped gas would exceed the RPC node's configured maximum on Fantom (note that node operators should check their Fantom RPC node configuration and remove the fee cap if there is one)
- Fixed handling of Metis internal fee change

### Removed

- The `Optimism` OVM 1.0 `GAS_ESTIMATOR_MODE` has been removed.

## [1.4.1] - 2022-05-11

### Fixed

- Ensure failed EthSubscribe didn't register a (\*rpc.ClientSubscription)(nil) which would lead to a panic on Unsubscribe
- Fixes parsing of float values on job specs

## [1.4.0] - 2022-05-02

### Added

- JSON parse tasks (v2) now support a custom `separator` parameter to substitute for the default `,`.
- Log slow SQL queries
- Fantom and avalanche block explorer urls
- Display `requestTimeout` in job UI
- Keeper upkeep order is shuffled

### Fixed

- `LOG_FILE_MAX_SIZE` handling
- Improved websocket subscription management (fixes issues with multiple-primary-node failover from 1.3.x)
- VRFv2 fixes and enhancements
- UI support for `minContractPaymentLinkJuels`

## [1.3.0] - 2022-04-18

### Added

- Added support for Keeper registry v1.2 in keeper jobs
- Added disk rotating logs. Chainlink will now always log to disk at debug level. The default output directory for debug logs is Chainlink's root directory (ROOT_DIR) but can be configured by setting LOG_FILE_DIR. This makes it easier for node operators to report useful debugging information to Chainlink's team, since all the debug logs are conveniently located in one directory. Regular logging to STDOUT still works as before and respects the LOG_LEVEL env var. If you want to log in disk at a particular level, you can pipe STDOUT to disk. This automatic debug-logs-to-disk feature is enabled by default, and will remain enabled as long as the `LOG_FILE_MAX_SIZE` ENV var is set to a value greater than zero. The amount of disk space required for this feature to work can be calculated with the following formula: `LOG_FILE_MAX_SIZE` \* (`LOG_FILE_MAX_BACKUPS` + 1). If your disk doesn't have enough disk space, the logging will pause and the application will log Errors until space is available again. New environment variables related to this feature:
  - `LOG_FILE_MAX_SIZE` (default: 5120mb) - this env var allows you to override the log file's max size (in megabytes) before file rotation.
  - `LOG_FILE_MAX_AGE` (default: 0) - if `LOG_FILE_MAX_SIZE` is set, this env var allows you to override the log file's max age (in days) before file rotation. Keeping this config with the default value means not to remove old log files.
  - `LOG_FILE_MAX_BACKUPS` (default: 1) - if `LOG_FILE_MAX_SIZE` is set, this env var allows you to override the max amount of old log files to retain. Keeping this config with the default value means to retain 1 old log file at most (though `LOG_FILE_MAX_AGE` may still cause them to get deleted). If this is set to 0, the node will retain all old log files instead.
- Added support for the `force` flag on `chainlink blocks replay`. If set to true, already consumed logs that would otherwise be skipped will be rebroadcasted.
- Added version compatibility check when using CLI to login to a remote node. flag `bypass-version-check` skips this check.
- Interrim solution to set multiple nodes/chains from ENV. This gives the ability to specify multiple RPCs that the Chainlink node will constantly monitor for health and sync status, detecting dead nodes and out of sync nodes, with automatic failover. This is a temporary stand-in until configuration is overhauled and will be removed in future in favor of a config file. Set as such: `EVM_NODES='{...}'` where the var is a JSON array containing the node specifications. This is not compatible with using any other way to specify node via env (e.g. `ETH_URL`, `ETH_SECONDARY_URL`, `ETH_CHAIN_ID` etc). **WARNING**: Setting this environment variable will COMPLETELY ERASE your `evm_nodes` table on every boot and repopulate from the given data, nullifying any runtime modifications. Make sure to carefully read the [EVM performance configuration guide](https://chainlink.notion.site/EVM-performance-configuration-handbook-a36b9f84dcac4569ba68772aa0c1368c) for best practices here.

For example:

```bash
export EVM_NODES='
[
	{
		"name": "primary_1",
		"evmChainId": "137",
		"wsUrl": "wss://endpoint-1.example.com/ws",
    "httpUrl": "http://endpoint-1.example.com/",
		"sendOnly": false
	},
	{
		"name": "primary_2",
		"evmChainId": "137",
		"wsUrl": "ws://endpoint-2.example.com/ws",
    "httpUrl": "http://endpoint-2.example.com/",
		"sendOnly": false
	},
	{
		"name": "primary_3",
		"evmChainId": "137",
		"wsUrl": "wss://endpoint-3.example.com/ws",
    "httpUrl": "http://endpoint-3.example.com/",
		"sendOnly": false
	},
	{
		"name": "sendonly_1",
		"evmChainId": "137",
		"httpUrl": "http://endpoint-4.example.com/",
		"sendOnly": true
	},
  {
		"name": "sendonly_2",
		"evmChainId": "137",
		"httpUrl": "http://endpoint-5.example.com/",
		"sendOnly": true
	}
]
'
```

### Changed

- Changed default locking mode to "dual". Bugs in lease locking have been ironed out and this paves the way to making "lease" the default in the future. It is recommended to set `DATABASE_LOCKING_MODE=lease`, default is set to "dual" only for backwards compatibility.
- EIP-1559 is now enabled by default on mainnet. To disable (go back to legacy mode) set `EVM_EIP1559_DYNAMIC_FEES=false`. The default settings should work well, but if you wish to tune your gas controls, see the [documentation](https://docs.chain.link/docs/configuration-variables/#evm-gas-controls).

Note that EIP-1559 can be manually enabled on other chains by setting `EVM_EIP1559_DYNAMIC_FEES=true` but we only support it for official Ethereum mainnet and testnets. It is _not_ recommended enabling this setting on Polygon since during our testing process we found that the EIP-1559 fee market appears to be broken on all Polygon chains and EIP-1559 transactions are actually less likely to get included than legacy transactions.

See issue: https://github.com/maticnetwork/bor/issues/347

- The pipeline task runs have changed persistence protocol (database), which will result in inability to decode some existing task runs. All new runs should be working with no issues.

### Removed

- `LOG_TO_DISK` ENV var.

## [1.2.1] - 2022-03-17

This release hotfixes issues from moving a new CI/CD system. Feature-wise the functionality is the same as `v1.2.0`.

### Fixed

- Fixed CI/CD issue where environment variables were not being passed into the underlying build

## [1.2.0] - 2022-03-02

### Added

- Added support for the Nethermind Ethereum client.
- Added support for batch sending telemetry to the ingress server to improve performance.
- Added v2 P2P networking support (alpha)

New ENV vars:

- `ADVISORY_LOCK_CHECK_INTERVAL` (default: 1s) - when advisory locking mode is enabled, this controls how often Chainlink checks to make sure it still holds the advisory lock. It is recommended to leave this at the default.
- `ADVISORY_LOCK_ID` (default: 1027321974924625846) - when advisory locking mode is enabled, the application advisory lock ID can be changed using this env var. All instances of Chainlink that might run on a particular database must share the same advisory lock ID. It is recommended to leave this at the default.
- `LOG_FILE_DIR` (default: chainlink root directory) - if `LOG_FILE_MAX_SIZE` is set, this env var allows you to override the output directory for logging.
- `SHUTDOWN_GRACE_PERIOD` (default: 5s) - when node is shutting down gracefully and exceeded this grace period, it terminates immediately (trying to close DB connection) to avoid being SIGKILLed.
- `SOLANA_ENABLED` (default: false) - set to true to enable Solana support
- `TERRA_ENABLED` (default: false) - set to true to enable Terra support
- `BLOCK_HISTORY_ESTIMATOR_EIP1559_FEE_CAP_BUFFER_BLOCKS` - if EIP1559 mode is enabled, this optional env var controls the buffer blocks to add to the current base fee when sending a transaction. By default, the gas bumping threshold + 1 block is used. It is not recommended to change this unless you know what you are doing.
- `TELEMETRY_INGRESS_BUFFER_SIZE` (default: 100) - the number of telemetry messages to buffer before dropping new ones
- `TELEMETRY_INGRESS_MAX_BATCH_SIZE` (default: 50) - the maximum number of messages to batch into one telemetry request
- `TELEMETRY_INGRESS_SEND_INTERVAL` (default: 500ms) - the cadence on which batched telemetry is sent to the ingress server
- `TELEMETRY_INGRESS_SEND_TIMEOUT` (default: 10s) - the max duration to wait for the request to complete when sending batch telemetry
- `TELEMETRY_INGRESS_USE_BATCH_SEND` (default: true) - toggles sending telemetry using the batch client to the ingress server
- `NODE_NO_NEW_HEADS_THRESHOLD` (default: 3m) - RPC node will be marked out-of-sync if it does not receive a new block for this length of time. Set to 0 to disable head monitoring for liveness checking,
- `NODE_POLL_FAILURE_THRESHOLD` (default: 5) - number of consecutive failed polls before an RPC node is marked dead. Set to 0 to disable poll liveness checking.
- `NODE_POLL_INTERVAL` (default: 10s) - how often to poll. Set to 0 to disable all polling.

#### Bootstrap job

Added a new `bootstrap` job type. This job removes the need for every job to implement their own bootstrapping logic.
OCR2 jobs with `isBootstrapPeer=true` are automatically migrated to the new format.
The spec parameters are similar to a basic OCR2 job, an example would be:

```
type            = "bootstrap"
name            = "bootstrap"
relay           = "evm"
schemaVersion	= 1
contractID      = "0xAb5801a7D398351b8bE11C439e05C5B3259aeC9B"
[relayConfig]
chainID	        = 4
```

#### EVM node hot failover and liveness checking

Chainlink now supports hot failover and liveness checking for EVM nodes. This completely supercedes and replaces the Fiews failover proxy and should remove the need for any kind of failover proxy between Chainlink and its RPC nodes.

In order to use this feature, you'll need to set multiple primary RPC nodes.

### Removed

- `deleteuser` CLI command.

### Changed

`EVM_DISABLED` has been deprecated and replaced by `EVM_ENABLED` for consistency with other feature flags.
`ETH_DISABLED` has been deprecated and replaced by `EVM_RPC_ENABLED` for consistency, and because this was confusingly named. In most cases you want to set `EVM_ENABLED=false` and not `EVM_RPC_ENABLED=false`.

Log colorization is now disabled by default because it causes issues when piped to text files. To re-enable log colorization, set `LOG_COLOR=true`.

#### Polygon/matic defaults changed

Due to increasingly hostile network conditions on Polygon we have had to increase a number of default limits. This is to work around numerous and very deep re-orgs, high mempool pressure and a failure by the network to propagate transactions properly. These new limits are likely to increase load on both your Chainlink node and database, so please be sure to monitor CPU and memory usage on both and make sure they are adequately specced to handle the additional load.

## [1.1.1] - 2022-02-14

### Added

- `BLOCK_HISTORY_ESTIMATOR_EIP1559_FEE_CAP_BUFFER_BLOCKS` - if EIP1559 mode is enabled, this optional env var controls the buffer blocks to add to the current base fee when sending a transaction. By default, the gas bumping threshold + 1 block is used. It is not recommended to change this unless you know what you are doing.
- `EVM_GAS_FEE_CAP_DEFAULT` - if EIP1559 mode is enabled, and FixedPrice gas estimator is used, this env var controls the fixed initial fee cap.
- Allow dumping pprof even when not in dev mode, useful for debugging (go to /v2/debug/pprof as a logged in user)

### Fixed

- Update timeout so we don’t exit early on very large log broadcaster backfills

#### EIP-1559 Fixes

Fixed issues with EIP-1559 related to gas bumping. Due to [go-ethereum's implementation](https://github.com/ethereum/go-ethereum/blob/bff330335b94af3643ac2fb809793f77de3069d4/core/tx_list.go#L298) which introduces additional restrictions on top of the EIP-1559 spec, we must bump the FeeCap at least 10% each time in order for the gas bump to be accepted.

The new EIP-1559 implementation works as follows:

If you are using FixedPriceEstimator:

- With gas bumping disabled, it will submit all transactions with `feecap=ETH_MAX_GAS_PRICE_WEI` and `tipcap=EVM_GAS_TIP_CAP_DEFAULT`
- With gas bumping enabled, it will submit all transactions initially with `feecap=EVM_GAS_FEE_CAP_DEFAULT` and `tipcap=EVM_GAS_TIP_CAP_DEFAULT`.

If you are using BlockHistoryEstimator (default for most chains):

- With gas bumping disabled, it will submit all transactions with `feecap=ETH_MAX_GAS_PRICE_WEI` and `tipcap=<calculated using past blocks>`
- With gas bumping enabled (default for most chains) it will submit all transactions initially with `feecap = ( current block base fee * (1.125 ^ N) + tipcap )` where N is configurable by setting BLOCK_HISTORY_ESTIMATOR_EIP1559_FEE_CAP_BUFFER_BLOCKS but defaults to `gas bump threshold+1` and `tipcap=<calculated using past blocks>`

Bumping works as follows:

- Increase tipcap by `max(tipcap * (1 + ETH_GAS_BUMP_PERCENT), tipcap + ETH_GAS_BUMP_WEI)`
- Increase feecap by `max(feecap * (1 + ETH_GAS_BUMP_PERCENT), feecap + ETH_GAS_BUMP_WEI)`

## [1.1.0] - 2022-01-25

### Added

- Added support for Sentry error reporting. Set `SENTRY_DSN` at run-time to enable reporting.
- Added Prometheus counters: `log_warn_count`, `log_error_count`, `log_critical_count`, `log_panic_count` and `log_fatal_count` representing the corresponding number of warning/error/critical/panic/fatal messages in the log.
- The new prometheus metric `tx_manager_tx_attempt_count` is a Prometheus Gauge that should represent the total number of Transactions attempts that awaiting confirmation for this node.
- The new prometheus metric `version` that displays the node software version (tag) as well as the corresponding commit hash.
- CLI command `keys eth list` is updated to display key specific max gas prices.
- CLI command `keys eth create` now supports optional `maxGasPriceGWei` parameter.
- CLI command `keys eth update` is added to update key specific parameters like `maxGasPriceGWei`.
- Add partial support for Moonriver chain
- For OCR jobs, `databaseTimeout`, `observationGracePeriod` and `contractTransmitterTransmitTimeout` can be specified to override chain-specific default values.

Two new log levels have been added.

- `[crit]`: _Critical_ level logs are more severe than `[error]` and require quick action from the node operator.
- `[debug] [trace]`: _Trace_ level logs contain extra `[debug]` information for development, and must be compiled in via `-tags trace`.

#### [Beta] Multichain support added

As a beta feature, Chainlink now supports connecting to multiple different EVM chains simultaneously.

This means that one node can run jobs on Goerli, Kovan, BSC and Mainnet (for example). Note that you can still have as many eth keys as you like, but each eth key is pegged to one chain only.

Extensive efforts have been made to make migration for existing nops as seamless as possible. Generally speaking, you should not have to make any changes when upgrading your existing node to this version. All your jobs will continue to run as before.

The overall summary of changes is such:

##### Chains/Ethereum Nodes

EVM chains are now represented as a first class object within the chainlink node. You can create/delete/list them using the CLI or API.

At least one primary node is required in order for a chain to connect. You may additionally specify zero or more send-only nodes for a chain. It is recommended to use the CLI/API or GUI to add nodes to chain.

###### Creation

```bash
chainlink chains evm create -id 42 # creates an evm chain with chain ID 42 (see: https://chainlist.org/)
chainlink nodes create -chain-id 42 -name 'my-primary-kovan-full-node' -type primary -ws-url ws://node.example/ws -http-url http://node.example/rpc # http-url is optional but recommended for primaries
chainlink nodes create -chain-id 42 -name 'my-send-only-backup-kovan-node' -type sendonly -http-url http://some-public-node.example/rpc
```

###### Listing

```bash
chainlink chains evm list
chainlink nodes list
```

###### Deletion

```bash
chainlink nodes delete 'my-send-only-backup-kovan-node'
chainlink chains evm delete 42
```

###### Legacy eth ENV vars

The old way of specifying chains using environment variables is still supported but discouraged. It works as follows:

If you specify `ETH_URL` then the values of `ETH_URL`, `ETH_CHAIN_ID`, `ETH_HTTP_URL` and `ETH_SECONDARY_URLS` will be used to create/update chains and nodes representing these values in the database. If an existing chain/node is found it will be overwritten. This behavior is used mainly to ease the process of upgrading, and on subsequent runs (once your old settings have been written to the database) it is recommended to unset these ENV vars and use the API commands exclusively to administer chains and nodes.

##### Jobs/tasks

By default, all jobs/tasks will continue to use the default chain (specified by `ETH_CHAIN_ID`). However, the following jobs now allow an additional `evmChainID` key in their TOML:

- VRF
- DirectRequest
- Keeper
- OCR
- Fluxmonitor

You can pin individual jobs to a particular chain by specifying the `evmChainID` explicitly. Here is an example job to demonstrate:

```toml
type            = "keeper"
evmChainID      = 3
schemaVersion   = 1
name            = "example keeper spec"
contractAddress = "0x9E40733cC9df84636505f4e6Db28DCa0dC5D1bba"
externalJobID   = "0EEC7E1D-D0D2-476C-A1A8-72DFB6633F49"
fromAddress     = "0xa8037A20989AFcBC51798de9762b351D63ff462e"
```

The above keeper job will _always_ run on chain ID 3 (Ropsten) regardless of the `ETH_CHAIN_ID` setting. If no chain matching this ID has been added to the chainlink node, the job cannot be created (you must create the chain first).

In addition, you can also specify `evmChainID` on certain pipeline tasks. This allows for cross-chain requests, for example:

```toml
type                = "directrequest"
schemaVersion       = 1
evmChainID          = 42
name                = "example cross chain spec"
contractAddress     = "0x613a38AC1659769640aaE063C651F48E0250454C"
externalJobID       = "0EEC7E1D-D0D2-476C-A1A8-72DFB6633F90"
observationSource   = """
    decode_log   [type=ethabidecodelog ... ]
    ...
    submit [type=ethtx to="0x613a38AC1659769640aaE063C651F48E0250454C" data="$(encode_tx)" minConfirmations="2" evmChainID="3"]
    decode_log-> ... ->submit;
"""
```

In the example above (which excludes irrelevant pipeline steps for brevity) a log can be read from the chain with ID 42 (Kovan) and a transaction emitted on chain with ID 3 (Ropsten).

Tasks that support the `evmChainID` parameter are as follows:

- `ethcall`
- `estimategaslimit`
- `ethtx`

###### Defaults

If the job- or task-specific `evmChainID` is _not_ given, the job/task will simply use the default as specified by the `ETH_CHAIN_ID` env variable.

Generally speaking, the default config values for each chain are good enough. But in some cases it is necessary to be able to override the defaults on a per-chain basis.

This used to be done via environment variables e.g. `MINIMUM_CONTRACT_PAYMENT_LINK_JUELS`.

These still work, but if set they will override that value for _all_ chains. This may not always be what you want. Consider a node that runs both Matic and Mainnet. You may want to set a higher value for `MINIMUM_CONTRACT_PAYMENT` on Mainnet, due to the more expensive gas costs. However, setting `MINIMUM_CONTRACT_PAYMENT_LINK_JUELS` using env variables will set that value for _all_ chains including matic.

To help you work around this, Chainlink now supports setting per-chain configuration options.

**Examples**

To set initial configuration when creating a chain, pass in the full json string as an optional parameter at the end:

`chainlink evm chains create -id 42 '{"BlockHistoryEstimatorBlockDelay": "100"}'`

To set configuration on an existing chain, specify key values pairs as such:

`chainlink evm chains configure -id 42 BlockHistoryEstimatorBlockDelay=100 GasEstimatorMode=FixedPrice`

The full list of chain-specific configuration options can be found by looking at the `ChainCfg` struct in `core/chains/evm/types/types.go`.

#### Async support in external adapters

External Adapters making async callbacks can now error job runs. This required a slight change to format, the correct way to callback from an asynchronous EA is using the following JSON:

SUCCESS CASE:

```json
{
    "value": < any valid json object >
}
```

ERROR CASE:

```json
{
  "error": "some error string"
}
```

This only applies to EAs using the `X-Chainlink-Pending` header to signal that the result will be POSTed back to the Chainlink node sometime 'later'. Regular synchronous calls to EAs work just as they always have done.

(NOTE: Official documentation for EAs needs to be updated)

#### New optional VRF v2 field: `requestedConfsDelay`

Added a new optional field for VRF v2 jobs called `requestedConfsDelay`, which configures a
number of blocks to wait in addition to the request specified `requestConfirmations` before servicing
the randomness request, i.e. the Chainlink node will wait `max(nodeMinConfs, requestConfirmations + requestedConfsDelay)`
blocks before servicing the request.

It can be used in the following way:

```toml
type = "vrf"
externalJobID = "123e4567-e89b-12d3-a456-426655440001"
schemaVersion = 1
name = "vrf-v2-secondary"
coordinatorAddress = "0xABA5eDc1a551E55b1A570c0e1f1055e5BE11eca7"
requestedConfsDelay = 10
# ... rest of job spec ...
```

Use of this field requires a database migration.

#### New locking mode: 'lease'

Chainlink now supports a new environment variable `DATABASE_LOCKING_MODE`. It can be set to one of the following values:

- `dual` (the default - uses both locking types for backwards and forwards compatibility)
- `advisorylock` (advisory lock only)
- `lease` (lease lock only)
- `none` (no locking at all - useful for advanced deployment environments when you can be sure that only one instance of chainlink will ever be running)

The database lock ensures that only one instance of Chainlink can be run on the database at a time. Running multiple instances of Chainlink on a single database at the same time would likely to lead to strange errors and possibly even data integrity failures and should not be allowed.

Ideally, node operators would be using a container orchestration system (e.g. Kubernetes) that ensures that only one instance of Chainlink ever runs on a particular postgres database.

However, we are aware that many node operators do not have the technical capacity to do this. So a common use case is to run multiple Chainlink instances in failover mode (as recommended by our official documentation, although this will be changing in future). The first instance will take some kind of lock on the database and subsequent instances will wait trying to take this lock in case the first instance disappears or dies.

Traditionally Chainlink has used an advisory lock to manage this. However, advisory locks come with several problems, notably:

- Postgres does not really like it when you hold locks open for a very long time (hours/days). It hampers certain internal cleanup tasks and is explicitly discouraged by the postgres maintainers.
- The advisory lock can silently disappear on postgres upgrade, meaning that a new instance can take over even while the old one is still running.
- Advisory locks do not play nicely with pooling tools such as pgbouncer.
- If the application crashes, the advisory lock can be left hanging around for a while (sometimes hours) and can require manual intervention to remove it before another instance of Chainlink will allow itself to boot.

For this reason, we have introduced a new locking mode, `lease`, which is likely to become the default in the future. `lease`-mode works as follows:

- Have one row in a database which is updated periodically with the client ID.
- CL node A will run a background process on start that updates this e.g. once per second.
- CL node B will spinlock, checking periodically to see if the update got too old. If it goes more than a set period without updating, it assumes that node A is dead and takes over. Now CL node B is the owner of the row, and it updates this every second.
- If CL node A comes back somehow, it will go to take out a lease and realise that the database has been leased to another process, so it will exit the entire application immediately.

The default is set to `dual` which used both advisory locking AND lease locking, for backwards compatibility. However, it is recommended that node operators who know what they are doing, or explicitly want to stop using the advisory locking mode set `DATABASE_LOCKING_MODE=lease` in their env.

Lease locking can be configured using the following ENV vars:

`LEASE_LOCK_REFRESH_INTERVAL` (default 1s)
`LEASE_LOCK_DURATION` (default 30s)

It is recommended to leave these set to the default values.

#### Duplicate Job Configuration

When duplicating a job, the new job's configuration settings that have not been overridden by the user can still reflect the chainlink node configuration.

#### Nurse (automatic pprof profiler)

Added new automatic pprof profiling service. Profiling is triggered when the node exceeds certain resource thresholds (currently, memory and goroutine count). The following environment variables have been added to allow configuring this service:

- `AUTO_PPROF_ENABLED`: Set to `true` to enable the automatic profiling service. Defaults to `false`.
- `AUTO_PPROF_PROFILE_ROOT`: The location on disk where pprof profiles will be stored. Defaults to `$CHAINLINK_ROOT`.
- `AUTO_PPROF_POLL_INTERVAL`: The interval at which the node's resources are checked. Defaults to `10s`.
- `AUTO_PPROF_GATHER_DURATION`: The duration for which profiles are gathered when profiling is kicked off. Defaults to `10s`.
- `AUTO_PPROF_GATHER_TRACE_DURATION`: The duration for which traces are gathered when profiling is kicked off. This is separately configurable because traces are significantly larger than other types of profiles. Defaults to `5s`.
- `AUTO_PPROF_MAX_PROFILE_SIZE`: The maximum amount of disk space that profiles may consume before profiling is disabled. Defaults to `100mb`.
- `AUTO_PPROF_CPU_PROFILE_RATE`: See https://pkg.go.dev/runtime#SetCPUProfileRate. Defaults to `1`.
- `AUTO_PPROF_MEM_PROFILE_RATE`: See https://pkg.go.dev/runtime#pkg-variables. Defaults to `1`.
- `AUTO_PPROF_BLOCK_PROFILE_RATE`: See https://pkg.go.dev/runtime#SetBlockProfileRate. Defaults to `1`.
- `AUTO_PPROF_MUTEX_PROFILE_FRACTION`: See https://pkg.go.dev/runtime#SetMutexProfileFraction. Defaults to `1`.
- `AUTO_PPROF_MEM_THRESHOLD`: The maximum amount of memory the node can actively consume before profiling begins. Defaults to `4gb`.
- `AUTO_PPROF_GOROUTINE_THRESHOLD`: The maximum number of actively-running goroutines the node can spawn before profiling begins. Defaults to `5000`.

**Adventurous node operators are encouraged to read [this guide on how to analyze pprof profiles](https://jvns.ca/blog/2017/09/24/profiling-go-with-pprof/).**

#### `merge` task type

A new task type has been added, called `merge`. It can be used to merge two maps/JSON values together. Merge direction is from right to left such that `right` will clobber values of `left`. If no `left` is provided, it uses the input of the previous task. Example usage as such:

```
decode_log   [type=ethabidecodelog ...]
merge        [type=merge right=<{"foo": 42}>];

decode_log -> merge;
```

Or, to reverse merge direction:

```
decode_log   [type=ethabidecodelog ...]
merge        [type=merge left=<{"foo": 42}> right="$(decode_log)"];

decode_log -> merge;
```

#### Enhanced ABI encoding support

The `ethabiencode2` task supports ABI encoding using the abi specification generated by `solc`. e.g:

    {
        "name": "call",
        "inputs": [
          {
            "name": "value",
            "type": "tuple",
            "components": [
              {
                "name": "first",
                "type": "bytes32"
              },
              {
                "name": "last",
                "type": "bool"
              }
            ]
          }
        ]
    }

This would allow for calling of a function `call` with a tuple containing two values, the first a `bytes32` and the second a `bool`. You can supply a named map or an array.

#### Transaction Simulation (Gas Savings)

Chainlink now supports transaction simulation for certain types of job. When this is enabled, transactions will be simulated using `eth_call` before initial send. If the transaction reverted, the tx is marked as errored without being broadcast, potentially avoiding an expensive on-chain revert.

This can add a tiny bit of latency (upper bound 2s, generally much shorter under good conditions) and will add marginally more load to the eth client, since it adds an extra call for every transaction sent. However, it may help to save gas in some cases especially during periods of high demand by avoiding unnecessary reverts (due to outdated round etc.).

This option is EXPERIMENTAL and disabled by default.

To enable for FM or OCR:

`FM_SIMULATE_TRANSACTIONs=true`
`OCR_SIMULATE_TRANSACTIONS=true`

To enable in the pipeline, use the `simulate=true` option like so:

```
submit [type=ethtx to="0xDeadDeadDeadDeadDeadDeadDeadDead" data="0xDead" simulate=true]
```

Use at your own risk.

#### Misc

Chainlink now supports more than one primary eth node per chain. Requests are round-robined between available primaries.

Add CRUD functionality for EVM Chains and Nodes through Operator UI.

Non-fatal errors to a pipeline run are preserved including any run that succeeds but has more than one fatal error.

Chainlink now supports configuring max gas price on a per-key basis (allows implementation of keeper "lanes").

The Operator UI now supports login MFA with hardware security keys. `MFA_RPID` and `MFA_RPORIGIN` environment variables have been added to the config and are required if using the new MFA feature.

Keys and Configuration navigation links have been moved into a settings dropdown to make space for multichain navigation links.

#### Full EIP1559 Support (Gas Savings)

Chainlink now includes experimental support for submitting transactions using type 0x2 (EIP-1559) envelope.

EIP-1559 mode is off by default but can be enabled on a per-chain basis or globally.

This may help to save gas on spikes: Chainlink ought to react faster on the upleg and avoid overpaying on the downleg. It may also be possible to set `BLOCK_HISTORY_ESTIMATOR_BATCH_SIZE` to a smaller value e.g. 12 or even 6 because tip cap ought to be a more consistent indicator of inclusion time than total gas price. This would make Chainlink more responsive and ought to reduce response time variance. Some experimentation will be needed here to find optimum settings.

To enable globally, set `EVM_EIP1559_DYNAMIC_FEES=true`. Set with caution, if you set this on a chain that does not actually support EIP-1559 your node will be broken.

In EIP-1559 mode, the total price for the transaction is the minimum of base fee + tip cap and fee cap. More information can be found on the [official EIP](https://github.com/ethereum/EIPs/blob/master/EIPS/eip-1559.md).

Chainlink's implementation of this is to set a large fee cap and modify the tip cap to control confirmation speed of transactions. So, when in EIP1559 mode, the tip cap takes the place of gas price roughly speaking, with the varying base price remaining a constant (we always pay it).

A quick note on terminology - Chainlink uses the same terms used internally by go-ethereum source code to describe various prices. This is not the same as the externally used terms. For reference:

Base Fee Per Gas = BaseFeePerGas
Max Fee Per Gas = FeeCap
Max Priority Fee Per Gas = TipCap

In EIP-1559 mode, the following changes occur to how configuration works:

- All new transactions will be sent as type 0x2 transactions specifying a TipCap and FeeCap (NOTE: existing pending legacy transactions will continue to be gas bumped in legacy mode)
- BlockHistoryEstimator will apply its calculations (gas percentile etc.) to the TipCap and this value will be used for new transactions (GasPrice will be ignored)
- FixedPriceEstimator will use `EVM_GAS_TIP_CAP_DEFAULT` instead of `ETH_GAS_PRICE_DEFAULT`
- `ETH_GAS_PRICE_DEFAULT` is ignored for new transactions and `EVM_GAS_TIP_CAP_DEFAULT` is used instead (default 20GWei)
- `ETH_MIN_GAS_PRICE_WEI` is ignored for new transactions and `EVM_GAS_TIP_CAP_MINIMUM` is used instead (default 0)
- `ETH_MAX_GAS_PRICE_WEI` controls the FeeCap
- `KEEPER_GAS_PRICE_BUFFER_PERCENT` is ignored in EIP-1559 mode and `KEEPER_TIP_CAP_BUFFER_PERCENT` is used instead

The default tip cap is configurable per-chain but can be specified for all chains using `EVM_GAS_TIP_CAP_DEFAULT`. The fee cap is derived from `ETH_MAX_GAS_PRICE_WEI`.

When using the FixedPriceEstimator, the default gas tip will be used for all transactions.

When using the BlockHistoryEstimator, Chainlink will calculate the tip cap based on transactions already included (in the same way it calculates gas price in legacy mode).

Enabling EIP1559 mode might lead to marginally faster transaction inclusion and make the node more responsive to sharp rises/falls in gas price, keeping response times more consistent.

In addition, `ethcall` tasks now accept `gasTipCap` and `gasFeeCap` parameters in addition to `gasPrice`. This is required for Keeper jobs, i.e.:

```
check_upkeep_tx          [type=ethcall
                          failEarly=true
                          extractRevertReason=true
                          contract="$(jobSpec.contractAddress)"
                          gas="$(jobSpec.checkUpkeepGasLimit)"
                          gasPrice="$(jobSpec.gasPrice)"
                          gasTipCap="$(jobSpec.gasTipCap)"
                          gasFeeCap="$(jobSpec.gasFeeCap)"
                          data="$(encode_check_upkeep_tx)"]
```

NOTE: AccessLists are part of the 0x2 transaction type spec and Chainlink also implements support for these internally. This is not currently exposed in any way, if there is demand for this it ought to be straightforward enough to do so.

Avalanche AP4 defaults have been added (you can remove manually set ENV vars controlling gas pricing).

#### New env vars

`CHAIN_TYPE` - Configure the type of chain (if not standard). `Arbitrum`, `ExChain`, `Optimism`, or `XDai`. Replaces `LAYER_2_TYPE`. NOTE: This is a global override, to set on a per-chain basis you must use the CLI/API or GUI to change the chain-specific config for that chain (`ChainType`).

`BLOCK_EMISSION_IDLE_WARNING_THRESHOLD` - Controls global override for the time after which node will start logging warnings if no heads are received.

`ETH_DEFAULT_BATCH_SIZE` - Controls the default number of items per batch when making batched RPC calls. It is unlikely that you will need to change this from the default value.

NOTE: `ETH_URL` used to default to "ws://localhost:8546" and `ETH_CHAIN_ID` used to default to 1. These defaults have now been removed. The env vars are no longer required, since node configuration is now done via CLI/API/GUI and stored in the database.

### Removed

- `belt/` and `evm-test-helpers/` removed from the codebase.

#### Deprecated env vars

`LAYER_2_TYPE` - Use `CHAIN_TYPE` instead.

#### Removed env vars

`FEATURE_CRON_V2`, `FEATURE_FLUX_MONITOR_V2`, `FEATURE_WEBHOOK_V2` - all V2 job types are now enabled by default.

### Fixed

- Fixed a regression whereby the BlockHistoryEstimator would use a bumped value on old gas price even if the new current price was larger than the bumped value.
- Fixed a bug where creating lots of jobs very quickly in parallel would cause the node to hang
- Propagating `evmChainID` parameter in job specs supporting this parameter.

Fixed `LOG_LEVEL` behavior in respect to the corresponding UI setting: Operator can override `LOG_LEVEL` until the node is restarted.

### Changed

- The default `GAS_ESTIMATOR_MODE` for Optimism chains has been changed to `Optimism2`.
- Default minimum payment on mainnet has been reduced from 1 LINK to 0.1 LINK.
- Logging timestamp output has been changed from unix to ISO8601 to aid in readability. To keep the old unix format, you may set `LOG_UNIX_TS=true`
- Added WebAuthn support for the Operator UI and corresponding support in the Go backend

#### Log to Disk

This feature has been disabled by default, turn on with LOG_TO_DISK. For most production uses this is not desirable.

## [1.0.1] - 2021-11-23

### Added

- Improved error reporting
- Panic and recovery improvements

### Fixed

- Resolved config conversion errors for ETH_FINALITY_DEPTH, ETH_HEAD_TRACKER_HISTORY, and ETH_GAS_LIMIT_MULTIPLIER
- Proper handling for "nonce too low" errors on Avalanche

## [1.0.0] - 2021-10-19

### Added

- `chainlink node db status` will now display a table of applied and pending migrations.
- Add support for OKEx/ExChain.

### Changed

**Legacy job pipeline (JSON specs) are no longer supported**

This version will refuse to migrate the database if job specs are still present. You must manually delete or migrate all V1 job specs before upgrading.

For more information on migrating, see [the docs](https://docs.chain.link/chainlink-nodes/).

This release will DROP legacy job tables so please take a backup before upgrading.

#### KeyStore changes

- We no longer support "soft deleting", or archiving keys. From now on, keys can only be hard-deleted.
- Eth keys can no longer be imported directly to the database. If you with to import an eth key, you _must_ start the node first and import through the remote client.

#### New env vars

`LAYER_2_TYPE` - For layer 2 chains only. Configure the type of chain, either `Arbitrum` or `Optimism`.

#### Misc

- Head sampling can now be optionally disabled by setting `ETH_HEAD_TRACKER_SAMPLING_INTERVAL = "0s"` - this will result in every new head being delivered to running jobs,
  regardless of the head frequency from the chain.
- When creating new FluxMonitor jobs, the validation logic now checks that only one of: drumbeat ticker or idle timer is enabled.
- Added a new Prometheus metric: `uptime_seconds` which measures the number of seconds the node has been running. It can be helpful in detecting potential crashes.

### Fixed

Fixed a regression whereby the BlockHistoryEstimator would use a bumped value on old gas price even if the new current price was larger than the bumped value.

## [0.10.15] - 2021-10-14

**It is highly recommended upgrading to this version before upgrading to any newer versions to avoid any complications.**

### Fixed

- Prevent release from clobbering databases that have previously been upgraded

## [0.10.14] - 2021-09-06

### Added

- FMv2 spec now contains DrumbeatRandomDelay parameter that can be used to introduce variation between round of submits of different oracles, if drumbeat ticker is enabled.

- OCR Hibernation

#### Requesters/MinContractPaymentLinkJuels

V2 direct request specs now support two additional keys:

- "requesters" key which allows whitelisting requesters
- "minContractPaymentLinkJuels" key which allows to specify a job-specific minimum contract payment.

For example:

```toml
type                        = "directrequest"
schemaVersion               = 1
requesters                  = ["0xaaaa1F8ee20f5565510B84f9353F1E333E753B7a", "0xbbbb70F0e81C6F3430dfdC9fa02fB22BdD818C4e"] # optional
minContractPaymentLinkJuels = "100000000000000" # optional
name                        = "example eth request event spec with requesters"
contractAddress             = "..."
externalJobID               = "..."
observationSource           = """
...
"""
```

## [0.10.13] - 2021-08-25

### Fixed

- Resolved exiting Hibernation bug on FMv2

## [0.10.12] - 2021-08-16

### Fixed

- Resolved FMv2 stalling in Hibernation mode
- Resolved rare issue when the Gas Estimator fails on start
- Resolved the handling of nil values for gas price

## [0.10.11] - 2021-08-09

A new configuration variable, `BLOCK_BACKFILL_SKIP`, can be optionally set to "true" in order to strongly limit the depth of the log backfill.
This is useful if the node has been offline for a longer time and after startup should not be concerned with older events from the chain.

Three new configuration variables are added for the new telemetry ingress service support. `TELEMETRY_INGRESS_URL` sets the URL to connect to for telemetry ingress, `TELEMETRY_INGRESS_SERVER_PUB_KEY` sets the public key of the telemetry ingress server, and `TELEMETRY_INGRESS_LOGGING` toggles verbose logging of the raw telemetry messages being sent.

- Fixes the logging configuration form not displaying the current values
- Updates the design of the configuration cards to be easier on the eyes
- View Coordinator Service Authentication keys in the Operator UI. This is hidden
  behind a feature flag until usage is enabled.
- Adds support for the new telemetry ingress service.

### Changed

**The legacy job pipeline (JSON specs) has been officially deprecated and support for these jobs will be dropped in an upcoming release.**

Any node operators still running jobs with JSON specs should migrate their jobs to TOML format instead.

The format for V2 Webhook job specs has changed. They now allow specifying 0 or more external initiators. Example below:

```toml
type            = "webhook"
schemaVersion   = 1
externalInitiators = [
    { name = "foo-ei", spec = '{"foo": 42}' },
    { name = "bar-ei", spec = '{"bar": 42}' }
]
observationSource   = """
ds          [type=http method=GET url="https://chain.link/ETH-USD"];
ds_parse    [type=jsonparse path="data,price"];
ds_multiply [type=multiply times=100];
ds -> ds_parse -> ds_multiply;
"""
```

These external initiators will be notified with the given spec after the job is created, and also at deletion time.

Only the External Initiators listed in the toml spec may trigger a run for that job. Logged-in users can always trigger a run for any job.

#### Migrating Jobs

- OCR
  All OCR jobs are already using v2 pipeline by default - no need to do anything here.

- Flux Monitor v1
  We have created a tool to help you automigrate flux monitor specs in JSON format to the new TOML format. You can migrate a job like this:

```
chainlink jobs migrate <job id>
```

This can be automated by using the API like so:

```
POST http://yournode.example/v2/migrate/<job id>
```

- VRF v1
  Automigration is not supported for VRF jobs. They must be manually converted into v2 format.

- Ethlog/Runlog/Cron/web
  All other job types must also be manually converted into v2 format.

#### Technical details

Why are we doing this?

To give some background, the legacy job pipeline has been around since before Chainlink went to mainnet and is getting quite long in the tooth. The code is brittle and difficult to understand and maintain. For a while now we have been developing a v2 job pipeline in parallel which uses the TOML format. The new job pipeline is simpler, more performant and more powerful. Every job that can be represented in the legacy pipeline should be able to be represented in the v2 pipeline - if it can't be, that's a bug, so please let us know ASAP.

The v2 pipeline has now been extensively tested in production and proved itself reliable. So, we made the decision to drop V1 support entirely in favour of focusing developer effort on new features like native multichain support, EIP1559-compatible fees, further gas saving measures and support for more blockchains. By dropping support for the old pipeline, we can deliver these features faster and better support our community.

#### KeyStore changes

- Key export files are changing format and will not be compatible between versions. Ex, a key exported in 0.10.12, will not be importable by a node running 1.0.0, and vice-versa.
- We no longer support "soft deleting", or archiving keys. From now on, keys can only be hard-deleted.
- Eth keys can no longer be imported directly to the database. If you with to import an eth key, you _must_ start the node first and import through the remote client.

## [0.10.10] - 2021-07-19

### Changed

This update will truncate `pipeline_runs`, `pipeline_task_runs`, `flux_monitor_round_stats_v2` DB tables as a part of the migration.

#### Gas Estimation

Gas estimation has been revamped and full support for Optimism has been added.

The following env vars have been deprecated, and will be removed in a future release:

```
GAS_UPDATER_ENABLED
GAS_UPDATER_BATCH_SIZE
GAS_UPDATER_BLOCK_DELAY
GAS_UPDATER_BLOCK_HISTORY_SIZE
GAS_UPDATER_TRANSACTION_PERCENTILE
```

If you are using any of the env vars above, please switch to using the following instead:

```
GAS_ESTIMATOR_MODE
BLOCK_HISTORY_ESTIMATOR_BATCH_SIZE
BLOCK_HISTORY_ESTIMATOR_BLOCK_DELAY
BLOCK_HISTORY_ESTIMATOR_BLOCK_HISTORY_SIZE
BLOCK_HISTORY_ESTIMATOR_TRANSACTION_PERCENTILE
```

Valid values for `GAS_ESTIMATOR_MODE` are as follows:

`GAS_ESTIMATOR_MODE=BlockHistory` (equivalent to `GAS_UPDATER_ENABLED=true`)
`GAS_ESTIMATOR_MODE=FixedPrice` (equivalent to `GAS_UPDATER_ENABLED=false`)
`GAS_ESTIMATOR_MODE=Optimism` (new)

New gas estimator modes may be added in the future.

In addition, a minor annoyance has been fixed whereby previously if you enabled the gas updater, it would overwrite the locally stored value for gas price and continue to use this even if it was disabled after a reboot. This will no longer happen: BlockHistory mode will not clobber the locally stored value for fixed gas price, which can still be adjusted via remote API call or using `chainlink config setgasprice XXX`. In order to use this manually fixed gas price, you must enable FixedPrice estimator mode.

### Added

Added support for latest version of libocr with the V2 networking stack. New env vars to configure this are:

```
P2P_NETWORKING_STACK
P2PV2_ANNOUNCE_ADDRESSES
P2PV2_BOOTSTRAPPERS
P2PV2_DELTA_DIAL
P2PV2_DELTA_RECONCILE
P2PV2_LISTEN_ADDRESSES
```

All of these are currently optional, by default OCR will continue to use the existing V1 stack. The new env vars will be used internally for OCR testing.

### Fixed

- Fix inability to create jobs with a cron schedule.

## [0.10.9] - 2021-07-05

### Changed

#### Transaction Strategies

FMv2, Keeper and OCR jobs now use a new strategy for sending transactions. By default, if multiple transactions are queued up, only the latest one will be sent. This should greatly reduce the number of stale rounds and reverted transactions, and help node operators to save significant gas especially during times of high congestion or when catching up on a deep backlog.

Defaults should work well, but it can be controlled if necessary using the following new env vars:

`FM_DEFAULT_TRANSACTION_QUEUE_DEPTH`
`KEEPER_DEFAULT_TRANSACTION_QUEUE_DEPTH`
`OCR_DEFAULT_TRANSACTION_QUEUE_DEPTH`

Setting to 0 will disable (the old behaviour). Setting to 1 (the default) will keep only the latest transaction queued up at any given time. Setting to 2, 3 etc. will allow this many transactions to be queued before starting to drop older items.

Note that it has no effect on FMv1 jobs. Node operators will need to upgrade to FMv2 to take advantage of this feature.

## [0.10.8] - 2021-06-21

### Fixed

- The HTTP adapter would remove a trailing slash on a subdirectory when specifying an extended path, so for instance `http://example.com/subdir/` with a param of `?query=` extended path would produce the URL `http://example.com/subdir?query=`, but should now produce: `http://example.com/subdir/?query=`.

- Matic autoconfig is now enabled for mainnet. Matic nops should remove any custom tweaks they have been running with. In addition, we have better default configs for Optimism, Arbitrum and RSK.

- It is no longer required to set `DEFAULT_HTTP_ALLOW_UNRESTRICTED_NETWORK_ACCESS=true` to enable local fetches on bridge or http tasks. If the URL for the http task is specified as a variable, then set the AllowUnrestrictedNetworkAccess option for this task. Please remove this if you had it set and no longer need it, since it introduces a slight security risk.

- Chainlink can now run with ETH_DISABLED=true without spewing errors everywhere

- Removed prometheus metrics that were no longer valid after recent changes to head tracking:
  `head_tracker_heads_in_queue`, `head_tracker_callback_execution_duration`,
  `head_tracker_callback_execution_duration_hist`, `head_tracker_num_heads_dropped`

### Added

- MINIMUM_CONTRACT_PAYMENT_LINK_JUELS replaces MINIMUM_CONTRACT_PAYMENT, which will be deprecated in a future release.

- INSECURE_SKIP_VERIFY configuration variable disables verification of the Chainlink SSL certificates when using the CLI.

- JSON parse tasks (v2) now permit an empty `path` parameter.

- Eth->eth transfer gas limit is no longer hardcoded at 21000 and can now be adjusted using `ETH_GAS_LIMIT_TRANSFER`

- HTTP and Bridge tasks (v2 pipeline) now log the request parameters (including the body) upon making the request when `LOG_LEVEL=debug`.

- Webhook v2 jobs now support two new parameters, `externalInitiatorName` and `externalInitiatorSpec`. The v2 version of the following v1 spec:

  ```
  {
    "initiators": [
      {
        "type": "external",
        "params": {
          "name": "substrate",
          "body": {
            "endpoint": "substrate",
            "feed_id": 0,
            "account_id": "0x7c522c8273973e7bcf4a5dbfcc745dba4a3ab08c1e410167d7b1bdf9cb924f6c",
            "fluxmonitor": {
              "requestData": {
                "data": { "from": "DOT", "to": "USD" }
              },
              "feeds": [{ "url": "http://adapter1:8080" }],
              "threshold": 0.5,
              "absoluteThreshold": 0,
              "precision": 8,
              "pollTimer": { "period": "30s" },
              "idleTimer": { "duration": "1m" }
            }
          }
        }
      }
    ],
    "tasks": [
      {
        "type": "substrate-adapter1",
        "params": { "multiply": 1e8 }
      }
    ]
  }
  ```

  is:

  ```
  type            = "webhook"
  schemaVersion   = 1
  jobID           = "0EEC7E1D-D0D2-475C-A1A8-72DFB6633F46"
  externalInitiatorName = "substrate"
  externalInitiatorSpec = """
      {
        "endpoint": "substrate",
        "feed_id": 0,
        "account_id": "0x7c522c8273973e7bcf4a5dbfcc745dba4a3ab08c1e410167d7b1bdf9cb924f6c",
        "fluxmonitor": {
          "requestData": {
            "data": { "from": "DOT", "to": "USD" }
          },
          "feeds": [{ "url": "http://adapter1:8080" }],
          "threshold": 0.5,
          "absoluteThreshold": 0,
          "precision": 8,
          "pollTimer": { "period": "30s" },
          "idleTimer": { "duration": "1m" }
        }
      }
  """
  observationSource   = """
      submit [type=bridge name="substrate-adapter1" requestData=<{ "multiply": 1e8 }>]
  """
  ```

- Task definitions in v2 jobs (those with TOML specs) now support quoting strings with angle brackets (which DOT already permitted). This is particularly useful when defining JSON blobs to post to external adapters. For example:

  ```
  my_bridge [type=bridge name="my_bridge" requestData="{\\"hi\\": \\"hello\\"}"]
  ```

  ... can now be written as:

  ```
  my_bridge [type=bridge name="my_bridge" requestData=<{"hi": "hello"}>]
  ```

  Multiline strings are supported with this syntax as well:

  ```
  my_bridge [type=bridge
             name="my_bridge"
             requestData=<{
                 "hi": "hello",
                 "foo": "bar"
             }>]
  ```

- v2 jobs (those with TOML specs) now support variable interpolation in pipeline definitions. For example:

  ```
  fetch1    [type=bridge name="fetch"]
  parse1    [type=jsonparse path="foo,bar"]
  fetch2    [type=bridge name="fetch"]
  parse2    [type=jsonparse path="foo,bar"]
  medianize [type=median]
  submit    [type=bridge name="submit"
             requestData=<{
                            "result": $(medianize),
                            "fetchedData": [ $(parse1), $(parse2) ]
                          }>]

  fetch1 -> parse1 -> medianize
  fetch2 -> parse2 -> medianize
  medianize -> submit
  ```

  This syntax is supported by the following tasks/parameters:

  - `bridge`
    - `requestData`
  - `http`
    - `requestData`
  - `jsonparse`
    - `data` (falls back to the first input if unspecified)
  - `median`
    - `values` (falls back to the array of inputs if unspecified)
  - `multiply`
    - `input` (falls back to the first input if unspecified)
    - `times`

- Add `ETH_MAX_IN_FLIGHT_TRANSACTIONS` configuration option. This defaults to 16 and controls how many unconfirmed transactions may be in-flight at any given moment. This is set conservatively by default, node operators running many jobs on high throughput chains will probably need to increase this above the default to avoid lagging behind. However, before increasing this value, you MUST first ensure your ethereum node is configured not to ever evict local transactions that exceed this number otherwise your node may get permanently stuck. Set to 0 to disable the limit entirely (the old behaviour). Disabling this setting is not recommended.

Relevant settings for geth (and forks e.g. BSC)

```toml
[Eth.TxPool]
Locals = ["0xYourNodeAddress1", "0xYourNodeAddress2"]  # Add your node addresses here
NoLocals = false # Disabled by default but might as well make sure
Journal = "transactions.rlp" # Make sure you set a journal file
Rejournal = 3600000000000 # Default 1h, it might make sense to reduce this to e.g. 5m
PriceBump = 10 # Must be set less than or equal to chainlink's ETH_GAS_BUMP_PERCENT
AccountSlots = 16 # Highly recommended to increase this, must be greater than or equal to chainlink's ETH_MAX_IN_FLIGHT_TRANSACTIONS setting
GlobalSlots = 4096 # Increase this as necessary
AccountQueue = 64 # Increase this as necessary
GlobalQueue = 1024 # Increase this as necessary
Lifetime = 10800000000000 # Default 3h, this is probably ok, you might even consider reducing it

```

Relevant settings for parity/openethereum (and forks e.g. xDai)

NOTE: There is a bug in parity (and xDai) where occasionally local transactions are inexplicably culled. See: https://github.com/openethereum/parity-ethereum/issues/10228

Adjusting the settings below might help.

```toml
tx_queue_locals = ["0xYourNodeAddress1", "0xYourNodeAddress2"] # Add your node addresses here
tx_queue_size = 8192 # Increase this as necessary
tx_queue_per_sender = 16 # Highly recommended to increase this, must be greater than or equal to chainlink's ETH_MAX_IN_FLIGHT_TRANSACTIONS setting
tx_queue_mem_limit = 4 # In MB. Highly recommended to increase this or set to 0
tx_queue_no_early_reject = true # Recommended to set this
tx_queue_no_unfamiliar_locals = false # This is disabled by default but might as well make sure
```

- Keeper jobs now support prometheus metrics, they are considered a pipeline with a single `keeper` task type. Example:

```
pipeline_run_errors{job_id="1",job_name="example keeper spec"} 1
pipeline_run_total_time_to_completion{job_id="1",job_name="example keeper spec"} 8.470456e+06
pipeline_task_execution_time{job_id="1",job_name="example keeper spec",task_type="keeper"} 8.470456e+06
pipeline_tasks_total_finished{job_id="1",job_name="example keeper spec",status="completed",task_type="keeper"} 1
```

### Changed

- The v2 (TOML) `bridge` task's `includeInputAtKey` parameter is being deprecated in favor of variable interpolation. Please migrate your jobs to the new syntax as soon as possible.

- Chainlink no longer writes/reads eth key files to disk

- Add sensible default configuration settings for Fantom

- Rename `ETH_MAX_UNCONFIRMED_TRANSACTIONS` to `ETH_MAX_QUEUED_TRANSACTIONS`. It still performs the same function but the name was misleading and would have caused confusion with the new `ETH_MAX_IN_FLIGHT_TRANSACTIONS`.

- The VRF keys are now managed remotely through the node only. Example commands:

```
// Starting a node with a vrf key
chainlink node start -p path/to/passwordfile -vp path/to/vrfpasswordfile

// Remotely managing the vrf keys
chainlink keys vrf create // Creates a key with path/to/vrfpasswordfile
chainlink keys vrf list // Lists all keys on the node
chainlink keys vrf delete // Lists all keys on the node

// Archives (soft deletes) vrf key with compressed pub key 0x788..
chainlink keys vrf delete 0x78845e23b6b22c47e4c81426fdf6fc4087c4c6a6443eba90eb92cf4d11c32d3e00

// Hard deletes vrf key with compressed pub key 0x788..
chainlink keys vrf delete 0x78845e23b6b22c47e4c81426fdf6fc4087c4c6a6443eba90eb92cf4d11c32d3e00 --hard

// Exports 0x788.. key to file 0x788_exported_key on disk encrypted with path/to/vrfpasswordfile
// Note you can re-encrypt it with a different password if you like when exporting.
chainlink keys vrf export 0x78845e23b6b22c47e4c81426fdf6fc4087c4c6a6443eba90eb92cf4d11c32d3e00 -p path/to/vrfpasswordfile -o 0x788_exported_key

// Import key material in 0x788_exported_key using path/to/vrfpasswordfile to decrypt.
// Will be re-encrypted with the nodes vrf password file i.e. "-vp"
chainlink keys vrf import -p path/to/vrfpasswordfile 0x788_exported_key
```

## [0.10.7] - 2021-05-24

- If a CLI command is issued after the session has expired, and an api credentials file is found, auto login should now work.

- GasUpdater now works on RSK and xDai

- Offchain reporting jobs that have had a latest round requested can now be deleted from the UI without error

### Added

- Add `ETH_GAS_LIMIT_MULTIPLIER` configuration option, the gas limit is multiplied by this value before transmission. So a value of 1.1 will add 10% to the on chain gas limit when a transaction is submitted.

- Add `ETH_MIN_GAS_PRICE_WEI` configuration option. This defaults to 1Gwei on mainnet. Chainlink will never send a transaction at a price lower than this value.

- Add `chainlink node db migrate` for running database migrations. It's
  recommended to use this and set `MIGRATE_DATABASE=false` if you want to run
  the migrations separately outside of application startup.

### Changed

- Chainlink now automatically cleans up old eth_txes to reduce database size. By default, any eth_txes older than a week are pruned on a regular basis. It is recommended to use the default value, however the default can be overridden by setting the `ETH_TX_REAPER_THRESHOLD` env var e.g. `ETH_TX_REAPER_THRESHOLD=24h`. Reaper can be disabled entirely by setting `ETH_TX_REAPER_THRESHOLD=0`. The reaper will run on startup and again every hour (interval is configurable using `ETH_TX_REAPER_INTERVAL`).

- Heads corresponding to new blocks are now delivered in a sampled way, which is to improve
  node performance on fast chains. The frequency is by default 1 second, and can be changed
  by setting `ETH_HEAD_TRACKER_SAMPLING_INTERVAL` env var e.g. `ETH_HEAD_TRACKER_SAMPLING_INTERVAL=5s`.

- Database backups: default directory is now a subdirectory 'backup' of chainlink root dir, and can be changed
  to any chosen directory by setting a new configuration value: `DATABASE_BACKUP_DIR`

## [0.10.6] - 2021-05-10

### Added

- Add `MockOracle.sol` for testing contracts

- Web job types can now be created from the operator UI as a new job.

- See example web job spec below:

```
type            = "webhook"
schemaVersion   = 1
jobID           = "0EEC7E1D-D0D2-476C-A1A8-72DFB6633F46"
observationSource = """
ds          [type=http method=GET url="http://example.com"];
ds_parse    [type=jsonparse path="data"];
ds -> ds_parse;
"""
```

- New CLI command to convert v1 flux monitor jobs (JSON) to
  v2 flux monitor jobs (TOML). Running it will archive the v1
  job and create a new v2 job. Example:

```
// Get v1 job ID:
chainlink job_specs list
// Migrate it to v2:
chainlink jobs migrate fe279ed9c36f4eef9dc1bdb7bef21264

// To undo the migration:
1. Archive the v2 job in the UI
2. Unarchive the v1 job manually in the db:
update job_specs set deleted_at = null where id = 'fe279ed9-c36f-4eef-9dc1-bdb7bef21264'
update initiators set deleted_at = null where job_spec_id = 'fe279ed9-c36f-4eef-9dc1-bdb7bef21264'
```

- Improved support for Optimism chain. Added a new boolean `OPTIMISM_GAS_FEES` configuration variable which makes a call to estimate gas before all transactions, suitable for use with Optimism's L2 chain. When this option is used `ETH_GAS_LIMIT_DEFAULT` is ignored.

- Chainlink now supports routing certain calls to the eth node over HTTP instead of websocket, when available. This has a number of advantages - HTTP is more robust and simpler than websockets, reducing complexity and allowing us to make large queries without running the risk of hitting websocket send limits. The HTTP url should point to the same node as the ETH_URL and can be specified with an env var like so: `ETH_HTTP_URL=https://my.ethereumnode.example/endpoint`.

Adding an HTTP endpoint is particularly recommended for BSC, which is hitting websocket limitations on certain queries due to its large block size.

- Support for legacy pipeline (V1 job specs) can now be turned off by setting `ENABLE_LEGACY_JOB_PIPELINE=false`. This can yield marginal performance improvements if you don't need to support the legacy JSON job spec format.

## [0.10.5] - 2021-04-26

### Added

- Add `MockOracle.sol` for testing contracts
- Cron jobs can now be created for the v2 job pipeline:

```
type            = "cron"
schemaVersion   = 1
schedule        = "*/10 * * * *"
observationSource   = """
ds          [type=http method=GET url="http://example.com"];
ds_parse    [type=jsonparse path="data"];
ds -> ds_parse;
"""
```

### Changed

- Default for `JOB_PIPELINE_REAPER_THRESHOLD` has been reduced from 1 week to 1 day to save database space. This variable controls how long past job run history for OCR is kept. To keep the old behaviour, you can set `JOB_PIPELINE_REAPER_THRESHOLD=168h`
- Removed support for the env var `JOB_PIPELINE_PARALLELISM`.
- OCR jobs no longer show `TaskRuns` in success cases. This reduces
  DB load and significantly improves the performance of archiving OCR jobs.
- Archiving OCR jobs should be 5-10x faster.

### Fixed

- Added `GAS_UPDATER_BATCH_SIZE` option to workaround `websocket: read limit exceeded` issues on BSC

- Basic support for Optimism chain: node no longer gets stuck with 'nonce too low' error if connection is lost

## [0.10.4] - 2021-04-05

### Added

- VRF Jobs now support an optional `coordinatorAddress` field that, when present, will tell the node to check the fulfillment status of any VRF request before attempting the fulfillment transaction. This will assist in the effort to run multiple nodes with one VRF key.

- Experimental: Add `DATABASE_BACKUP_MODE`, `DATABASE_BACKUP_FREQUENCY` and `DATABASE_BACKUP_URL` configuration variables

  - It's now possible to configure database backups: on node start and separately, to be run at given frequency. `DATABASE_BACKUP_MODE` enables the initial backup on node start (with one of the values: `none`, `lite`, `full` where `lite` excludes
    potentially large tables related to job runs, among others). Additionally, if `DATABASE_BACKUP_FREQUENCY` variable is set to a duration of
    at least '1m', it enables periodic backups.
  - `DATABASE_BACKUP_URL` can be optionally set to point to e.g. a database replica, in order to avoid excessive load on the main one. Example settings:
    1. `DATABASE_BACKUP_MODE="full"` and `DATABASE_BACKUP_FREQUENCY` not set, will run a full back only at the start of the node.
    2. `DATABASE_BACKUP_MODE="lite"` and `DATABASE_BACKUP_FREQUENCY="1h"` will lead to a partial backup on node start and then again a partial backup every one hour.

- Added periodic resending of eth transactions. This means that we no longer rely exclusively on gas bumping to resend unconfirmed transactions that got "lost" for whatever reason. This has two advantages:

  1. Chainlink no longer relies on gas bumping settings to ensure our transactions always end up in the mempool
  2. Chainlink will continue to resend existing transactions even in the event that heads are delayed. This is especially useful on chains like Arbitrum which have very long wait times between heads.

  - Periodic resending can be controlled using the `ETH_TX_RESEND_AFTER_THRESHOLD` env var (default 30s). Unconfirmed transactions will be resent periodically at this interval. It is recommended to leave this at the default setting, but it can be set to any [valid duration](https://golang.org/pkg/time/#ParseDuration) or to 0 to disable periodic resending.

- Logging can now be configured in the Operator UI.

- Tuned defaults for certain Eth-compatible chains

- Chainlink node now uses different sets of default values depending on the given Chain ID. Tuned configs are built-in for the following chains:

  - Ethereum Mainnet and test chains
  - Polygon (Matic)
  - BSC
  - HECO

- If you have manually set ENV vars specific to these chains, you may want to remove those and allow the node to use its configured defaults instead.

- New prometheus metric "tx_manager_num_tx_reverted" which counts the number of reverted transactions on chain.

### Fixed

- Under certain circumstances a poorly configured Explorer could delay Chainlink node startup by up to 45 seconds.

- Chainlink node now automatically sets the correct nonce on startup if you are restoring from a previous backup (manual setnextnonce is no longer necessary).

- Flux monitor jobs should now work correctly with [outlier-detection](https://github.com/smartcontractkit/external-adapters-js/tree/develop/composite/outlier-detection) and [market-closure](https://github.com/smartcontractkit/external-adapters-js/tree/develop/composite/market-closure) external adapters.

- Performance improvements to OCR job adds. Removed the pipeline_task_specs table
  and added a new column `dot_id` to the pipeline_task_runs table which links a pipeline_task_run
  to a dotID in the pipeline_spec.dot_dag_source.

- Fixed bug where node will occasionally submit an invalid OCR transmission which reverts with "address not authorized to sign".

- Fixed bug where a node will sometimes double submit on runlog jobs causing reverted transactions on-chain

## [0.10.3] - 2021-03-22

### Added

- Add `STATS_PUSHER_LOGGING` to toggle stats pusher raw message logging (DEBUG
  level).

- Add `ADMIN_CREDENTIALS_FILE` configuration variable

This variable defaults to `$ROOT/apicredentials` and when defined / the
file exists, any command using the CLI that requires authentication will use it
to automatically log in.

- Add `ETH_MAX_UNCONFIRMED_TRANSACTIONS` configuration variable

Chainlink node now has a maximum number of unconfirmed transactions that
may be in flight at any one time (per key).

If this limit is reached, further attempts to send transactions will fail
and the relevant job will be marked as failed.

Jobs will continue to fail until at least one transaction is confirmed
and the queue size is reduced. This is introduced as a sanity limit to
prevent unbounded sending of transactions e.g. in the case that the eth
node is failing to broadcast to the network.

The default is set to 500 which considered high enough that it should
never be reached under normal operation. This limit can be changed
by setting the `ETH_MAX_UNCONFIRMED_TRANSACTIONS` environment variable.

- Support requestNewRound in libocr

requestNewRound enables dedicated requesters to request a fresh report to
be sent to the contract right away regardless of heartbeat or deviation.

- New prometheus metric:

```
Name: "head_tracker_eth_connection_errors",
Help: "The total number of eth node connection errors",
```

- Gas bumping can now be disabled by setting `ETH_GAS_BUMP_THRESHOLD=0`

- Support for arbitrum

### Fixed

- Improved handling of the case where we exceed the configured TX fee cap in geth.

Node will now fatally error jobs if the total transaction costs exceeds the
configured cap (default 1 Eth). Also, it will no longer continue to bump gas on
transactions that started hitting this limit and instead continue to resubmit
at the highest price that worked.

Node operators should check their geth nodes and remove this cap if configured,
you can do this by running your geth node with `--rpc.gascap=0
--rpc.txfeecap=0` or setting these values in your config toml.

- Make head backfill asynchronous. This should eliminate some harmless but
  annoying errors related to backfilling heads, logged on startup and
  occasionally during normal operation on fast chains like Kovan.

- Improvements to the GasUpdater

Various efficiency and correctness improvements have been made to the
GasUpdater. It places less load on the ethereum node and now features re-org
detection.

Most notably, GasUpdater no longer takes a 24 block delay to "warm up" on
application start and instead loads all relevant block history immediately.
This means that the application gas price will always be updated correctly
after reboot before the first transaction is ever sent, eliminating the previous
scenario where the node could send underpriced or overpriced transactions for a
period after a reboot, until the gas updater caught up.

### Changed

- Bump `ORM_MAX_OPEN_CONNS` default from 10 to 20
- Bump `ORM_MAX_IDLE_CONNS` default from 5 to 10

Each Chainlink node will now use a maximum of 23 database connections (up from previous max of 13). Make sure your postgres database is tuned accordingly, especially if you are running multiple Chainlink nodes on a single database. If you find yourself hitting connection limits, you can consider reducing `ORM_MAX_OPEN_CONNS` but this may result in degraded performance.

- The global env var `JOB_PIPELINE_MAX_TASK_DURATION` is no longer supported
  for OCR jobs.

## [0.10.2] - 2021-02-26

### Fixed

- Add contexts so that database queries timeout when necessary.
- Use manual updates instead of gorm update associations.

## [0.10.1] - 2021-02-25

### Fixed

- Prevent autosaving Task Spec on when Task Runs are saved to lower database load.

## [0.10.0] - 2021-02-22

### Fixed

- Fix a case where archiving jobs could try to delete it from the external initiator even if the job was not an EI job.
- Improved performance of the transaction manager by fetching receipts in
  batches. This should help prevent the node from getting stuck when processing
  large numbers of OCR jobs.
- Fixed a fluxmonitor job bug where submitting a value outside the acceptable range would stall the job
  permanently. Now a job spec error will be thrown if the polled answer is outside the
  acceptable range and no ethtx will be submitted. As additional protection, we also now
  check the receipts of the ethtx's and if they were reverted, we mark the ethtx task as failed.

### Breaking

- Squashed migrations into a single 1_initial migration. If you were running a version
  older than 0.9.10, you need to upgrade to 0.9.10 first before upgrading to the next
  version so that the migrations are run.

### Added

- A new Operator UI feature that visualize JSON and TOML job spec tasks on a 'New Job' page.

## [0.9.10] - 2021-01-30

### Fixed

- Fixed a UI bug with fluxmonitor jobs where initiator params were bunched up.
- Improved performance of OCR jobs to reduce database load. OCR jobs now run with unlimited parallelism and are not affected by `JOB_PIPELINE_PARALLELISM`.

### Added

- A new env var `JOB_PIPELINE_MAX_RUN_DURATION` has been added which controls maximum duration of the total run.

## [0.9.9] - 2021-01-18

### Added

- New CLI commands for key management:
  - `chainlink keys eth import`
  - `chainlink keys eth export`
  - `chainlink keys eth delete`
- All keys other than VRF keys now share the same password. If you have OCR, P2P, and ETH keys encrypted with different passwords, re-insert them into your DB encrypted with the same password prior to upgrading.

### Fixed

- Fixed reading of function selector values in DB.
- Support for bignums encoded in CBOR
- Silence spurious `Job spawner ORM attempted to claim locally-claimed job` warnings
- OCR now drops transmissions instead of queueing them if the node is out of Ether
- Fixed a long-standing issue where standby nodes would hold transactions open forever while waiting for a lock. This was preventing postgres from running necessary cleanup operations, resulting in bad database performance. Any node operators running standby failover chainlink nodes should see major database performance improvements with this release and may be able to reduce the size of their database instances.
- Fixed an issue where expired session tokens in operator UI would cause a large number of requests to be sent to the node, resulting in a temporary rate-limit and 429 errors.
- Fixed issue whereby http client could leave too many open file descriptors

### Changed

- Key-related API endpoints have changed. All key-related commands are now namespaced under `/v2/keys/...`, and are standardized across key types.
- All key deletion commands now perform a soft-delete (i.e. archive) by default. A special CLI flag or query string parameter must be provided to hard-delete a key.
- Node now supports multiple OCR jobs sharing the same peer ID. If you have more than one key in your database, you must now specify `P2P_PEER_ID` to indicate which key to use.
- `DATABASE_TIMEOUT` is now set to 0 by default, so that nodes will wait forever for a lock. If you already have `DATABASE_TIMEOUT=0` set explicitly in your env (most node operators) then you don't need to do anything. If you didn't have it set, and you want to keep the old default behaviour where a node exits shortly if it can't get a lock, you can manually set `DATABASE_TIMEOUT=500ms` in your env.
- OCR bootstrap node no longer sends telemetry to the endpoint specified in the OCR job spec under `MonitoringEndpoint`.

## [0.9.8] - 2020-12-17

### Fixed

- An issue where the node would emit warnings on startup for fluxmonitor contracts

## [0.9.7] - 2020-12-14

### Added

- OCR bootstrap node now sends telemetry to the endpoint specified in the OCR job spec under `MonitoringEndpoint`.
- Adds "Account addresses" table to the `/keys` page.

### Changed

- Old jobs now allow duplicate job names. Also, if the name field is empty we no longer generate a name.
- Removes broken `ACCOUNT_ADDRESS` field from `/config` page.

### Fixed

- Brings `/runs` tab back to the operator UI.
- Signs out a user from operator UI on authentication error.
- OCR jobs no longer require defining v1 bootstrap peers unless `P2P_NETWORKING_STACK=V1`

#### BREAKING CHANGES

- Commands for creating/managing legacy jobs and OCR jobs have changed, to reduce confusion and accommodate additional types of jobs using the new pipeline.
- If `P2P_NETWORKING_STACK=V1V2`, then `P2PV2_BOOTSTRAPPERS` must also be set

#### V1 jobs

`jobs archive` => `job_specs archive`
`jobs create` => `job_specs create`
`jobs list` => `job_specs list`
`jobs show` => `job_specs show`

#### V2 jobs (currently only applies to OCR)

`jobs createocr` => `jobs create`
`jobs deletev2` => `jobs delete`
`jobs run` => `jobs run`

## [0.9.6] - 2020-11-23

- OCR pipeline specs can now be configured on a per-task basis to allow unrestricted network access for http tasks. Example like so:

```
ds1          [type=http method=GET url="http://example.com" allowunrestrictednetworkaccess="true"];
ds1_parse    [type=jsonparse path="USD" lax="true"];
ds1_multiply [type=multiply times=100];
ds1 -> ds1_parse -> ds1_multiply;
```

- New prometheus metrics as follows:

```
Name: "pipeline_run_errors",
Help: "Number of errors for each pipeline spec",

Name: "pipeline_run_total_time_to_completion",
Help: "How long each pipeline run took to finish (from the moment it was created)",

Name: "pipeline_tasks_total_finished",
Help: "The total number of pipline tasks which have finished",

Name: "pipeline_task_execution_time",
Help: "How long each pipeline task took to execute",

Name: "pipeline_task_http_fetch_time",
Help: "Time taken to fully execute the HTTP request",

Name: "pipeline_task_http_response_body_size",
Help: "Size (in bytes) of the HTTP response body",

Name: "pipeline_runs_queued",
Help: "The total number of pipline runs that are awaiting execution",

Name: "pipeline_task_runs_queued",
Help: "The total number of pipline task runs that are awaiting execution",
```

### Changed

Numerous key-related UX improvements:

- All key-related commands have been consolidated under the `chainlink keys` subcommand:
  - `chainlink createextrakey` => `chainlink keys eth create`
  - `chainlink admin info` => `chainlink keys eth list`
  - `chainlink node p2p [create|list|delete]` => `chainlink keys p2p [create|list|delete]`
  - `chainlink node ocr [create|list|delete]` => `chainlink keys ocr [create|list|delete]`
  - `chainlink node vrf [create|list|delete]` => `chainlink keys vrf [create|list|delete]`
- Deleting OCR key bundles and P2P key bundles now archives them (i.e., soft delete) so that they can be recovered if needed. If you want to hard delete a key, pass the new `--hard` flag to the command, e.g. `chainlink keys p2p delete --hard 6`.
- Output from ETH/OCR/P2P/VRF key CLI commands now renders consistently.
- Deleting an OCR/P2P/VRF key now requires confirmation from the user. To skip confirmation (e.g. in shell scripts), pass `--yes` or `-y`.
- The `--ocrpassword` flag has been removed. OCR/P2P keys now share the same password at the ETH key (i.e., the password specified with the `--password` flag).

Misc:

- Two new env variables are added `P2P_ANNOUNCE_IP` and `P2P_ANNOUNCE_PORT` which allow node operators to override locally detected values for the chainlink node's externally reachable IP/port.
- `OCR_LISTEN_IP` and `OCR_LISTEN_PORT` have been renamed to `P2P_LISTEN_IP` and `P2P_LISTEN_PORT` for consistency.
- Support for adding a job with the same name as one that was deleted.

### Fixed

- Fixed an issue where the HTTP adapter would send an empty body on retries.
- Changed the default `JOB_PIPELINE_REAPER_THRESHOLD` value from `7d` to `168h` (hours are the highest time unit allowed by `time.Duration`).

## [0.9.5] - 2020-11-12

### Changed

- Updated from Go 1.15.4 to 1.15.5.

## [0.9.4] - 2020-11-04

### Fixed

- Hotfix to fix an issue with httpget adapter

## [0.9.3] - 2020-11-02

### Added

- Add new subcommand `node hard-reset` which is used to remove all state for unstarted and pending job runs from the database.

### Changed

- Chainlink now requires Postgres >= 11.x. Previously this was a recommendation, this is now a hard requirement. Migrations will fail if run on an older version of Postgres.
- Database improvements that greatly reduced the number of open Postgres connections
- Operator UI /jobs page is now searchable
- Jobs now accept a name field in the jobspecs

## [0.9.2] - 2020-10-15

### Added

- Bulletproof transaction manager enabled by default
- Fluxmonitor support enabled by default

### Fixed

- Improve transaction manager architecture to be more compatible with `ETH_SECONDARY_URL` option (i.e. concurrent transaction submission to multiple different eth nodes). This also comes with some minor performance improvements in the tx manager and more correct handling of some extremely rare edge cases.
- As a side effect, we now no longer handle the case where an external wallet used the chainlink ethereum private key to send a transaction. This use-case was already explicitly unsupported, but we made a best-effort attempt to handle it. We now make no attempt at all to handle it and doing this WILL result in your node not sending the data that it expected to be sent for the nonces that were used by an external wallet.
- Operator UI now shows booleans correctly

### Changed

- ETH_MAX_GAS_PRICE_WEI now 1500Gwei by default

## [0.8.18] - 2020-10-01

### Fixed

- Prometheus gas_updater_set_gas_price metric now only shows last gas price instead of every block since restart

## [0.8.17] - 2020-09-28

### Added

- Add new env variable ETH_SECONDARY_URL. Default is unset. You may optionally set this to a http(s) ethereum RPC client URL. If set, transactions will also be broadcast to this secondary ethereum node. This allows transaction broadcasting to be more robust in the face of primary ethereum node bugs or failures.
- Remove configuration option ORACLE_CONTRACT_ADDRESS, it had no effect
- Add configuration option OPERATOR_CONTRACT_ADDRESS, it filters the contract addresses the node should listen to for Run Logs
- At startup, the chainlink node will create a new funding address. This will initially be used to pay for cancelling stuck transactions.

### Fixed

- Gas bumper no longer hits database constraint error if ETH_MAX_GAS_PRICE_WEI is reached (this was actually mostly harmless, but the errors were annoying)

### Changes

- ETH_MAX_GAS_PRICE_WEI now defaults to 1500 gwei

## [0.8.16] - 2020-09-18

### Added

- The chainlink node now will bump a limited configurable number of transactions at once. This is configured with the ETH_GAS_BUMP_TX_DEPTH variable which is 10 by default. Set to 0 to disable (the old behaviour).

### Fixed

- ETH_DISABLED flag works again

## [0.8.15] - 2020-09-14

### Added

- Chainlink header images to the following `README.md` files: root, core,
  evm-contracts, and evm-test-helpers.
- Database migrations: new log_consumptions records will contain the number of the associated block.
  This migration will allow future version of chainlink to automatically clean up unneeded log_consumption records.
  This migration should execute very fast.
- External Adapters for the Flux Monitor will now receive the Flux Monitor round state info as the meta payload.
- Reduce frequency of balance checking.

### Fixed

Previously when the node was overloaded with heads there was a minor possibility it could get backed up with a very large head queue, and become unstable. Now, we drop heads instead in this case and noisily emit an error. This means the node should more gracefully handle overload conditions, although this is still dangerous and node operators should deal with it immediately to avoid missing jobs.

A new environment variable is introduced to configure this, called `ETH_HEAD_TRACKER_MAX_BUFFER_SIZE`. It is recommended to leave this set to the default of "3".

A new prometheus metric is also introduced to track dropped heads, called `head_tracker_num_heads_dropped`. You may wish to set an alert on a rule such as `increase(chainlink_dropped_heads[5m]) > 0`.

## [0.8.14] - 2020-09-02

## Changed

- Fix for gas bumper
- Fix for broadcast-transactions function

## [0.8.13] - 2020-08-31

## Changed

- Fix for gas bumper
- Fix for broadcast-transactions function

## [0.8.13] - 2020-08-31

### Changed

- Performance improvements when using BulletproofTxManager.

## [0.8.12] - 2020-08-10

### Fixed

- Added a workaround for Infura users who are seeing "error getting balance: header not found".
  This behaviour is due to Infura announcing it has a block, but when we request our balance in this block, the eth node doesn't have the block in memory. The workaround is to add a configurable lag time on balance update requests. The default is set to 1 but this is configurable via a new environment variable `ETH_BALANCE_MONITOR_BLOCK_DELAY`.

## [0.8.11] - 2020-07-27

### Added

- Job specs now support pinning to multiple keys using the new `fromAddresses` field in the ethtx task spec.

### Changed

- Using `fromAddress` in ethtx task specs has been deprecated. Please use `fromAddresses` instead.

### Breaking changes

- Support for RunLogTopic0original and RunLogTopic20190123withFullfillmentParams logs has been dropped. This should not affect any users since these logs predate Chainlink's mainnet launch and have never been used on mainnet.

IMPORTANT: The selection mechanism for keys has changed. When an ethtx task spec is not pinned to a particular key by defining `fromAddress` or `fromAddresses`, the node will now cycle through all available keys in round-robin fashion. This is a change from the previous behaviour where nodes would only pick the earliest created key.

This is done to allow increases in throughput when a node operator has multiple whitelisted addresses for their oracle.

If your node has multiple keys, you will need to take one of the three following actions:

1. Make sure all keys are valid for all job specs
2. Pin job specs to a valid subset of key(s) using `fromAddresses`
3. Delete the key(s) you don't want to use

If your node only has one key, no action is required.

## [0.8.10] - 2020-07-14

### Fixed

- Incorrect sequence on keys table in some edge cases

## [0.8.9] - 2020-07-13

### Added

- Added a check on sensitive file ownership that gives a warning if certain files are not owned by the user running chainlink
- Added mechanism to asynchronously communicate when a job spec has an ethereum interaction error (or any async error) with a UI screen
- Gas Bumper now bumps based on the current gas price instead of the gas price of the original transaction

### Fixed

- Support for multiple node addresses

## [0.8.8] - 2020-06-29

### Added

- `ethtx` tasks now support a new parameter, `minRequiredOutgoingConfirmations` which allows you to tune how many confirmations are required before moving on from an `ethtx` task on a per-task basis (only works with BulletproofTxManager). If it is not supplied, the default of `MIN_OUTGOING_CONFIRMATIONS` is used (same as the old behaviour).

### Changed

- HeadTracker now automatically backfills missing heads up to `ETH_FINALITY_DEPTH`
- The strategy for gas bumping has been changed to produce a potentially higher gas cost in exchange for the transaction getting through faster.

### Breaking changes

- `admin withdraw` command has been removed. This was only ever useful to withdraw LINK if the Oracle contract was owned by the Chainlink node address. It is no longer recommended having the Oracle owner be the chainlink node address.
- Fixed `txs create` to send the amount in Eth not in Wei (as per the documentation)

## [0.8.7] - 2020-06-15

### Added

This release contains a number of features aimed at improving the node's reliability when putting transactions on-chain.

- An experimental new transaction manager is introduced that delivers reliability improvements compared to the old one, especially when faced with difficult network conditions or spiking gas prices. It also reduces load on the database and makes fewer calls to the eth node compared to the old tx manager.
- Along with the new transaction manager is a local client command for manually controlling the node nonce - `setnextnonce`. This should never be necessary under normal operation and is included only for use in emergencies.
- New prometheus metrics for the head tracker:
  - `head_tracker_heads_in_queue` - The number of heads currently waiting to be executed. You can think of this as the 'load' on the head tracker. Should rarely or never be more than 0.
  - `head_tracker_callback_execution_duration` - How long it took to execute all callbacks. If the average of this exceeds the time between blocks, your node could lag behind and delay transactions.
- Nodes transmit their build info to Explorer for better debugging/tracking.

### Env var changes

- `ENABLE_BULLETPROOF_TX_MANAGER` - set this to true to enable the experimental new transaction manager
- `ETH_GAS_BUMP_PERCENT` default value has been increased from 10% to 20%
- `ETH_GAS_BUMP_THRESHOLD` default value has been decreased from 12 to 3
- `ETH_FINALITY_DEPTH` specifies how deep protection should be against re-orgs. The default is 50. It only applies if BulletproofTxManager is enabled. It is not recommended changing this setting.
- `EthHeadTrackerHistoryDepth` specifies how many heads the head tracker should keep in the database. The default is 100. It is not recommended changing this setting.
- Update README.md with links to mockery, jq, and gencodec as they are required to run `go generate ./...`

## [0.8.6] - 2020-06-08

### Added

- The node now logs the eth client RPC calls
- More reliable Ethereum block header tracking
- Limit the amount of an HTTP response body that the node will read
- Make Aggregator contract interface viewable
- More resilient handling of chain reorganizations

## [0.8.5] - 2020-06-01

### Added

- The chainlink node can now be configured to backfill logs from `n` blocks after a
  connection to the ethereum client is reset. This value is specified with an environment
  variable `BLOCK_BACKFILL_DEPTH`.
- The chainlink node now sets file permissions on sensitive files on startup (tls, .api, .env, .password and secret)
- AggregatorInterface now has description and version fields.

### Changed

- Solidity: Renamed the previous `AggregatorInterface.sol` to
  `HistoricAggregatorInterface.sol`. Users are encouraged to use the new methods
  introduced on the `AggregatorInterface`(`getRoundData` and `latestRoundData`),
  as they return metadata to indicate freshness of the data in a single
  cross-contract call.
- Solidity: Marked `HistoricAggregatorInterface` methods (`latestAnswer`,
  `latestRound`, `latestTimestamp`, `getAnswer`, `getTimestamp`) as deprecated
  on `FluxAggregator`, `WhitelistedAggregator`, `AggregatorProxy`,
  `WhitelistedAggregatorProxy`.
- Updated the solidity compiler version for v0.6 from 0.6.2 to 0.6.6.
- AccessControlledAggregatorProxy checks an external contract for users to be able to
  read functions.

### Fixed

- Fluxmonitor jobs now respect the `minPayment` field on job specs and won't poll if the contract
  does not have sufficient funding. This allows certain jobs to require a larger payment
  than `MINIMUM_CONTRACT_PAYMENT`.

## [0.8.4] - 2020-05-18

### Added

- Fluxmonitor initiators may now optionally include an `absoluteThreshold`
  parameter. To trigger a new on-chain report, the absolute difference in the feed
  value must change by at least the `absoluteThreshold` value. If it is
  unspecified or zero, fluxmonitor behavior is unchanged.
- Database Migrations: Add created_at and updated_at to all tables allowing for
  better historical insights. This migration may take a minute or two on large
  databases.

### Fixed

- Fix incorrect permissions on some files written by the node
  Prevent a case where duplicate ethereum keys could be added
  Improve robustness and reliability of ethtx transaction logic

## [0.8.3] - 2020-05-04

### Added

- Added Changelog.
- Database Migrations: There a number of database migrations included in this
  release as part of our ongoing effort to make the node even more reliable and
  stable, and build a firm foundation for future development.

### Changed

- New cron strings MUST now include time zone. If you want your jobs to run in
  UTC for example: `CRON_TZ=UTC * * * * *`. Previously, jobs specified without a
  time zone would run in the server's native time zone, which in most cases is UTC
  but this was never guaranteed.

### Fixed

- Fix crash in experimental gas updater when run on Kovan network

## [0.8.2] - 2020-04-20

## [0.8.1] - 2020-04-08

## [0.8.0] - 2020-04-06<|MERGE_RESOLUTION|>--- conflicted
+++ resolved
@@ -43,11 +43,7 @@
 ### Changed
 - Assumption violations for MaxFeePerGas >= BaseFeePerGas and MaxFeePerGas >= MaxPriorityFeePerGas in EIP-1559 effective gas price calculation will now use a gas price if specified
 - Config validation now enforces protection against duplicate chain ids and node fields per provided TOML file. Duplicates accross multiple configuration files are still valid. If you have specified duplicate chain ids or nodes in a given configuration file, this change will error out of all `node` subcommands.
-<<<<<<< HEAD
-- Restricted scope of the Evm.GasEstimator.LimitJobType.OCR, OCR.DefaultTransactionQueueDepth, and OCR.SimulateTransactions settings so they
-=======
 - Restricted scope of the `Evm.GasEstimator.LimitJobType.OCR`, `OCR.DefaultTransactionQueueDepth`, and `OCR.SimulateTransactions` settings so they
->>>>>>> 71f2741e
   apply only to OCR. Previously these settings would apply to OCR2 as well as OCR. You must use the OCR2 equivalents added above if you
   want your settings to apply to OCR2.
 
