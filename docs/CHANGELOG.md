--- conflicted
+++ resolved
@@ -7,8 +7,7 @@
 
 ## [Unreleased]
 
-<<<<<<< HEAD
-## [1.1.0] - .........
+## [1.1.0] - 2022-01-25
 
 ### Added
 
@@ -428,8 +427,6 @@
 
 This feature has been disabled by default, turn on with LOG_TO_DISK. For most production uses this is not desirable.
 
-=======
->>>>>>> a320ccd5
 ## [1.0.1] - 2021-11-23
 
 ### Added
