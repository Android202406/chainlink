--- conflicted
+++ resolved
@@ -20,8 +20,6 @@
   CHAINLINK_IMAGE: ${{ secrets.QA_AWS_ACCOUNT_NUMBER }}.dkr.ecr.${{ secrets.QA_AWS_REGION }}.amazonaws.com/chainlink
   INTERNAL_DOCKER_REPO: ${{ secrets.QA_AWS_ACCOUNT_NUMBER }}.dkr.ecr.${{ secrets.QA_AWS_REGION }}.amazonaws.com
   MOD_CACHE_VERSION: 2
-<<<<<<< HEAD
-=======
   CHAINLINK_NODE_FUNDING: .5
   PYROSCOPE_KEY: ${{ secrets.QA_PYROSCOPE_KEY }}
   LOKI_TENANT_ID: ${{ vars.LOKI_TENANT_ID }}
@@ -30,7 +28,6 @@
   LOGSTREAM_LOG_TARGETS: loki
   GRAFANA_URL: ${{ vars.GRAFANA_URL }}
   RUN_ID: ${{ github.run_id }}
->>>>>>> 286c8c01
 
   CHAINLINK_COMMIT_SHA: ${{ github.sha }}
   CHAINLINK_ENV_USER: ${{ github.actor }}
@@ -49,14 +46,6 @@
   
   ARBITRUM_SEPOLIA_URLS: ${{ secrets.QA_ARBITRUM_SEPOLIA_URLS }}
   ARBITRUM_SEPOLIA_HTTP_URLS: ${{ secrets.QA_ARBITRUM_SEPOLIA_HTTP_URLS }}
-<<<<<<< HEAD
-  
-  BASE_GOERLI_URLS: ${{ secrets.QA_BASE_GOERLI_URLS }}
-  BASE_GOERLI_HTTP_URLS: ${{ secrets.QA_BASE_GOERLI_HTTP_URLS }}
-  
-=======
-
->>>>>>> 286c8c01
   BASE_SEPOLIA_URLS: ${{ secrets.QA_BASE_SEPOLIA_URLS }}
   BASE_SEPOLIA_HTTP_URLS: ${{ secrets.QA_BASE_SEPOLIA_HTTP_URLS }}
   
@@ -306,6 +295,21 @@
           environment="$PYROSCOPE_ENVIRONMENT"
           key="$PYROSCOPE_KEY"
 
+          [Logging]
+          run_id="$RUN_ID"
+
+          [Logging.LogStream]
+          log_targets=$log_targets
+
+          [Logging.Loki]
+          tenant_id="$LOKI_TENANT_ID"
+          endpoint="$LOKI_URL"
+          basic_auth="$LOKI_BASIC_AUTH"
+
+          [Logging.Grafana]
+          base_url="$GRAFANA_URL"
+          dasboard_url="/d/ddf75041-1e39-42af-aa46-361fe4c36e9e/ci-e2e-tests-logs"          
+
           [Network]
           selected_networks=["sepolia"]
 
@@ -408,6 +412,21 @@
           environment="$PYROSCOPE_ENVIRONMENT"
           key="$PYROSCOPE_KEY"
 
+          [Logging]
+          run_id="$RUN_ID"
+
+          [Logging.LogStream]
+          log_targets=$log_targets
+
+          [Logging.Loki]
+          tenant_id="$LOKI_TENANT_ID"
+          endpoint="$LOKI_URL"
+          basic_auth="$LOKI_BASIC_AUTH"
+
+          [Logging.Grafana]
+          base_url="$GRAFANA_URL"
+          dasboard_url="/d/ddf75041-1e39-42af-aa46-361fe4c36e9e/ci-e2e-tests-logs"               
+
           [Network]
           selected_networks=["bsc_testnet"]
 
@@ -508,6 +527,21 @@
           environment="$PYROSCOPE_ENVIRONMENT"
           key="$PYROSCOPE_KEY"
 
+          [Logging]
+          run_id="$RUN_ID"
+
+          [Logging.LogStream]
+          log_targets=$log_targets
+
+          [Logging.Loki]
+          tenant_id="$LOKI_TENANT_ID"
+          endpoint="$LOKI_URL"
+          basic_auth="$LOKI_BASIC_AUTH"
+
+          [Logging.Grafana]
+          base_url="$GRAFANA_URL"
+          dasboard_url="/d/ddf75041-1e39-42af-aa46-361fe4c36e9e/ci-e2e-tests-logs"               
+
           [Network]
           selected_networks=["optimism_sepolia"]
 
@@ -608,6 +642,21 @@
           environment="$PYROSCOPE_ENVIRONMENT"
           key="$PYROSCOPE_KEY"
 
+          [Logging]
+          run_id="$RUN_ID"
+
+          [Logging.LogStream]
+          log_targets=$log_targets
+
+          [Logging.Loki]
+          tenant_id="$LOKI_TENANT_ID"
+          endpoint="$LOKI_URL"
+          basic_auth="$LOKI_BASIC_AUTH"
+
+          [Logging.Grafana]
+          base_url="$GRAFANA_URL"
+          dasboard_url="/d/ddf75041-1e39-42af-aa46-361fe4c36e9e/ci-e2e-tests-logs"               
+
           [Network]
           selected_networks=["arbitrum_sepolia"]
           
@@ -643,105 +692,6 @@
           QA_AWS_ROLE_TO_ASSUME: ${{ secrets.QA_AWS_ROLE_TO_ASSUME }}
           QA_KUBECONFIG: ${{ secrets.QA_KUBECONFIG }}
 
-<<<<<<< HEAD
-  base-goerli-smoke-tests:
-    environment: integration
-    permissions:
-      checks: write
-      pull-requests: write
-      id-token: write
-      contents: read
-    needs: [build-chainlink, build-tests]
-    strategy:
-      max-parallel: 1
-      fail-fast: false
-      matrix:
-        include: # https://docs.github.com/en/actions/using-jobs/using-a-matrix-for-your-jobs#example-adding-configurations
-          - product: OCR
-            test: TestOCRBasic
-    name: Base Goerli ${{ matrix.product }} Tests
-    runs-on: ubuntu-latest
-    steps:
-      - name: Download Tests Binary
-        uses: actions/download-artifact@9bc31d5ccc31df68ecc42ccf4149144866c47d8a # v3.0.2
-        with:
-          name: tests   
-      - name: Prepare Base64 TOML override
-        env:
-          PYROSCOPE_SERVER: ${{ secrets.QA_PYROSCOPE_INSTANCE }}
-          PYROSCOPE_ENVIRONMENT: ci-smoke-${{ matrix.product }}-base-goerli
-          PYROSCOPE_KEY: ${{ secrets.QA_PYROSCOPE_KEY }}     
-        run: |
-          convert_to_toml_array() {
-              local IFS=','
-              local input_array=($1)
-              local toml_array_format="["
-
-              for element in "${input_array[@]}"; do
-                  toml_array_format+="\"$element\","
-              done
-
-              toml_array_format="${toml_array_format%,}]"
-              echo "$toml_array_format"
-          }
-
-          if [ -n "$PYROSCOPE_SERVER" ]; then
-            pyroscope_enabled=true
-          else
-            pyroscope_enabled=false
-          fi
-          
-          cat << EOF > config.toml
-          [Common]
-          chainlink_node_funding=0.5        
-          
-          [ChainlinkImage]
-          image="$CHAINLINK_IMAGE"
-          version="${{ github.sha }}"
-          
-          [Pyroscope]
-          enabled=$pyroscope_enabled
-          server_url="$PYROSCOPE_SERVER"
-          environment="$PYROSCOPE_ENVIRONMENT"
-          key="$PYROSCOPE_KEY"
-
-          [Network]
-          selected_networks=["base_goerli"]
-
-          [Network.RpcHttpUrls]
-          base_goerli = $(convert_to_toml_array "$BASE_GOERLI_HTTP_URLS")
-
-          [Network.RpcWsUrls]
-          base_goerli = $(convert_to_toml_array "$BASE_GOERLI_URLS")
-
-          [Network.WalletKeys]
-          base_goerli = $(convert_to_toml_array "$EVM_KEYS")
-          EOF
-          
-          BASE64_CONFIG_OVERRIDE=$(cat config.toml | base64 -w 0)
-          echo ::add-mask::$BASE64_CONFIG_OVERRIDE
-          echo "BASE64_CONFIG_OVERRIDE=$BASE64_CONFIG_OVERRIDE" >> $GITHUB_ENV               
-          touch .root_dir          
-      - name: Run Tests
-        uses: smartcontractkit/chainlink-github-actions/chainlink-testing-framework/run-tests-binary@912bed7e07a1df4d06ea53a031e9773bb65dc7bd # v2.3.0     
-        with:
-          test_command_to_run: ./tests -test.timeout 30m -test.count=1 -test.parallel=1 -test.run ${{ matrix.test }}
-          binary_name: tests
-          cl_repo: ${{ env.CHAINLINK_IMAGE }}
-          cl_image_tag: ${{ github.sha }}
-          aws_registries: ${{ secrets.QA_AWS_ACCOUNT_NUMBER }}
-          dockerhub_username: ${{ secrets.DOCKERHUB_READONLY_USERNAME }}
-          dockerhub_password: ${{ secrets.DOCKERHUB_READONLY_PASSWORD }}
-          artifacts_location: ./logs
-          token: ${{ secrets.GITHUB_TOKEN }}
-          cache_key_id: core-e2e-${{ env.MOD_CACHE_VERSION }}
-          cache_restore_only: "true"
-          QA_AWS_REGION: ${{ secrets.QA_AWS_REGION }}
-          QA_AWS_ROLE_TO_ASSUME: ${{ secrets.QA_AWS_ROLE_TO_ASSUME }}
-          QA_KUBECONFIG: ${{ secrets.QA_KUBECONFIG }}
-
-=======
->>>>>>> 286c8c01
   base-sepolia-smoke-tests:
     environment: integration
     permissions:
@@ -802,6 +752,21 @@
           server_url="$PYROSCOPE_SERVER"
           environment="$PYROSCOPE_ENVIRONMENT"
           key="$PYROSCOPE_KEY"
+
+          [Logging]
+          run_id="$RUN_ID"
+
+          [Logging.LogStream]
+          log_targets=$log_targets
+
+          [Logging.Loki]
+          tenant_id="$LOKI_TENANT_ID"
+          endpoint="$LOKI_URL"
+          basic_auth="$LOKI_BASIC_AUTH"
+
+          [Logging.Grafana]
+          base_url="$GRAFANA_URL"
+          dasboard_url="/d/ddf75041-1e39-42af-aa46-361fe4c36e9e/ci-e2e-tests-logs"               
           
           [Network]
           selected_networks=["base_sepolia"]
@@ -902,6 +867,21 @@
           server_url="$PYROSCOPE_SERVER"
           environment="$PYROSCOPE_ENVIRONMENT"
           key="$PYROSCOPE_KEY"
+
+          [Logging]
+          run_id="$RUN_ID"
+
+          [Logging.LogStream]
+          log_targets=$log_targets
+
+          [Logging.Loki]
+          tenant_id="$LOKI_TENANT_ID"
+          endpoint="$LOKI_URL"
+          basic_auth="$LOKI_BASIC_AUTH"
+
+          [Logging.Grafana]
+          base_url="$GRAFANA_URL"
+          dasboard_url="/d/ddf75041-1e39-42af-aa46-361fe4c36e9e/ci-e2e-tests-logs"               
                     
           [Network]
           selected_networks=["polygon_mumbai"]
@@ -1003,6 +983,21 @@
           environment="$PYROSCOPE_ENVIRONMENT"
           key="$PYROSCOPE_KEY"
 
+          [Logging]
+          run_id="$RUN_ID"
+
+          [Logging.LogStream]
+          log_targets=$log_targets
+
+          [Logging.Loki]
+          tenant_id="$LOKI_TENANT_ID"
+          endpoint="$LOKI_URL"
+          basic_auth="$LOKI_BASIC_AUTH"
+
+          [Logging.Grafana]
+          base_url="$GRAFANA_URL"
+          dasboard_url="/d/ddf75041-1e39-42af-aa46-361fe4c36e9e/ci-e2e-tests-logs"               
+
           [Network]
           selected_networks=["avalanche_fuji"]
 
@@ -1103,6 +1098,21 @@
           environment="$PYROSCOPE_ENVIRONMENT"
           key="$PYROSCOPE_KEY"
 
+          [Logging]
+          run_id="$RUN_ID"
+
+          [Logging.LogStream]
+          log_targets=$log_targets
+
+          [Logging.Loki]
+          tenant_id="$LOKI_TENANT_ID"
+          endpoint="$LOKI_URL"
+          basic_auth="$LOKI_BASIC_AUTH"
+
+          [Logging.Grafana]
+          base_url="$GRAFANA_URL"
+          dasboard_url="/d/ddf75041-1e39-42af-aa46-361fe4c36e9e/ci-e2e-tests-logs"               
+
           [Network]
           selected_networks=["fantom_testnet"]
 
@@ -1198,6 +1208,21 @@
           server_url="$PYROSCOPE_SERVER"
           environment="$PYROSCOPE_ENVIRONMENT"
           key="$PYROSCOPE_KEY"
+
+          [Logging]
+          run_id="$RUN_ID"
+
+          [Logging.LogStream]
+          log_targets=$log_targets
+
+          [Logging.Loki]
+          tenant_id="$LOKI_TENANT_ID"
+          endpoint="$LOKI_URL"
+          basic_auth="$LOKI_BASIC_AUTH"
+
+          [Logging.Grafana]
+          base_url="$GRAFANA_URL"
+          dasboard_url="/d/ddf75041-1e39-42af-aa46-361fe4c36e9e/ci-e2e-tests-logs"               
 
           [Network]
           selected_networks=["celo_alfajores"]
@@ -1297,6 +1322,21 @@
           environment="$PYROSCOPE_ENVIRONMENT"
           key="$PYROSCOPE_KEY"
 
+          [Logging]
+          run_id="$RUN_ID"
+
+          [Logging.LogStream]
+          log_targets=$log_targets
+
+          [Logging.Loki]
+          tenant_id="$LOKI_TENANT_ID"
+          endpoint="$LOKI_URL"
+          basic_auth="$LOKI_BASIC_AUTH"
+
+          [Logging.Grafana]
+          base_url="$GRAFANA_URL"
+          dasboard_url="/d/ddf75041-1e39-42af-aa46-361fe4c36e9e/ci-e2e-tests-logs"               
+
           [Network]
           selected_networks=["scroll_sepolia"]
 
@@ -1393,6 +1433,21 @@
           environment="$PYROSCOPE_ENVIRONMENT"
           key="$PYROSCOPE_KEY"
 
+          [Logging]
+          run_id="$RUN_ID"
+
+          [Logging.LogStream]
+          log_targets=$log_targets
+
+          [Logging.Loki]
+          tenant_id="$LOKI_TENANT_ID"
+          endpoint="$LOKI_URL"
+          basic_auth="$LOKI_BASIC_AUTH"
+
+          [Logging.Grafana]
+          base_url="$GRAFANA_URL"
+          dasboard_url="/d/ddf75041-1e39-42af-aa46-361fe4c36e9e/ci-e2e-tests-logs"               
+
           [Network]
           selected_networks=["linea_goerli"]          
 
