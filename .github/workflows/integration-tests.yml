--- conflicted
+++ resolved
@@ -396,11 +396,7 @@
 
       - name: Print failed test summary
         if: always()
-<<<<<<< HEAD
         uses: smartcontractkit/chainlink-github-actions/chainlink-testing-framework/show-test-summary@027436f63ad08b6e8eb92a85104ade234fb4ea43 # v2.3.24
-=======
-        uses: smartcontractkit/chainlink-github-actions/chainlink-testing-framework/show-test-summary@a8afe9cb511125685ce02bb8694298ca89685028 # v2.3.23
->>>>>>> 3f8c00a6
 
   eth-smoke-tests-matrix-log-poller:
     if: ${{ !(contains(join(github.event.pull_request.labels.*.name, ' '), 'skip-smoke-tests') || github.event_name == 'workflow_dispatch') || inputs.distinct_run_name != '' }}
@@ -786,11 +782,7 @@
 
       - name: Print failed test summary
         if: always()
-<<<<<<< HEAD
         uses: smartcontractkit/chainlink-github-actions/chainlink-testing-framework/show-test-summary@027436f63ad08b6e8eb92a85104ade234fb4ea43 # v2.3.24
-=======
-        uses: smartcontractkit/chainlink-github-actions/chainlink-testing-framework/show-test-summary@a8afe9cb511125685ce02bb8694298ca89685028 # v2.3.23
->>>>>>> 3f8c00a6
         with:
           test_directory: ./integration-tests/smoke/
 
