--- conflicted
+++ resolved
@@ -688,7 +688,6 @@
           duplicate-authorization-header: "true"
 
       - name: Prepare Base64 TOML override
-<<<<<<< HEAD
         uses: ./.github/actions/create-default-e2e-config-override
         with:
           loki_run_id: ${{ github.run_id }}
@@ -706,27 +705,7 @@
           grafana_url: http://localhost:8080/primary # This is Grafana GAP's address
           grafana_dashboard_url: /d/ddf75041-1e39-42af-aa46-361fe4c36e9e/ci-e2e-tests-logs
           grafana_bearer_token: ${{ secrets.GRAFANA_INTERNAL_URL_SHORTENER_TOKEN }}  
-=======
-        uses: ./.github/actions/setup-create-base64-config
-        with:
-          runId: ${{ github.run_id }}
-          testLogCollect: ${{ vars.TEST_LOG_COLLECT }}
-          selectedNetworks: ${{ env.SELECTED_NETWORKS }}
-          chainlinkImage: ${{ env.CHAINLINK_IMAGE }}
-          chainlinkVersion: ${{ inputs.evm-ref || github.sha }}
-          pyroscopeServer: ${{ matrix.product.pyroscope_env == '' && '' || !startsWith(github.ref, 'refs/tags/') && '' || secrets.QA_PYROSCOPE_INSTANCE }} # Avoid sending blank envs https://github.com/orgs/community/discussions/25725
-          pyroscopeEnvironment: ${{ matrix.product.pyroscope_env }}
-          pyroscopeKey: ${{ secrets.QA_PYROSCOPE_KEY }}
-          lokiEndpoint: https://${{ secrets.GRAFANA_INTERNAL_HOST }}/loki/api/v1/push
-          lokiTenantId: ${{ secrets.GRAFANA_INTERNAL_TENANT_ID }}
-          lokiBasicAuth: ${{ secrets.GRAFANA_INTERNAL_BASIC_AUTH }}
-          logstreamLogTargets: ${{ vars.LOGSTREAM_LOG_TARGETS }}
-          grafanaUrl: "http://localhost:8080/primary"
-          grafanaDashboardUrl: "/d/ddf75041-1e39-42af-aa46-361fe4c36e9e/ci-e2e-tests-logs"
-          grafanaBearerToken: ${{ secrets.GRAFANA_INTERNAL_URL_SHORTENER_TOKEN }}
-
-      ## Run this step when changes that require tests to be run are made
->>>>>>> e91b82cf
+          
       - name: Run Tests
         if: needs.changes.outputs.src == 'true' || github.event_name == 'workflow_dispatch'
         uses: smartcontractkit/chainlink-github-actions/chainlink-testing-framework/run-tests@af92c5fae8dcf1659201e907db82d221fc304b94 # v2.3.21
