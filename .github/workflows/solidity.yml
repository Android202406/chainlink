name: Solidity

on:
  push:

env:
  NODE_OPTIONS: --max_old_space_size=6144

defaults:
  run:
    shell: bash

jobs:
  changes:
    name: Detect changes
    runs-on: ubuntu-latest
    outputs:
      changes: ${{ steps.changes.outputs.src }}
    steps:
      - name: Checkout the repo
<<<<<<< HEAD
        uses: actions/checkout@24cb9080177205b6e8c946b17badbe402adc938f # v3.4.0
=======
        uses: actions/checkout@8e5e7e5ab8b370d6c329ec480221332ada57f0ab # v3.5.2
>>>>>>> c51bf53a
      - uses: dorny/paths-filter@b2feaf19c27470162a626bd6fa8438ae5b263721 # v2.10.2
        id: changes
        with:
          filters: |
            src:
              - 'contracts/**/*'
              - '.github/workflows/solidity.yml'

  split-tests:
    name: Split Solidity Tests
    runs-on: ubuntu-latest
    outputs:
      splits: ${{ steps.split.outputs.splits }}
    steps:
      - name: Checkout the repo
<<<<<<< HEAD
        uses: actions/checkout@24cb9080177205b6e8c946b17badbe402adc938f # v3.4.0
=======
        uses: actions/checkout@8e5e7e5ab8b370d6c329ec480221332ada57f0ab # v3.5.2
>>>>>>> c51bf53a
      - name: Generate splits
        id: split
        uses: ./.github/actions/split-tests
        with:
          config: ./contracts/ci.json
      - name: Collect Metrics
        id: collect-gha-metrics
        uses: smartcontractkit/push-gha-metrics-action@8163dcea2f01a0a8fec84b284406ff7af1d2e1c0
        with:
          basic-auth: ${{ secrets.GRAFANA_CLOUD_BASIC_AUTH }}
          hostname: ${{ secrets.GRAFANA_CLOUD_HOST }}
          this-job-name: Split Solidity Tests
        continue-on-error: true

  solidity-coverage-splits:
    needs: [changes, split-tests]
    name: Solidity Coverage ${{ matrix.split.id }} ${{ fromJSON('["(skipped)", ""]')[needs.changes.outputs.changes == 'true'] }}
    strategy:
      fail-fast: false
      matrix:
        split: ${{ fromJson(needs.split-tests.outputs.splits) }}
    runs-on: ubuntu20.04-4cores-16GB
    steps:
      - name: Checkout the repo
<<<<<<< HEAD
        uses: actions/checkout@24cb9080177205b6e8c946b17badbe402adc938f # v3.4.0
=======
        uses: actions/checkout@8e5e7e5ab8b370d6c329ec480221332ada57f0ab # v3.5.2
>>>>>>> c51bf53a
      - name: Setup NodeJS
        if: ${{ needs.changes.outputs.changes == 'true' }}
        uses: ./.github/actions/setup-nodejs
      - name: Setup Hardhat
        if: ${{ needs.changes.outputs.changes == 'true' }}
        uses: ./.github/actions/setup-hardhat
        with:
          namespace: coverage
      - name: Run coverage
        if: ${{ needs.changes.outputs.changes == 'true' }}
        env:
          SPLIT: ${{ matrix.split.coverageTests }}
        shell: bash
        run: pnpm coverage --testfiles "$SPLIT"
        working-directory: contracts
      - name: Push coverage
        if: ${{ needs.changes.outputs.changes == 'true' }}
        run: ./tools/bin/codecov -f ./contracts/coverage.json
      - name: Rename coverage
        if: ${{ needs.changes.outputs.changes == 'true' }}
        run: mv ./contracts/coverage.json ./contracts/coverage-${{ matrix.split.idx }}.json
      - name: Upload coverage
        if: ${{ needs.changes.outputs.changes == 'true' }}
        uses: actions/upload-artifact@v3
        with:
          name: solidity-coverage-${{ matrix.split.idx }}
          path: ./contracts/coverage-${{ matrix.split.idx }}.json
      - name: Collect Metrics
        if: ${{ needs.changes.outputs.changes == 'true' }}
        id: collect-gha-metrics
        uses: smartcontractkit/push-gha-metrics-action@8163dcea2f01a0a8fec84b284406ff7af1d2e1c0
        with:
          basic-auth: ${{ secrets.GRAFANA_CLOUD_BASIC_AUTH }}
          hostname: ${{ secrets.GRAFANA_CLOUD_HOST }}
          this-job-name: Solidity Coverage ${{ matrix.split.id }}
        continue-on-error: true

  solidity-coverage:
    needs: [changes, solidity-coverage-splits]
    name: Solidity Coverage ${{ fromJSON('["(skipped)", ""]')[needs.changes.outputs.changes == 'true'] }}
    runs-on: ubuntu-latest
    steps:
      - name: Checkout the repo
<<<<<<< HEAD
        uses: actions/checkout@24cb9080177205b6e8c946b17badbe402adc938f # v3.4.0
=======
        uses: actions/checkout@8e5e7e5ab8b370d6c329ec480221332ada57f0ab # v3.5.2
>>>>>>> c51bf53a
      - name: Setup NodeJS
        if: ${{ needs.changes.outputs.changes == 'true' }}
        uses: ./.github/actions/setup-nodejs
      - name: Make coverage directory
        if: ${{ needs.changes.outputs.changes == 'true' }}
        run: mkdir ./contracts/coverage-reports
      - name: Download coverage
        if: ${{ needs.changes.outputs.changes == 'true' }}
        uses: actions/download-artifact@v3
        with:
          path: ./contracts/coverage-reports
      - name: Display structure of downloaded files
        if: ${{ needs.changes.outputs.changes == 'true' }}
        run: ls -R coverage-reports
        working-directory: contracts
      - name: Generate merged report
        if: ${{ needs.changes.outputs.changes == 'true' }}
        run: pnpm istanbul report text text-summary
        working-directory: contracts

  solidity-splits:
    needs: [changes, split-tests]
    name: Solidity ${{ matrix.split.id }} ${{ fromJSON('["(skipped)", ""]')[needs.changes.outputs.changes == 'true'] }}
    strategy:
      fail-fast: false
      matrix:
        split: ${{ fromJson(needs.split-tests.outputs.splits) }}
    runs-on: ubuntu20.04-4cores-16GB
    steps:
      - name: Checkout the repo
<<<<<<< HEAD
        uses: actions/checkout@24cb9080177205b6e8c946b17badbe402adc938f # v3.4.0
=======
        uses: actions/checkout@8e5e7e5ab8b370d6c329ec480221332ada57f0ab # v3.5.2
>>>>>>> c51bf53a
      - name: Setup NodeJS
        if: ${{ needs.changes.outputs.changes == 'true' }}
        uses: ./.github/actions/setup-nodejs
      - name: Setup Hardhat
        if: ${{ needs.changes.outputs.changes == 'true' }}
        uses: ./.github/actions/setup-hardhat
        with:
          namespace: coverage
      - name: Run tests
        if: ${{ needs.changes.outputs.changes == 'true' }}
        env:
          SPLIT: ${{ matrix.split.tests }}
        working-directory: contracts
        run: pnpm test -- $SPLIT
      - name: Collect Metrics
        if: ${{ needs.changes.outputs.changes == 'true' }}
        id: collect-gha-metrics
        uses: smartcontractkit/push-gha-metrics-action@8163dcea2f01a0a8fec84b284406ff7af1d2e1c0
        with:
          basic-auth: ${{ secrets.GRAFANA_CLOUD_BASIC_AUTH }}
          hostname: ${{ secrets.GRAFANA_CLOUD_HOST }}
          this-job-name: Solidity ${{ matrix.split.id }}
        continue-on-error: true

  solidity:
    needs: [changes, solidity-splits]
    name: Solidity
    runs-on: ubuntu-latest
    steps:
      - run: echo 'Solidity tests finished!'

  prepublish-test:
    needs: [changes]
    name: Prepublish Test ${{ fromJSON('["(skipped)", ""]')[needs.changes.outputs.changes == 'true'] }}
    runs-on: ubuntu-latest
    steps:
      - name: Checkout the repo
<<<<<<< HEAD
        uses: actions/checkout@24cb9080177205b6e8c946b17badbe402adc938f # v3.4.0
=======
        uses: actions/checkout@8e5e7e5ab8b370d6c329ec480221332ada57f0ab # v3.5.2
>>>>>>> c51bf53a
      - name: Setup NodeJS
        if: ${{ needs.changes.outputs.changes == 'true' }}
        uses: ./.github/actions/setup-nodejs
      - name: Run Prepublish test
        if: ${{ needs.changes.outputs.changes == 'true' }}
        working-directory: contracts
        run: pnpm prepublishOnly
      - name: Collect Metrics
        if: ${{ needs.changes.outputs.changes == 'true' }}
        id: collect-gha-metrics
        uses: smartcontractkit/push-gha-metrics-action@8163dcea2f01a0a8fec84b284406ff7af1d2e1c0
        with:
          basic-auth: ${{ secrets.GRAFANA_CLOUD_BASIC_AUTH }}
          hostname: ${{ secrets.GRAFANA_CLOUD_HOST }}
          this-job-name: Prepublish Test
        continue-on-error: true

  native-compile:
    needs: [changes]
    name: Native Compilation ${{ fromJSON('["(skipped)", ""]')[needs.changes.outputs.changes == 'true'] }}
    runs-on: ubuntu-latest
    steps:
      - name: Checkout the repo
<<<<<<< HEAD
        uses: actions/checkout@24cb9080177205b6e8c946b17badbe402adc938f # v3.4.0
      - name: Checkout diff-so-fancy
        uses: actions/checkout@24cb9080177205b6e8c946b17badbe402adc938f # v3.4.0
=======
        uses: actions/checkout@8e5e7e5ab8b370d6c329ec480221332ada57f0ab # v3.5.2
      - name: Checkout diff-so-fancy
        uses: actions/checkout@8e5e7e5ab8b370d6c329ec480221332ada57f0ab # v3.5.2
>>>>>>> c51bf53a
        with:
          repository: so-fancy/diff-so-fancy
          ref: a673cb4d2707f64d92b86498a2f5f71c8e2643d5 # v1.4.3
          path: diff-so-fancy
      - name: Install diff-so-fancy
        run: echo "$GITHUB_WORKSPACE/diff-so-fancy" >> $GITHUB_PATH
      - name: Setup NodeJS
        if: ${{ needs.changes.outputs.changes == 'true' }}
        uses: ./.github/actions/setup-nodejs
        with:
          prod: "true"
      - name: Setup Go
        if: ${{ needs.changes.outputs.changes == 'true' }}
        uses: ./.github/actions/setup-go
      - name: Run native compile and generate wrappers
        if: ${{ needs.changes.outputs.changes == 'true' }}
        run: make go-solidity-wrappers
      - name: Verify local solc binaries
        if: ${{ needs.changes.outputs.changes == 'true' }}
        run: ./tools/ci/check_solc_hashes
      - name: Check if Go solidity wrappers are updated
        if: ${{ needs.changes.outputs.changes == 'true' }}
        run: git diff --minimal --color --exit-code | diff-so-fancy
      - name: Comment on fix instructions
        env:
          GITHUB_TOKEN: ${{ github.token }}
        if: ${{ failure() }}
        run: gh pr comment -b 'Go solidity wrappers are out-of-date, regenerate them via the `make go-solidity-wrappers` command'
      - name: Collect Metrics
        if: ${{ needs.changes.outputs.changes == 'true' }}
        id: collect-gha-metrics
        uses: smartcontractkit/push-gha-metrics-action@8163dcea2f01a0a8fec84b284406ff7af1d2e1c0
        with:
          basic-auth: ${{ secrets.GRAFANA_CLOUD_BASIC_AUTH }}
          hostname: ${{ secrets.GRAFANA_CLOUD_HOST }}
          this-job-name: Native Compilation
        continue-on-error: true

  lint:
    defaults:
      run:
        working-directory: contracts
    needs: [changes]
    name: Lint ${{ fromJSON('["(skipped)", ""]')[needs.changes.outputs.changes == 'true'] }}
    runs-on: ubuntu-latest
    steps:
      - name: Checkout the repo
<<<<<<< HEAD
        uses: actions/checkout@24cb9080177205b6e8c946b17badbe402adc938f # v3.4.0
=======
        uses: actions/checkout@8e5e7e5ab8b370d6c329ec480221332ada57f0ab # v3.5.2
>>>>>>> c51bf53a
      - name: Setup NodeJS
        if: ${{ needs.changes.outputs.changes == 'true' }}
        uses: ./.github/actions/setup-nodejs
      - name: Run pnpm lint
        if: ${{ needs.changes.outputs.changes == 'true' }}
        run: pnpm lint
      - name: Collect Metrics
        if: ${{ needs.changes.outputs.changes == 'true' }}
        id: collect-gha-metrics
        uses: smartcontractkit/push-gha-metrics-action@8163dcea2f01a0a8fec84b284406ff7af1d2e1c0
        with:
          basic-auth: ${{ secrets.GRAFANA_CLOUD_BASIC_AUTH }}
          hostname: ${{ secrets.GRAFANA_CLOUD_HOST }}
          this-job-name: Lint
        continue-on-error: true

  prettier:
    defaults:
      run:
        working-directory: contracts
    needs: [changes]
    name: Prettier Formatting
    runs-on: ubuntu-latest
    steps:
      - name: Checkout the repo
<<<<<<< HEAD
        uses: actions/checkout@24cb9080177205b6e8c946b17badbe402adc938f # v3.4.0
=======
        uses: actions/checkout@8e5e7e5ab8b370d6c329ec480221332ada57f0ab # v3.5.2
>>>>>>> c51bf53a
      - name: Setup NodeJS
        if: ${{ needs.changes.outputs.changes == 'true' }}
        uses: ./.github/actions/setup-nodejs
      - name: Run prettier check
        if: ${{ needs.changes.outputs.changes == 'true' }}
        run: pnpm prettier:check
      - name: Collect Metrics
        if: ${{ needs.changes.outputs.changes == 'true' }}
        id: collect-gha-metrics
        uses: smartcontractkit/push-gha-metrics-action@8163dcea2f01a0a8fec84b284406ff7af1d2e1c0
        with:
          basic-auth: ${{ secrets.GRAFANA_CLOUD_BASIC_AUTH }}
          hostname: ${{ secrets.GRAFANA_CLOUD_HOST }}
          this-job-name: Prettier Formatting
        continue-on-error: true<|MERGE_RESOLUTION|>--- conflicted
+++ resolved
@@ -18,11 +18,7 @@
       changes: ${{ steps.changes.outputs.src }}
     steps:
       - name: Checkout the repo
-<<<<<<< HEAD
-        uses: actions/checkout@24cb9080177205b6e8c946b17badbe402adc938f # v3.4.0
-=======
-        uses: actions/checkout@8e5e7e5ab8b370d6c329ec480221332ada57f0ab # v3.5.2
->>>>>>> c51bf53a
+        uses: actions/checkout@8e5e7e5ab8b370d6c329ec480221332ada57f0ab # v3.5.2
       - uses: dorny/paths-filter@b2feaf19c27470162a626bd6fa8438ae5b263721 # v2.10.2
         id: changes
         with:
@@ -38,11 +34,7 @@
       splits: ${{ steps.split.outputs.splits }}
     steps:
       - name: Checkout the repo
-<<<<<<< HEAD
-        uses: actions/checkout@24cb9080177205b6e8c946b17badbe402adc938f # v3.4.0
-=======
-        uses: actions/checkout@8e5e7e5ab8b370d6c329ec480221332ada57f0ab # v3.5.2
->>>>>>> c51bf53a
+        uses: actions/checkout@8e5e7e5ab8b370d6c329ec480221332ada57f0ab # v3.5.2
       - name: Generate splits
         id: split
         uses: ./.github/actions/split-tests
@@ -67,11 +59,7 @@
     runs-on: ubuntu20.04-4cores-16GB
     steps:
       - name: Checkout the repo
-<<<<<<< HEAD
-        uses: actions/checkout@24cb9080177205b6e8c946b17badbe402adc938f # v3.4.0
-=======
-        uses: actions/checkout@8e5e7e5ab8b370d6c329ec480221332ada57f0ab # v3.5.2
->>>>>>> c51bf53a
+        uses: actions/checkout@8e5e7e5ab8b370d6c329ec480221332ada57f0ab # v3.5.2
       - name: Setup NodeJS
         if: ${{ needs.changes.outputs.changes == 'true' }}
         uses: ./.github/actions/setup-nodejs
@@ -115,11 +103,7 @@
     runs-on: ubuntu-latest
     steps:
       - name: Checkout the repo
-<<<<<<< HEAD
-        uses: actions/checkout@24cb9080177205b6e8c946b17badbe402adc938f # v3.4.0
-=======
-        uses: actions/checkout@8e5e7e5ab8b370d6c329ec480221332ada57f0ab # v3.5.2
->>>>>>> c51bf53a
+        uses: actions/checkout@8e5e7e5ab8b370d6c329ec480221332ada57f0ab # v3.5.2
       - name: Setup NodeJS
         if: ${{ needs.changes.outputs.changes == 'true' }}
         uses: ./.github/actions/setup-nodejs
@@ -150,11 +134,7 @@
     runs-on: ubuntu20.04-4cores-16GB
     steps:
       - name: Checkout the repo
-<<<<<<< HEAD
-        uses: actions/checkout@24cb9080177205b6e8c946b17badbe402adc938f # v3.4.0
-=======
-        uses: actions/checkout@8e5e7e5ab8b370d6c329ec480221332ada57f0ab # v3.5.2
->>>>>>> c51bf53a
+        uses: actions/checkout@8e5e7e5ab8b370d6c329ec480221332ada57f0ab # v3.5.2
       - name: Setup NodeJS
         if: ${{ needs.changes.outputs.changes == 'true' }}
         uses: ./.github/actions/setup-nodejs
@@ -192,11 +172,7 @@
     runs-on: ubuntu-latest
     steps:
       - name: Checkout the repo
-<<<<<<< HEAD
-        uses: actions/checkout@24cb9080177205b6e8c946b17badbe402adc938f # v3.4.0
-=======
-        uses: actions/checkout@8e5e7e5ab8b370d6c329ec480221332ada57f0ab # v3.5.2
->>>>>>> c51bf53a
+        uses: actions/checkout@8e5e7e5ab8b370d6c329ec480221332ada57f0ab # v3.5.2
       - name: Setup NodeJS
         if: ${{ needs.changes.outputs.changes == 'true' }}
         uses: ./.github/actions/setup-nodejs
@@ -220,15 +196,9 @@
     runs-on: ubuntu-latest
     steps:
       - name: Checkout the repo
-<<<<<<< HEAD
-        uses: actions/checkout@24cb9080177205b6e8c946b17badbe402adc938f # v3.4.0
+        uses: actions/checkout@8e5e7e5ab8b370d6c329ec480221332ada57f0ab # v3.5.2
       - name: Checkout diff-so-fancy
-        uses: actions/checkout@24cb9080177205b6e8c946b17badbe402adc938f # v3.4.0
-=======
-        uses: actions/checkout@8e5e7e5ab8b370d6c329ec480221332ada57f0ab # v3.5.2
-      - name: Checkout diff-so-fancy
-        uses: actions/checkout@8e5e7e5ab8b370d6c329ec480221332ada57f0ab # v3.5.2
->>>>>>> c51bf53a
+        uses: actions/checkout@8e5e7e5ab8b370d6c329ec480221332ada57f0ab # v3.5.2
         with:
           repository: so-fancy/diff-so-fancy
           ref: a673cb4d2707f64d92b86498a2f5f71c8e2643d5 # v1.4.3
@@ -276,11 +246,7 @@
     runs-on: ubuntu-latest
     steps:
       - name: Checkout the repo
-<<<<<<< HEAD
-        uses: actions/checkout@24cb9080177205b6e8c946b17badbe402adc938f # v3.4.0
-=======
-        uses: actions/checkout@8e5e7e5ab8b370d6c329ec480221332ada57f0ab # v3.5.2
->>>>>>> c51bf53a
+        uses: actions/checkout@8e5e7e5ab8b370d6c329ec480221332ada57f0ab # v3.5.2
       - name: Setup NodeJS
         if: ${{ needs.changes.outputs.changes == 'true' }}
         uses: ./.github/actions/setup-nodejs
@@ -306,11 +272,7 @@
     runs-on: ubuntu-latest
     steps:
       - name: Checkout the repo
-<<<<<<< HEAD
-        uses: actions/checkout@24cb9080177205b6e8c946b17badbe402adc938f # v3.4.0
-=======
-        uses: actions/checkout@8e5e7e5ab8b370d6c329ec480221332ada57f0ab # v3.5.2
->>>>>>> c51bf53a
+        uses: actions/checkout@8e5e7e5ab8b370d6c329ec480221332ada57f0ab # v3.5.2
       - name: Setup NodeJS
         if: ${{ needs.changes.outputs.changes == 'true' }}
         uses: ./.github/actions/setup-nodejs
