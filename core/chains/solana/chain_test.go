--- conflicted
+++ resolved
@@ -18,10 +18,6 @@
 	"github.com/smartcontractkit/chainlink-solana/pkg/solana/config"
 	"github.com/smartcontractkit/chainlink-solana/pkg/solana/db"
 
-<<<<<<< HEAD
-	"github.com/smartcontractkit/chainlink/v2/core/chains"
-=======
->>>>>>> 450989d2
 	"github.com/smartcontractkit/chainlink/v2/core/logger"
 )
 
@@ -52,11 +48,7 @@
 	lggr := logger.TestLogger(t)
 	testChain := chain{
 		id:          "devnet",
-<<<<<<< HEAD
-		nodes:       solORM.NodesForChain,
-=======
 		nodes:       solORM.Nodes,
->>>>>>> 450989d2
 		cfg:         config.NewConfig(db.ChainCfg{}, lggr),
 		lggr:        logger.TestLogger(t),
 		clientCache: map[string]*verifiedCachedClient{},
@@ -227,24 +219,6 @@
 	nodesForChain []db.Node
 }
 
-<<<<<<< HEAD
-func (m *mockConfigs) GetNodesByChainIDs(chainIDs []string) (nodes []db.Node, err error) {
-	panic("implement me")
-}
-
-func (m *mockConfigs) NodesForChain(chainID string, offset, limit int) (nodes []db.Node, count int, err error) {
-	return m.nodesForChain, len(m.nodesForChain), nil
-}
-
-func (m *mockConfigs) Chains(offset, limit int, ids ...string) ([]chains.ChainConfig, int, error) {
-	panic("unimplemented")
-}
-
-func (m *mockConfigs) NodeNamed(s string) (db.Node, error) { panic("unimplemented") }
-
-func (m *mockConfigs) Nodes(offset, limit int) (nodes []db.Node, count int, err error) {
-	panic("unimplemented")
-=======
 func (m *mockConfigs) Nodes(chainID string) (nodes []db.Node, err error) {
 	return m.nodesForChain, nil
 }
@@ -259,5 +233,4 @@
 
 func (m *mockConfigs) NodeStatusesPaged(offset, limit int, chainIDs ...string) (nodes []types.NodeStatus, count int, err error) {
 	panic("unimplemented")
->>>>>>> 450989d2
 }