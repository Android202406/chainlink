--- conflicted
+++ resolved
@@ -1,10 +1,6 @@
 package txmgr_test
 
 import (
-<<<<<<< HEAD
-	"context"
-=======
->>>>>>> 2e6c50c6
 	"math/big"
 	"testing"
 	"time"
@@ -28,20 +24,19 @@
 	"github.com/smartcontractkit/chainlink/v2/core/internal/testutils/pgtest"
 )
 
-<<<<<<< HEAD
 func TestInMemoryStore_SaveFetchedReceipts(t *testing.T) {
 	t.Parallel()
 
 	db := pgtest.NewSqlxDB(t)
 	_, dbcfg, evmcfg := evmtxmgr.MakeTestConfigs(t)
-	persistentStore := cltest.NewTestTxStore(t, db, dbcfg)
+	persistentStore := cltest.NewTestTxStore(t, db)
 	kst := cltest.NewKeyStore(t, db, dbcfg)
 	_, fromAddress := cltest.MustInsertRandomKey(t, kst.Eth())
 
 	ethClient := evmtest.NewEthClientMockWithDefaultChain(t)
 	lggr := logger.TestSugared(t)
 	chainID := ethClient.ConfiguredChainID()
-	ctx := context.Background()
+	ctx := testutils.Context(t)
 
 	inMemoryStore, err := commontxmgr.NewInMemoryStore[
 		*big.Int,
@@ -69,14 +64,14 @@
 
 	t.Run("successfully save fetched receipts", func(t *testing.T) {
 		err := inMemoryStore.SaveFetchedReceipts(
-			testutils.Context(t),
+			ctx,
 			[]*evmtypes.Receipt{&txmReceipt},
 			chainID,
 		)
 		require.NoError(t, err)
 
 		// persistent store check
-		expTx, err := persistentStore.FindTxWithAttempts(inTx.ID)
+		expTx, err := persistentStore.FindTxWithAttempts(ctx, inTx.ID)
 		require.NoError(t, err)
 		require.Equal(t, 1, len(expTx.TxAttempts))
 		require.Equal(t, 1, len(expTx.TxAttempts[0].Receipts))
@@ -84,7 +79,33 @@
 		require.Equal(t, txmgrcommon.TxConfirmed, expTx.State)
 
 		// in-memory store check
-=======
+		fn := func(tx *evmtxmgr.Tx) bool { return true }
+		actTxs := inMemoryStore.XXXTestFindTxs(nil, fn, inTx.ID)
+		require.Equal(t, 1, len(actTxs))
+		actTx := actTxs[0]
+		require.Equal(t, 1, len(actTx.TxAttempts))
+		require.Equal(t, 1, len(actTx.TxAttempts[0].Receipts))
+		assertTxEqual(t, expTx, actTx)
+		assert.Equal(t, txmgrtypes.TxAttemptBroadcast, actTx.TxAttempts[0].State)
+	})
+	t.Run("incorrect tx hash", func(t *testing.T) {
+		txmReceipt.TxHash = utils.NewHash()
+		expErr := persistentStore.SaveFetchedReceipts(ctx, []*evmtypes.Receipt{&txmReceipt}, chainID)
+		actErr := inMemoryStore.SaveFetchedReceipts(ctx, []*evmtypes.Receipt{&txmReceipt}, chainID)
+		assert.Error(t, expErr)
+		assert.Error(t, actErr)
+		txmReceipt.TxHash = inTx.TxAttempts[0].Hash // reset
+	})
+	t.Run("incorrect chain id", func(t *testing.T) {
+		wrongChainID := big.NewInt(42)
+		expErr := persistentStore.SaveFetchedReceipts(ctx, []*evmtypes.Receipt{&txmReceipt}, wrongChainID)
+		actErr := inMemoryStore.SaveFetchedReceipts(ctx, []*evmtypes.Receipt{&txmReceipt}, wrongChainID)
+		assert.Error(t, expErr)
+		assert.Error(t, actErr)
+	})
+
+}
+
 func TestInMemoryStore_UpdateTxAttemptInProgressToBroadcast(t *testing.T) {
 	t.Parallel()
 
@@ -134,34 +155,10 @@
 		assert.Equal(t, 1, len(expTx.TxAttempts))
 		assert.Equal(t, txmgrtypes.TxAttemptBroadcast, expTx.TxAttempts[0].State)
 
->>>>>>> 2e6c50c6
 		fn := func(tx *evmtxmgr.Tx) bool { return true }
 		actTxs := inMemoryStore.XXXTestFindTxs(nil, fn, inTx.ID)
 		require.Equal(t, 1, len(actTxs))
 		actTx := actTxs[0]
-<<<<<<< HEAD
-		require.Equal(t, 1, len(actTx.TxAttempts))
-		require.Equal(t, 1, len(actTx.TxAttempts[0].Receipts))
-		assertTxEqual(t, expTx, actTx)
-		assert.Equal(t, txmgrtypes.TxAttemptBroadcast, actTx.TxAttempts[0].State)
-	})
-	t.Run("incorrect tx hash", func(t *testing.T) {
-		txmReceipt.TxHash = utils.NewHash()
-		expErr := persistentStore.SaveFetchedReceipts(testutils.Context(t), []*evmtypes.Receipt{&txmReceipt}, chainID)
-		actErr := inMemoryStore.SaveFetchedReceipts(testutils.Context(t), []*evmtypes.Receipt{&txmReceipt}, chainID)
-		assert.Error(t, expErr)
-		assert.Error(t, actErr)
-		txmReceipt.TxHash = inTx.TxAttempts[0].Hash // reset
-	})
-	t.Run("incorrect chain id", func(t *testing.T) {
-		wrongChainID := big.NewInt(42)
-		expErr := persistentStore.SaveFetchedReceipts(testutils.Context(t), []*evmtypes.Receipt{&txmReceipt}, wrongChainID)
-		actErr := inMemoryStore.SaveFetchedReceipts(testutils.Context(t), []*evmtypes.Receipt{&txmReceipt}, wrongChainID)
-		assert.Error(t, expErr)
-		assert.Error(t, actErr)
-	})
-
-=======
 		assert.Equal(t, commontxmgr.TxUnconfirmed, actTx.State)
 		assert.Equal(t, txmgrtypes.TxAttemptBroadcast, actTx.TxAttempts[0].State)
 
@@ -304,7 +301,6 @@
 		assertTxEqual(t, expTx, actTx)
 		assert.Equal(t, commontxmgr.TxUnconfirmed, actTx.State)
 	})
->>>>>>> 2e6c50c6
 }
 
 // assertTxEqual asserts that two transactions are equal
