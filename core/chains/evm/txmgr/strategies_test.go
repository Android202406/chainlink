package txmgr_test

import (
	"testing"

	uuid "github.com/satori/go.uuid"
	"github.com/stretchr/testify/assert"
	"github.com/stretchr/testify/require"

	"github.com/smartcontractkit/chainlink/v2/core/chains/evm/txmgr"
	"github.com/smartcontractkit/chainlink/v2/core/internal/cltest"
	configtest "github.com/smartcontractkit/chainlink/v2/core/internal/testutils/configtest/v2"
	"github.com/smartcontractkit/chainlink/v2/core/internal/testutils/pgtest"
	"github.com/smartcontractkit/chainlink/v2/core/services/pg"
)

func Test_SendEveryStrategy(t *testing.T) {
	t.Parallel()

	s := txmgr.SendEveryStrategy{}

	assert.Equal(t, uuid.NullUUID{}, s.Subject())

	n, err := s.PruneQueue(nil, nil)
	assert.NoError(t, err)
	assert.Equal(t, int64(0), n)
}

func Test_DropOldestStrategy_Subject(t *testing.T) {
	t.Parallel()
	cfg := configtest.NewGeneralConfig(t, nil)

	subject := uuid.NewV4()
	s := txmgr.NewDropOldestStrategy(subject, 1, cfg.DatabaseDefaultQueryTimeout())

	assert.True(t, s.Subject().Valid)
	assert.Equal(t, subject, s.Subject().UUID)
}

func Test_DropOldestStrategy_PruneQueue(t *testing.T) {
	t.Parallel()

	db := pgtest.NewSqlxDB(t)
	cfg := configtest.NewGeneralConfig(t, nil)
	txStore := cltest.NewTxStore(t, db, cfg)
	ethKeyStore := cltest.NewKeyStore(t, db, cfg).Eth()

	subj1 := uuid.NewV4()
	subj2 := uuid.NewV4()

	_, fromAddress := cltest.MustAddRandomKeyToKeystore(t, ethKeyStore)
	_, otherAddress := cltest.MustAddRandomKeyToKeystore(t, ethKeyStore)

	var n int64

	cltest.MustInsertFatalErrorEthTx(t, txStore, fromAddress)
	cltest.MustInsertInProgressEthTxWithAttempt(t, txStore, n, fromAddress)
	n++
	cltest.MustInsertConfirmedEthTxWithLegacyAttempt(t, txStore, n, 42, fromAddress)
	n++
	cltest.MustInsertUnconfirmedEthTxWithBroadcastLegacyAttempt(t, txStore, n, fromAddress)
	initialEtxs := []txmgr.EvmTx{
		cltest.MustInsertUnstartedEthTx(t, txStore, fromAddress, subj1),
		cltest.MustInsertUnstartedEthTx(t, txStore, fromAddress, subj2),
		cltest.MustInsertUnstartedEthTx(t, txStore, otherAddress, subj1),
		cltest.MustInsertUnstartedEthTx(t, txStore, fromAddress, subj1),
		cltest.MustInsertUnstartedEthTx(t, txStore, otherAddress, subj1),
	}

	t.Run("with queue size of 2, removes everything except the newest two transactions for the given subject, ignoring fromAddress", func(t *testing.T) {
		s := txmgr.NewDropOldestStrategy(subj1, 2, cfg.DatabaseDefaultQueryTimeout())

<<<<<<< HEAD
		n, err := s.PruneQueue(borm, pg.WithQueryer(db))
=======
		n, err := s.PruneQueue(txStore, pg.WithQueryer(db))
>>>>>>> c51bf53a
		require.NoError(t, err)
		assert.Equal(t, int64(2), n)

		// Total inserted was 9. Minus the 2 oldest unstarted makes 7
		cltest.AssertCount(t, db, "eth_txes", 7)

		var dbEtxs []txmgr.DbEthTx
		require.NoError(t, db.Select(&dbEtxs, `SELECT * FROM eth_txes WHERE state = 'unstarted' ORDER BY id asc`))

		require.Len(t, dbEtxs, 3)

		assert.Equal(t, initialEtxs[1].ID, dbEtxs[0].ID)
		assert.Equal(t, initialEtxs[3].ID, dbEtxs[1].ID)
		assert.Equal(t, initialEtxs[4].ID, dbEtxs[2].ID)
	})
}<|MERGE_RESOLUTION|>--- conflicted
+++ resolved
@@ -70,11 +70,7 @@
 	t.Run("with queue size of 2, removes everything except the newest two transactions for the given subject, ignoring fromAddress", func(t *testing.T) {
 		s := txmgr.NewDropOldestStrategy(subj1, 2, cfg.DatabaseDefaultQueryTimeout())
 
-<<<<<<< HEAD
-		n, err := s.PruneQueue(borm, pg.WithQueryer(db))
-=======
 		n, err := s.PruneQueue(txStore, pg.WithQueryer(db))
->>>>>>> c51bf53a
 		require.NoError(t, err)
 		assert.Equal(t, int64(2), n)
 
