package logpoller_test

import (
	"bytes"
	"context"
	"database/sql"
	"fmt"
	"math"
	"math/big"
	"testing"
	"time"

	"github.com/ethereum/go-ethereum/common"
	"github.com/jackc/pgx/v4"
	"github.com/pkg/errors"
	"github.com/stretchr/testify/assert"
	"github.com/stretchr/testify/require"

	"github.com/smartcontractkit/chainlink-common/pkg/logger"

	"github.com/smartcontractkit/chainlink/v2/core/chains/evm/logpoller"
	"github.com/smartcontractkit/chainlink/v2/core/chains/evm/types"
	"github.com/smartcontractkit/chainlink/v2/core/chains/evm/utils"
	ubig "github.com/smartcontractkit/chainlink/v2/core/chains/evm/utils/big"
	"github.com/smartcontractkit/chainlink/v2/core/internal/cltest/heavyweight"
	"github.com/smartcontractkit/chainlink/v2/core/internal/testutils"
)

type block struct {
	number    int64
	hash      common.Hash
	timestamp int64
}

func GenLog(chainID *big.Int, logIndex int64, blockNum int64, blockHash string, topic1 []byte, address common.Address) logpoller.Log {
	return GenLogWithTimestamp(chainID, logIndex, blockNum, blockHash, topic1, address, time.Now())
}

func GenLogWithTimestamp(chainID *big.Int, logIndex int64, blockNum int64, blockHash string, topic1 []byte, address common.Address, blockTimestamp time.Time) logpoller.Log {
	return logpoller.Log{
		EvmChainId:     ubig.New(chainID),
		LogIndex:       logIndex,
		BlockHash:      common.HexToHash(blockHash),
		BlockNumber:    blockNum,
		EventSig:       common.BytesToHash(topic1),
		Topics:         [][]byte{topic1, topic1},
		Address:        address,
		TxHash:         common.HexToHash("0x1234"),
		Data:           append([]byte("hello "), byte(blockNum)),
		BlockTimestamp: blockTimestamp,
	}
}

func GenLogWithData(chainID *big.Int, address common.Address, eventSig common.Hash, logIndex int64, blockNum int64, data []byte) logpoller.Log {
	return logpoller.Log{
		EvmChainId:     ubig.New(chainID),
		LogIndex:       logIndex,
		BlockHash:      utils.RandomBytes32(),
		BlockNumber:    blockNum,
		EventSig:       eventSig,
		Topics:         [][]byte{},
		Address:        address,
		TxHash:         utils.RandomBytes32(),
		Data:           data,
		BlockTimestamp: time.Now(),
	}
}

func TestLogPoller_Batching(t *testing.T) {
	t.Parallel()
	ctx := testutils.Context(t)
	th := SetupTH(t, false, 2, 3, 2, 1000)
	var logs []logpoller.Log
	// Inserts are limited to 65535 parameters. A log being 10 parameters this results in
	// a maximum of 6553 log inserts per tx. As inserting more than 6553 would result in
	// an error without batching, this test makes sure batching is enabled.
	for i := 0; i < 15000; i++ {
		logs = append(logs, GenLog(th.ChainID, int64(i+1), 1, "0x3", EmitterABI.Events["Log1"].ID.Bytes(), th.EmitterAddress1))
	}
	require.NoError(t, th.ORM.InsertLogs(ctx, logs))
	lgs, err := th.ORM.SelectLogsByBlockRange(ctx, 1, 1)
	require.NoError(t, err)
	// Make sure all logs are inserted
	require.Equal(t, len(logs), len(lgs))
}

func TestORM_GetBlocks_From_Range(t *testing.T) {
	th := SetupTH(t, false, 2, 3, 2, 1000)
	o1 := th.ORM
	ctx := testutils.Context(t)
	// Insert many blocks and read them back together
	blocks := []block{
		{
			number:    10,
			hash:      common.HexToHash("0x111"),
			timestamp: 0,
		},
		{
			number:    11,
			hash:      common.HexToHash("0x112"),
			timestamp: 10,
		},
		{
			number:    12,
			hash:      common.HexToHash("0x113"),
			timestamp: 20,
		},
		{
			number:    13,
			hash:      common.HexToHash("0x114"),
			timestamp: 30,
		},
		{
			number:    14,
			hash:      common.HexToHash("0x115"),
			timestamp: 40,
		},
	}
	for _, b := range blocks {
		require.NoError(t, o1.InsertBlock(ctx, b.hash, b.number, time.Unix(b.timestamp, 0).UTC(), 0))
	}

	var blockNumbers []int64
	for _, b := range blocks {
		blockNumbers = append(blockNumbers, b.number)
	}

	lpBlocks, err := o1.GetBlocksRange(ctx, blockNumbers[0], blockNumbers[len(blockNumbers)-1])
	require.NoError(t, err)
	assert.Len(t, lpBlocks, len(blocks))

	// Ignores non-existent block
	lpBlocks2, err := o1.GetBlocksRange(ctx, blockNumbers[0], 15)
	require.NoError(t, err)
	assert.Len(t, lpBlocks2, len(blocks))

	// Only non-existent blocks
	lpBlocks3, err := o1.GetBlocksRange(ctx, 15, 15)
	require.NoError(t, err)
	assert.Len(t, lpBlocks3, 0)
}

func TestORM_GetBlocks_From_Range_Recent_Blocks(t *testing.T) {
	th := SetupTH(t, false, 2, 3, 2, 1000)
	o1 := th.ORM
	ctx := testutils.Context(t)
	// Insert many blocks and read them back together
	var recentBlocks []block
	for i := 1; i <= 256; i++ {
		recentBlocks = append(recentBlocks, block{number: int64(i), hash: common.HexToHash(fmt.Sprintf("0x%d", i))})
	}
	for _, b := range recentBlocks {
		require.NoError(t, o1.InsertBlock(ctx, b.hash, b.number, time.Now(), 0))
	}

	var blockNumbers []int64
	for _, b := range recentBlocks {
		blockNumbers = append(blockNumbers, b.number)
	}

	lpBlocks, err := o1.GetBlocksRange(ctx, blockNumbers[0], blockNumbers[len(blockNumbers)-1])
	require.NoError(t, err)
	assert.Len(t, lpBlocks, len(recentBlocks))

	// Ignores non-existent block
	lpBlocks2, err := o1.GetBlocksRange(ctx, blockNumbers[0], 257)
	require.NoError(t, err)
	assert.Len(t, lpBlocks2, len(recentBlocks))

	// Only non-existent blocks
	lpBlocks3, err := o1.GetBlocksRange(ctx, 257, 257)
	require.NoError(t, err)
	assert.Len(t, lpBlocks3, 0)
}

func TestORM(t *testing.T) {
	th := SetupTH(t, false, 2, 3, 2, 1000)
	o1 := th.ORM
	o2 := th.ORM2
	ctx := testutils.Context(t)
	// Insert and read back a block.
	require.NoError(t, o1.InsertBlock(ctx, common.HexToHash("0x1234"), 10, time.Now(), 0))
	b, err := o1.SelectBlockByHash(ctx, common.HexToHash("0x1234"))
	require.NoError(t, err)
	assert.Equal(t, b.BlockNumber, int64(10))
	assert.Equal(t, b.BlockHash.Bytes(), common.HexToHash("0x1234").Bytes())
	assert.Equal(t, b.EvmChainId.String(), th.ChainID.String())

	// Insert blocks from a different chain
	require.NoError(t, o2.InsertBlock(ctx, common.HexToHash("0x1234"), 11, time.Now(), 0))
	require.NoError(t, o2.InsertBlock(ctx, common.HexToHash("0x1235"), 12, time.Now(), 0))
	b2, err := o2.SelectBlockByHash(ctx, common.HexToHash("0x1234"))
	require.NoError(t, err)
	assert.Equal(t, b2.BlockNumber, int64(11))
	assert.Equal(t, b2.BlockHash.Bytes(), common.HexToHash("0x1234").Bytes())
	assert.Equal(t, b2.EvmChainId.String(), th.ChainID2.String())

	latest, err := o1.SelectLatestBlock(ctx)
	require.NoError(t, err)
	assert.Equal(t, int64(10), latest.BlockNumber)

	latest, err = o2.SelectLatestBlock(ctx)
	require.NoError(t, err)
	assert.Equal(t, int64(12), latest.BlockNumber)

	// Delete a block (only 10 on chain).
	require.NoError(t, o1.DeleteLogsAndBlocksAfter(ctx, 10))
	_, err = o1.SelectBlockByHash(ctx, common.HexToHash("0x1234"))
	require.Error(t, err)
	assert.True(t, errors.Is(err, sql.ErrNoRows))

	// Delete blocks from another chain.
	require.NoError(t, o2.DeleteLogsAndBlocksAfter(ctx, 11))
	_, err = o2.SelectBlockByHash(ctx, common.HexToHash("0x1234"))
	require.Error(t, err)
	assert.True(t, errors.Is(err, sql.ErrNoRows))
	// Delete blocks after should also delete block 12.
	_, err = o2.SelectBlockByHash(ctx, common.HexToHash("0x1235"))
	require.Error(t, err)
	assert.True(t, errors.Is(err, sql.ErrNoRows))

	// Should be able to insert and read back a log.
	topic := common.HexToHash("0x1599")
	topic2 := common.HexToHash("0x1600")
	require.NoError(t, o1.InsertLogs(ctx, []logpoller.Log{
		{
			EvmChainId:  ubig.New(th.ChainID),
			LogIndex:    1,
			BlockHash:   common.HexToHash("0x1234"),
			BlockNumber: int64(10),
			EventSig:    topic,
			Topics:      [][]byte{topic[:]},
			Address:     common.HexToAddress("0x1234"),
			TxHash:      common.HexToHash("0x1888"),
			Data:        []byte("hello"),
		},
		{
			EvmChainId:  ubig.New(th.ChainID),
			LogIndex:    2,
			BlockHash:   common.HexToHash("0x1234"),
			BlockNumber: int64(11),
			EventSig:    topic,
			Topics:      [][]byte{topic[:]},
			Address:     common.HexToAddress("0x1234"),
			TxHash:      common.HexToHash("0x1888"),
			Data:        []byte("hello"),
		},
		{
			EvmChainId:  ubig.New(th.ChainID),
			LogIndex:    3,
			BlockHash:   common.HexToHash("0x1234"),
			BlockNumber: int64(12),
			EventSig:    topic,
			Topics:      [][]byte{topic[:]},
			Address:     common.HexToAddress("0x1235"),
			TxHash:      common.HexToHash("0x1888"),
			Data:        []byte("hello"),
		},
		{
			EvmChainId:  ubig.New(th.ChainID),
			LogIndex:    4,
			BlockHash:   common.HexToHash("0x1234"),
			BlockNumber: int64(13),
			EventSig:    topic,
			Topics:      [][]byte{topic[:]},
			Address:     common.HexToAddress("0x1235"),
			TxHash:      common.HexToHash("0x1888"),
			Data:        []byte("hello"),
		},
		{
			EvmChainId:  ubig.New(th.ChainID),
			LogIndex:    5,
			BlockHash:   common.HexToHash("0x1234"),
			BlockNumber: int64(14),
			EventSig:    topic2,
			Topics:      [][]byte{topic2[:]},
			Address:     common.HexToAddress("0x1234"),
			TxHash:      common.HexToHash("0x1888"),
			Data:        []byte("hello2"),
		},
		{
			EvmChainId:  ubig.New(th.ChainID),
			LogIndex:    6,
			BlockHash:   common.HexToHash("0x1234"),
			BlockNumber: int64(15),
			EventSig:    topic2,
			Topics:      [][]byte{topic2[:]},
			Address:     common.HexToAddress("0x1235"),
			TxHash:      common.HexToHash("0x1888"),
			Data:        []byte("hello2"),
		},
		{
			EvmChainId:  ubig.New(th.ChainID),
			LogIndex:    7,
			BlockHash:   common.HexToHash("0x1237"),
			BlockNumber: int64(16),
			EventSig:    topic,
			Topics:      [][]byte{topic[:]},
			Address:     common.HexToAddress("0x1236"),
			TxHash:      common.HexToHash("0x1888"),
			Data:        []byte("hello short retention"),
		},
		{
			EvmChainId:  ubig.New(th.ChainID),
			LogIndex:    8,
			BlockHash:   common.HexToHash("0x1238"),
			BlockNumber: int64(17),
			EventSig:    topic2,
			Topics:      [][]byte{topic2[:]},
			Address:     common.HexToAddress("0x1236"),
			TxHash:      common.HexToHash("0x1888"),
			Data:        []byte("hello2 long retention"),
		},
	}))

	t.Log(latest.BlockNumber)
	logs, err := o1.SelectLogsByBlockRange(ctx, 1, 17)
	require.NoError(t, err)
	require.Len(t, logs, 8)

	logs, err = o1.SelectLogsByBlockRange(ctx, 10, 10)
	require.NoError(t, err)
	require.Equal(t, 1, len(logs))
	assert.Equal(t, []byte("hello"), logs[0].Data)

	logs, err = o1.SelectLogs(ctx, 1, 1, common.HexToAddress("0x1234"), topic)
	require.NoError(t, err)
	assert.Equal(t, 0, len(logs))
	logs, err = o1.SelectLogs(ctx, 10, 10, common.HexToAddress("0x1234"), topic)
	require.NoError(t, err)
	require.Equal(t, 1, len(logs))

	// With no blocks, should be an error
	_, err = o1.SelectLatestLogByEventSigWithConfs(ctx, topic, common.HexToAddress("0x1234"), 0)
	require.Error(t, err)
	require.True(t, errors.Is(err, sql.ErrNoRows))
	// With block 10, only 0 confs should work
	require.NoError(t, o1.InsertBlock(ctx, common.HexToHash("0x1234"), 10, time.Now(), 0))
	log, err := o1.SelectLatestLogByEventSigWithConfs(ctx, topic, common.HexToAddress("0x1234"), 0)
	require.NoError(t, err)
	assert.Equal(t, int64(10), log.BlockNumber)
	_, err = o1.SelectLatestLogByEventSigWithConfs(ctx, topic, common.HexToAddress("0x1234"), 1)
	require.Error(t, err)
	assert.True(t, errors.Is(err, sql.ErrNoRows))
	// With block 12, anything <=2 should work
	require.NoError(t, o1.InsertBlock(ctx, common.HexToHash("0x1234"), 11, time.Now(), 0))
	require.NoError(t, o1.InsertBlock(ctx, common.HexToHash("0x1235"), 12, time.Now(), 0))
	_, err = o1.SelectLatestLogByEventSigWithConfs(ctx, topic, common.HexToAddress("0x1234"), 0)
	require.NoError(t, err)
	_, err = o1.SelectLatestLogByEventSigWithConfs(ctx, topic, common.HexToAddress("0x1234"), 1)
	require.NoError(t, err)
	_, err = o1.SelectLatestLogByEventSigWithConfs(ctx, topic, common.HexToAddress("0x1234"), 2)
	require.NoError(t, err)
	_, err = o1.SelectLatestLogByEventSigWithConfs(ctx, topic, common.HexToAddress("0x1234"), 3)
	require.Error(t, err)
	assert.True(t, errors.Is(err, sql.ErrNoRows))

	// Required for confirmations to work
	require.NoError(t, o1.InsertBlock(ctx, common.HexToHash("0x1234"), 13, time.Now(), 0))
	require.NoError(t, o1.InsertBlock(ctx, common.HexToHash("0x1235"), 14, time.Now(), 0))
	require.NoError(t, o1.InsertBlock(ctx, common.HexToHash("0x1236"), 15, time.Now(), 0))

	// Latest log for topic for addr "0x1234" is @ block 11
	lgs, err := o1.SelectLatestLogEventSigsAddrsWithConfs(ctx, 0 /* startBlock */, []common.Address{common.HexToAddress("0x1234")}, []common.Hash{topic}, 0)
	require.NoError(t, err)

	require.Equal(t, 1, len(lgs))
	require.Equal(t, int64(11), lgs[0].BlockNumber)

	// should return two entries one for each address with the latest update
	lgs, err = o1.SelectLatestLogEventSigsAddrsWithConfs(ctx, 0 /* startBlock */, []common.Address{common.HexToAddress("0x1234"), common.HexToAddress("0x1235")}, []common.Hash{topic}, 0)
	require.NoError(t, err)
	require.Equal(t, 2, len(lgs))

	// should return two entries one for each topic for addr 0x1234
	lgs, err = o1.SelectLatestLogEventSigsAddrsWithConfs(ctx, 0 /* startBlock */, []common.Address{common.HexToAddress("0x1234")}, []common.Hash{topic, topic2}, 0)
	require.NoError(t, err)
	require.Equal(t, 2, len(lgs))

	// should return 4 entries one for each (address,topic) combination
	lgs, err = o1.SelectLatestLogEventSigsAddrsWithConfs(ctx, 0 /* startBlock */, []common.Address{common.HexToAddress("0x1234"), common.HexToAddress("0x1235")}, []common.Hash{topic, topic2}, 0)
	require.NoError(t, err)
	require.Equal(t, 4, len(lgs))

	// should return 3 entries of logs with atleast 1 confirmation
	lgs, err = o1.SelectLatestLogEventSigsAddrsWithConfs(ctx, 0 /* startBlock */, []common.Address{common.HexToAddress("0x1234"), common.HexToAddress("0x1235")}, []common.Hash{topic, topic2}, 1)
	require.NoError(t, err)
	require.Equal(t, 3, len(lgs))

	// should return 2 entries of logs with atleast 2 confirmation
	lgs, err = o1.SelectLatestLogEventSigsAddrsWithConfs(ctx, 0 /* startBlock */, []common.Address{common.HexToAddress("0x1234"), common.HexToAddress("0x1235")}, []common.Hash{topic, topic2}, 2)
	require.NoError(t, err)
	require.Equal(t, 2, len(lgs))

	require.NoError(t, o1.InsertBlock(ctx, common.HexToHash("0x1237"), 16, time.Now(), 0))
	require.NoError(t, o1.InsertBlock(ctx, common.HexToHash("0x1238"), 17, time.Now(), 0))

	filter0 := logpoller.Filter{
		Name:      "permanent retention filter",
		Addresses: []common.Address{common.HexToAddress("0x1234")},
		EventSigs: types.HashArray{topic, topic2},
	}

	filter12 := logpoller.Filter{ // retain both topic1 and topic2 on contract3 for at least 1ms
		Name:      "short retention filter",
		Addresses: []common.Address{common.HexToAddress("0x1236")},
		EventSigs: types.HashArray{topic, topic2},
		Retention: time.Millisecond,
	}
	filter2 := logpoller.Filter{ // retain topic2 on contract3 for at least 1 hour
		Name:      "long retention filter",
		Addresses: []common.Address{common.HexToAddress("0x1236")},
		EventSigs: types.HashArray{topic2},
		Retention: time.Hour,
	}

	// Test inserting filters and reading them back
	require.NoError(t, o1.InsertFilter(ctx, filter0))
	require.NoError(t, o1.InsertFilter(ctx, filter12))
	require.NoError(t, o1.InsertFilter(ctx, filter2))

	filters, err := o1.LoadFilters(ctx)
	require.NoError(t, err)
	require.Len(t, filters, 3)
	assert.Equal(t, filter0, filters["permanent retention filter"])
	assert.Equal(t, filter12, filters["short retention filter"])
	assert.Equal(t, filter2, filters["long retention filter"])

	latest, err = o1.SelectLatestBlock(ctx)
	require.NoError(t, err)
	require.Equal(t, int64(17), latest.BlockNumber)
	logs, err = o1.SelectLogsByBlockRange(ctx, 1, latest.BlockNumber)
	require.NoError(t, err)
	require.Len(t, logs, 8)

	// Delete expired logs
	time.Sleep(2 * time.Millisecond) // just in case we haven't reached the end of the 1ms retention period
<<<<<<< HEAD
	err = o1.DeleteExpiredLogs(ctx)
	require.NoError(t, err)
	logs, err = o1.SelectLogsByBlockRange(ctx, 1, latest.BlockNumber)
=======
	deleted, err := o1.DeleteExpiredLogs(0, pg.WithParentCtx(testutils.Context(t)))
	require.NoError(t, err)
	assert.Equal(t, int64(1), deleted)
	logs, err = o1.SelectLogsByBlockRange(1, latest.BlockNumber)
>>>>>>> 9a20034a
	require.NoError(t, err)
	// The only log which should be deleted is the one which matches filter1 (ret=1ms) but not filter12 (ret=1 hour)
	// Importantly, it shouldn't delete any logs matching only filter0 (ret=0 meaning permanent retention).  Anything
	// matching filter12 should be kept regardless of what other filters it matches.
	assert.Len(t, logs, 7)

	// Delete logs after should delete all logs.
	err = o1.DeleteLogsAndBlocksAfter(ctx, 1)
	require.NoError(t, err)
	logs, err = o1.SelectLogsByBlockRange(ctx, 1, latest.BlockNumber)
	require.NoError(t, err)
	require.Zero(t, len(logs))
}

<<<<<<< HEAD
func insertLogsTopicValueRange(t *testing.T, chainID *big.Int, o logpoller.ORM, addr common.Address, blockNumber int, eventSig common.Hash, start, stop int) {
=======
type PgxLogger struct {
	lggr logger.Logger
}

func NewPgxLogger(lggr logger.Logger) PgxLogger {
	return PgxLogger{lggr}
}

func (l PgxLogger) Log(ctx context.Context, log pgx.LogLevel, msg string, data map[string]interface{}) {

}

func TestLogPollerFilters(t *testing.T) {
	lggr := logger.Test(t)
	chainID := testutils.NewRandomEVMChainID()

	dbx := pgtest.NewSqlxDB(t)
	orm := logpoller.NewORM(chainID, dbx, lggr, pgtest.NewQConfig(true))

	event1 := EmitterABI.Events["Log1"].ID
	event2 := EmitterABI.Events["Log2"].ID
	address := common.HexToAddress("0x1234")
	topicA := common.HexToHash("0x1111")
	topicB := common.HexToHash("0x2222")
	topicC := common.HexToHash("0x3333")
	topicD := common.HexToHash("0x4444")

	filters := []logpoller.Filter{{
		Name:      "filter by topic2",
		EventSigs: types.HashArray{event1, event2},
		Addresses: types.AddressArray{address},
		Topic2:    types.HashArray{topicA, topicB},
	}, {
		Name:      "filter by topic3",
		Addresses: types.AddressArray{address},
		EventSigs: types.HashArray{event1},
		Topic3:    types.HashArray{topicB, topicC, topicD},
	}, {
		Name:      "filter by topic4",
		Addresses: types.AddressArray{address},
		EventSigs: types.HashArray{event1},
		Topic4:    types.HashArray{topicC},
	}, {
		Name:      "filter by topics 2 and 4",
		Addresses: types.AddressArray{address},
		EventSigs: types.HashArray{event2},
		Topic2:    types.HashArray{topicA},
		Topic4:    types.HashArray{topicC, topicD},
	}, {
		Name:         "10 lpb rate limit, 1M max logs",
		Addresses:    types.AddressArray{address},
		EventSigs:    types.HashArray{event1},
		MaxLogsKept:  1000000,
		LogsPerBlock: 10,
	}, { // ensure that the UNIQUE CONSTRAINT isn't too strict (should only error if all fields are identical)
		Name:      "duplicate of filter by topic4",
		Addresses: types.AddressArray{address},
		EventSigs: types.HashArray{event1},
		Topic3:    types.HashArray{topicC},
	}}

	for _, filter := range filters {
		t.Run("Save filter: "+filter.Name, func(t *testing.T) {
			var count int
			err := orm.InsertFilter(filter)
			require.NoError(t, err)
			err = dbx.Get(&count, `SELECT COUNT(*) FROM evm.log_poller_filters WHERE evm_chain_id = $1 AND name = $2`, ubig.New(chainID), filter.Name)
			require.NoError(t, err)
			expectedCount := len(filter.Addresses) * len(filter.EventSigs)
			if len(filter.Topic2) > 0 {
				expectedCount *= len(filter.Topic2)
			}
			if len(filter.Topic3) > 0 {
				expectedCount *= len(filter.Topic3)
			}
			if len(filter.Topic4) > 0 {
				expectedCount *= len(filter.Topic4)
			}
			assert.Equal(t, count, expectedCount)
		})
	}

	// Make sure they all come back the same when we reload them
	t.Run("Load filters", func(t *testing.T) {
		loadedFilters, err := orm.LoadFilters()
		require.NoError(t, err)
		for _, filter := range filters {
			loadedFilter, ok := loadedFilters[filter.Name]
			require.True(t, ok, `Failed to reload filter "%s"`, filter.Name)
			assert.Equal(t, filter, loadedFilter)
		}
	})
}

func insertLogsTopicValueRange(t *testing.T, chainID *big.Int, o *logpoller.DbORM, addr common.Address, blockNumber int, eventSig common.Hash, start, stop int) {
>>>>>>> 9a20034a
	var lgs []logpoller.Log
	for i := start; i <= stop; i++ {
		lgs = append(lgs, logpoller.Log{
			EvmChainId:  ubig.New(chainID),
			LogIndex:    int64(i),
			BlockHash:   common.HexToHash("0x1234"),
			BlockNumber: int64(blockNumber),
			EventSig:    eventSig,
			Topics:      [][]byte{eventSig[:], logpoller.EvmWord(uint64(i)).Bytes()},
			Address:     addr,
			TxHash:      common.HexToHash("0x1888"),
			Data:        []byte("hello"),
		})
	}
	require.NoError(t, o.InsertLogs(testutils.Context(t), lgs))
}

func TestORM_IndexedLogs(t *testing.T) {
	th := SetupTH(t, false, 2, 3, 2, 1000)
	o1 := th.ORM
	ctx := testutils.Context(t)
	eventSig := common.HexToHash("0x1599")
	addr := common.HexToAddress("0x1234")
	require.NoError(t, o1.InsertBlock(ctx, common.HexToHash("0x1"), 1, time.Now(), 0))
	insertLogsTopicValueRange(t, th.ChainID, o1, addr, 1, eventSig, 1, 3)
	insertLogsTopicValueRange(t, th.ChainID, o1, addr, 2, eventSig, 4, 4) // unconfirmed

	lgs, err := o1.SelectIndexedLogs(ctx, addr, eventSig, 1, []common.Hash{logpoller.EvmWord(1)}, 0)
	require.NoError(t, err)
	require.Equal(t, 1, len(lgs))
	assert.Equal(t, logpoller.EvmWord(1).Bytes(), lgs[0].GetTopics()[1].Bytes())

	lgs, err = o1.SelectIndexedLogs(ctx, addr, eventSig, 1, []common.Hash{logpoller.EvmWord(1), logpoller.EvmWord(2)}, 0)
	require.NoError(t, err)
	assert.Equal(t, 2, len(lgs))

	lgs, err = o1.SelectIndexedLogsByBlockRange(ctx, 1, 1, addr, eventSig, 1, []common.Hash{logpoller.EvmWord(1)})
	require.NoError(t, err)
	assert.Equal(t, 1, len(lgs))

	lgs, err = o1.SelectIndexedLogsByBlockRange(ctx, 1, 2, addr, eventSig, 1, []common.Hash{logpoller.EvmWord(2)})
	require.NoError(t, err)
	assert.Equal(t, 1, len(lgs))

	lgs, err = o1.SelectIndexedLogsByBlockRange(ctx, 1, 2, addr, eventSig, 1, []common.Hash{logpoller.EvmWord(1)})
	require.NoError(t, err)
	assert.Equal(t, 1, len(lgs))

	_, err = o1.SelectIndexedLogsByBlockRange(ctx, 1, 2, addr, eventSig, 0, []common.Hash{logpoller.EvmWord(1)})
	require.Error(t, err)
	assert.Contains(t, err.Error(), "invalid index for topic: 0")
	_, err = o1.SelectIndexedLogsByBlockRange(ctx, 1, 2, addr, eventSig, 4, []common.Hash{logpoller.EvmWord(1)})
	require.Error(t, err)
	assert.Contains(t, err.Error(), "invalid index for topic: 4")

	lgs, err = o1.SelectIndexedLogsTopicGreaterThan(ctx, addr, eventSig, 1, logpoller.EvmWord(2), 0)
	require.NoError(t, err)
	assert.Equal(t, 2, len(lgs))

	lgs, err = o1.SelectIndexedLogsTopicRange(ctx, addr, eventSig, 1, logpoller.EvmWord(3), logpoller.EvmWord(3), 0)
	require.NoError(t, err)
	assert.Equal(t, 1, len(lgs))
	assert.Equal(t, logpoller.EvmWord(3).Bytes(), lgs[0].GetTopics()[1].Bytes())

	lgs, err = o1.SelectIndexedLogsTopicRange(ctx, addr, eventSig, 1, logpoller.EvmWord(1), logpoller.EvmWord(3), 0)
	require.NoError(t, err)
	assert.Equal(t, 3, len(lgs))

	// Check confirmations work as expected.
	require.NoError(t, o1.InsertBlock(ctx, common.HexToHash("0x2"), 2, time.Now(), 0))
	lgs, err = o1.SelectIndexedLogsTopicRange(ctx, addr, eventSig, 1, logpoller.EvmWord(4), logpoller.EvmWord(4), 1)
	require.NoError(t, err)
	assert.Equal(t, 0, len(lgs))
	require.NoError(t, o1.InsertBlock(ctx, common.HexToHash("0x3"), 3, time.Now(), 0))
	lgs, err = o1.SelectIndexedLogsTopicRange(ctx, addr, eventSig, 1, logpoller.EvmWord(4), logpoller.EvmWord(4), 1)
	require.NoError(t, err)
	assert.Equal(t, 1, len(lgs))
}

func TestORM_SelectIndexedLogsByTxHash(t *testing.T) {
	th := SetupTH(t, false, 0, 3, 2, 1000)
	o1 := th.ORM
	ctx := testutils.Context(t)
	eventSig := common.HexToHash("0x1599")
	txHash := common.HexToHash("0x1888")
	addr := common.HexToAddress("0x1234")

	require.NoError(t, o1.InsertBlock(ctx, common.HexToHash("0x1"), 1, time.Now(), 0))
	logs := []logpoller.Log{
		{
			EvmChainId:  ubig.New(th.ChainID),
			LogIndex:    int64(0),
			BlockHash:   common.HexToHash("0x1"),
			BlockNumber: int64(1),
			EventSig:    eventSig,
			Topics:      [][]byte{eventSig[:]},
			Address:     addr,
			TxHash:      txHash,
			Data:        logpoller.EvmWord(1).Bytes(),
		},
		{
			EvmChainId:  ubig.New(th.ChainID),
			LogIndex:    int64(1),
			BlockHash:   common.HexToHash("0x1"),
			BlockNumber: int64(1),
			EventSig:    eventSig,
			Topics:      [][]byte{eventSig[:]},
			Address:     addr,
			TxHash:      txHash,
			Data:        append(logpoller.EvmWord(2).Bytes(), logpoller.EvmWord(3).Bytes()...),
		},
		// Different txHash
		{
			EvmChainId:  ubig.New(th.ChainID),
			LogIndex:    int64(2),
			BlockHash:   common.HexToHash("0x1"),
			BlockNumber: int64(1),
			EventSig:    eventSig,
			Topics:      [][]byte{eventSig[:]},
			Address:     addr,
			TxHash:      common.HexToHash("0x1889"),
			Data:        append(logpoller.EvmWord(2).Bytes(), logpoller.EvmWord(3).Bytes()...),
		},
		// Different eventSig
		{
			EvmChainId:  ubig.New(th.ChainID),
			LogIndex:    int64(3),
			BlockHash:   common.HexToHash("0x1"),
			BlockNumber: int64(1),
			EventSig:    common.HexToHash("0x1600"),
			Topics:      [][]byte{eventSig[:]},
			Address:     addr,
			TxHash:      txHash,
			Data:        append(logpoller.EvmWord(2).Bytes(), logpoller.EvmWord(3).Bytes()...),
		},
	}
	require.NoError(t, o1.InsertLogs(ctx, logs))

	retrievedLogs, err := o1.SelectIndexedLogsByTxHash(ctx, addr, eventSig, txHash)
	require.NoError(t, err)

	require.Equal(t, 2, len(retrievedLogs))
	require.Equal(t, retrievedLogs[0].LogIndex, logs[0].LogIndex)
	require.Equal(t, retrievedLogs[1].LogIndex, logs[1].LogIndex)
}

func TestORM_DataWords(t *testing.T) {
	th := SetupTH(t, false, 2, 3, 2, 1000)
	o1 := th.ORM
	ctx := testutils.Context(t)
	eventSig := common.HexToHash("0x1599")
	addr := common.HexToAddress("0x1234")
	require.NoError(t, o1.InsertBlock(ctx, common.HexToHash("0x1"), 1, time.Now(), 0))
	require.NoError(t, o1.InsertLogs(ctx, []logpoller.Log{
		{
			EvmChainId:  ubig.New(th.ChainID),
			LogIndex:    int64(0),
			BlockHash:   common.HexToHash("0x1"),
			BlockNumber: int64(1),
			EventSig:    eventSig,
			Topics:      [][]byte{eventSig[:]},
			Address:     addr,
			TxHash:      common.HexToHash("0x1888"),
			Data:        logpoller.EvmWord(1).Bytes(),
		},
		{
			// In block 2, unconfirmed to start
			EvmChainId:  ubig.New(th.ChainID),
			LogIndex:    int64(1),
			BlockHash:   common.HexToHash("0x2"),
			BlockNumber: int64(2),
			EventSig:    eventSig,
			Topics:      [][]byte{eventSig[:]},
			Address:     addr,
			TxHash:      common.HexToHash("0x1888"),
			Data:        append(logpoller.EvmWord(2).Bytes(), logpoller.EvmWord(3).Bytes()...),
		},
	}))
	// Outside range should fail.
	lgs, err := o1.SelectLogsDataWordRange(ctx, addr, eventSig, 0, logpoller.EvmWord(2), logpoller.EvmWord(2), 0)
	require.NoError(t, err)
	require.Equal(t, 0, len(lgs))

	// Range including log should succeed
	lgs, err = o1.SelectLogsDataWordRange(ctx, addr, eventSig, 0, logpoller.EvmWord(1), logpoller.EvmWord(2), 0)
	require.NoError(t, err)
	require.Equal(t, 1, len(lgs))

	// Range only covering log should succeed
	lgs, err = o1.SelectLogsDataWordRange(ctx, addr, eventSig, 0, logpoller.EvmWord(1), logpoller.EvmWord(1), 0)
	require.NoError(t, err)
	require.Equal(t, 1, len(lgs))

	// Cannot query for unconfirmed second log.
	lgs, err = o1.SelectLogsDataWordRange(ctx, addr, eventSig, 1, logpoller.EvmWord(3), logpoller.EvmWord(3), 0)
	require.NoError(t, err)
	require.Equal(t, 0, len(lgs))
	// Confirm it, then can query.
	require.NoError(t, o1.InsertBlock(ctx, common.HexToHash("0x2"), 2, time.Now(), 0))
	lgs, err = o1.SelectLogsDataWordRange(ctx, addr, eventSig, 1, logpoller.EvmWord(3), logpoller.EvmWord(3), 0)
	require.NoError(t, err)
	require.Equal(t, 1, len(lgs))
	require.Equal(t, lgs[0].Data, append(logpoller.EvmWord(2).Bytes(), logpoller.EvmWord(3).Bytes()...))

	// Check greater than 1 yields both logs.
	lgs, err = o1.SelectLogsDataWordGreaterThan(ctx, addr, eventSig, 0, logpoller.EvmWord(1), 0)
	require.NoError(t, err)
	assert.Equal(t, 2, len(lgs))
}

func TestORM_SelectLogsWithSigsByBlockRangeFilter(t *testing.T) {
	th := SetupTH(t, false, 2, 3, 2, 1000)
	o1 := th.ORM
	ctx := testutils.Context(t)

	// Insert logs on different topics, should be able to read them
	// back using SelectLogsWithSigs and specifying
	// said topics.
	topic := common.HexToHash("0x1599")
	topic2 := common.HexToHash("0x1600")
	sourceAddr := common.HexToAddress("0x12345")
	inputLogs := []logpoller.Log{
		{
			EvmChainId:  ubig.New(th.ChainID),
			LogIndex:    1,
			BlockHash:   common.HexToHash("0x1234"),
			BlockNumber: int64(10),
			EventSig:    topic,
			Topics:      [][]byte{topic[:]},
			Address:     sourceAddr,
			TxHash:      common.HexToHash("0x1888"),
			Data:        []byte("hello1"),
		},
		{
			EvmChainId:  ubig.New(th.ChainID),
			LogIndex:    2,
			BlockHash:   common.HexToHash("0x1235"),
			BlockNumber: int64(11),
			EventSig:    topic,
			Topics:      [][]byte{topic[:]},
			Address:     sourceAddr,
			TxHash:      common.HexToHash("0x1888"),
			Data:        []byte("hello2"),
		},
		{
			EvmChainId:  ubig.New(th.ChainID),
			LogIndex:    3,
			BlockHash:   common.HexToHash("0x1236"),
			BlockNumber: int64(12),
			EventSig:    topic,
			Topics:      [][]byte{topic[:]},
			Address:     common.HexToAddress("0x1235"),
			TxHash:      common.HexToHash("0x1888"),
			Data:        []byte("hello3"),
		},
		{
			EvmChainId:  ubig.New(th.ChainID),
			LogIndex:    4,
			BlockHash:   common.HexToHash("0x1237"),
			BlockNumber: int64(13),
			EventSig:    topic,
			Topics:      [][]byte{topic[:]},
			Address:     common.HexToAddress("0x1235"),
			TxHash:      common.HexToHash("0x1888"),
			Data:        []byte("hello4"),
		},
		{
			EvmChainId:  ubig.New(th.ChainID),
			LogIndex:    5,
			BlockHash:   common.HexToHash("0x1238"),
			BlockNumber: int64(14),
			EventSig:    topic2,
			Topics:      [][]byte{topic2[:]},
			Address:     sourceAddr,
			TxHash:      common.HexToHash("0x1888"),
			Data:        []byte("hello5"),
		},
		{
			EvmChainId:  ubig.New(th.ChainID),
			LogIndex:    6,
			BlockHash:   common.HexToHash("0x1239"),
			BlockNumber: int64(15),
			EventSig:    topic2,
			Topics:      [][]byte{topic2[:]},
			Address:     sourceAddr,
			TxHash:      common.HexToHash("0x1888"),
			Data:        []byte("hello6"),
		},
	}
	require.NoError(t, o1.InsertLogs(ctx, inputLogs))

	startBlock, endBlock := int64(10), int64(15)
	logs, err := o1.SelectLogsWithSigs(ctx, startBlock, endBlock, sourceAddr, []common.Hash{
		topic,
		topic2,
	})
	require.NoError(t, err)
	assert.Len(t, logs, 4)
	for _, l := range logs {
		assert.Equal(t, sourceAddr, l.Address, "wrong log address")
		assert.True(t, bytes.Equal(topic.Bytes(), l.EventSig.Bytes()) || bytes.Equal(topic2.Bytes(), l.EventSig.Bytes()), "wrong log topic")
		assert.True(t, l.BlockNumber >= startBlock && l.BlockNumber <= endBlock)
	}
}

func TestORM_DeleteBlocksBefore(t *testing.T) {
	th := SetupTH(t, false, 2, 3, 2, 1000)
	o1 := th.ORM
<<<<<<< HEAD
	ctx := testutils.Context(t)
	require.NoError(t, o1.InsertBlock(ctx, common.HexToHash("0x1234"), 1, time.Now(), 0))
	require.NoError(t, o1.InsertBlock(ctx, common.HexToHash("0x1235"), 2, time.Now(), 0))
	require.NoError(t, o1.DeleteBlocksBefore(ctx, 1))
	// 1 should be gone.
	_, err := o1.SelectBlockByNumber(ctx, 1)
=======
	require.NoError(t, o1.InsertBlock(common.HexToHash("0x1234"), 1, time.Now(), 0))
	require.NoError(t, o1.InsertBlock(common.HexToHash("0x1235"), 2, time.Now(), 0))
	deleted, err := o1.DeleteBlocksBefore(1, 0)
	require.NoError(t, err)
	assert.Equal(t, int64(1), deleted)
	// 1 should be gone.
	_, err = o1.SelectBlockByNumber(1)
>>>>>>> 9a20034a
	require.Equal(t, err, sql.ErrNoRows)
	b, err := o1.SelectBlockByNumber(ctx, 2)
	require.NoError(t, err)
	assert.Equal(t, int64(2), b.BlockNumber)
	// Clear multiple
<<<<<<< HEAD
	require.NoError(t, o1.InsertBlock(ctx, common.HexToHash("0x1236"), 3, time.Now(), 0))
	require.NoError(t, o1.InsertBlock(ctx, common.HexToHash("0x1237"), 4, time.Now(), 0))
	require.NoError(t, o1.DeleteBlocksBefore(ctx, 3))
	_, err = o1.SelectBlockByNumber(ctx, 2)
=======
	require.NoError(t, o1.InsertBlock(common.HexToHash("0x1236"), 3, time.Now(), 0))
	require.NoError(t, o1.InsertBlock(common.HexToHash("0x1237"), 4, time.Now(), 0))
	deleted, err = o1.DeleteBlocksBefore(3, 0)
	require.NoError(t, err)
	assert.Equal(t, int64(2), deleted)
	_, err = o1.SelectBlockByNumber(2)
>>>>>>> 9a20034a
	require.Equal(t, err, sql.ErrNoRows)
	_, err = o1.SelectBlockByNumber(ctx, 3)
	require.Equal(t, err, sql.ErrNoRows)
}

func TestLogPoller_Logs(t *testing.T) {
	t.Parallel()
	th := SetupTH(t, false, 2, 3, 2, 1000)
	ctx := testutils.Context(t)
	event1 := EmitterABI.Events["Log1"].ID
	event2 := EmitterABI.Events["Log2"].ID
	address1 := common.HexToAddress("0x2ab9a2Dc53736b361b72d900CdF9F78F9406fbbb")
	address2 := common.HexToAddress("0x6E225058950f237371261C985Db6bDe26df2200E")

	// Block 1-3
	require.NoError(t, th.ORM.InsertLogs(ctx, []logpoller.Log{
		GenLog(th.ChainID, 1, 1, "0x3", event1[:], address1),
		GenLog(th.ChainID, 2, 1, "0x3", event2[:], address2),
		GenLog(th.ChainID, 1, 2, "0x4", event1[:], address2),
		GenLog(th.ChainID, 2, 2, "0x4", event2[:], address1),
		GenLog(th.ChainID, 1, 3, "0x5", event1[:], address1),
		GenLog(th.ChainID, 2, 3, "0x5", event2[:], address2),
	}))

	// Select for all Addresses
	lgs, err := th.ORM.SelectLogsByBlockRange(ctx, 1, 3)
	require.NoError(t, err)
	require.Equal(t, 6, len(lgs))
	assert.Equal(t, "0x0000000000000000000000000000000000000000000000000000000000000003", lgs[0].BlockHash.String())
	assert.Equal(t, "0x0000000000000000000000000000000000000000000000000000000000000003", lgs[1].BlockHash.String())
	assert.Equal(t, "0x0000000000000000000000000000000000000000000000000000000000000004", lgs[2].BlockHash.String())
	assert.Equal(t, "0x0000000000000000000000000000000000000000000000000000000000000004", lgs[3].BlockHash.String())
	assert.Equal(t, "0x0000000000000000000000000000000000000000000000000000000000000005", lgs[4].BlockHash.String())
	assert.Equal(t, "0x0000000000000000000000000000000000000000000000000000000000000005", lgs[5].BlockHash.String())

	// Filter by Address and topic
	lgs, err = th.ORM.SelectLogs(ctx, 1, 3, address1, event1)
	require.NoError(t, err)
	require.Equal(t, 2, len(lgs))
	assert.Equal(t, "0x0000000000000000000000000000000000000000000000000000000000000003", lgs[0].BlockHash.String())
	assert.Equal(t, address1, lgs[0].Address)
	assert.Equal(t, event1.Bytes(), lgs[0].Topics[0])
	assert.Equal(t, "0x0000000000000000000000000000000000000000000000000000000000000005", lgs[1].BlockHash.String())
	assert.Equal(t, address1, lgs[1].Address)

	// Filter by block
	lgs, err = th.ORM.SelectLogs(ctx, 2, 2, address2, event1)
	require.NoError(t, err)
	require.Equal(t, 1, len(lgs))
	assert.Equal(t, "0x0000000000000000000000000000000000000000000000000000000000000004", lgs[0].BlockHash.String())
	assert.Equal(t, int64(1), lgs[0].LogIndex)
	assert.Equal(t, address2, lgs[0].Address)
	assert.Equal(t, event1.Bytes(), lgs[0].Topics[0])
}

func BenchmarkLogs(b *testing.B) {
	th := SetupTH(b, false, 2, 3, 2, 1000)
	o := th.ORM
	ctx := testutils.Context(b)
	var lgs []logpoller.Log
	addr := common.HexToAddress("0x1234")
	for i := 0; i < 10_000; i++ {
		lgs = append(lgs, logpoller.Log{
			EvmChainId:  ubig.New(th.ChainID),
			LogIndex:    int64(i),
			BlockHash:   common.HexToHash("0x1"),
			BlockNumber: 1,
			EventSig:    EmitterABI.Events["Log1"].ID,
			Topics:      [][]byte{},
			Address:     addr,
			TxHash:      common.HexToHash("0x1234"),
			Data:        common.HexToHash(fmt.Sprintf("0x%d", i)).Bytes(),
		})
	}
	require.NoError(b, o.InsertLogs(ctx, lgs))
	b.ResetTimer()
	for n := 0; n < b.N; n++ {
		lgs, err := o.SelectLogsDataWordRange(ctx, addr, EmitterABI.Events["Log1"].ID, 0, logpoller.EvmWord(8000), logpoller.EvmWord(8002), 0)
		require.NoError(b, err)
		// TODO: Why is SelectLogsDataWordRange not returning any logs?!
		fmt.Println("len logs:", len(lgs))
	}
}

func TestSelectLogsWithSigsExcluding(t *testing.T) {
	th := SetupTH(t, false, 2, 3, 2, 1000)
	orm := th.ORM
	ctx := testutils.Context(t)
	addressA := common.HexToAddress("0x11111")
	addressB := common.HexToAddress("0x22222")
	addressC := common.HexToAddress("0x33333")

	requestSigA := common.HexToHash("0x01")
	responseSigA := common.HexToHash("0x02")
	requestSigB := common.HexToHash("0x03")
	responseSigB := common.HexToHash("0x04")

	topicA := common.HexToHash("0x000a")
	topicB := common.HexToHash("0x000b")
	topicC := common.HexToHash("0x000c")
	topicD := common.HexToHash("0x000d")

	//Insert two logs that mimics an oracle request from 2 different addresses (matching will be on topic index 1)
	require.NoError(t, orm.InsertLogs(ctx, []logpoller.Log{
		{
			EvmChainId:     (*ubig.Big)(th.ChainID),
			LogIndex:       1,
			BlockHash:      common.HexToHash("0x1"),
			BlockNumber:    1,
			BlockTimestamp: time.Now(),
			Topics:         [][]byte{requestSigA.Bytes(), topicA.Bytes(), topicB.Bytes()},
			EventSig:       requestSigA,
			Address:        addressA,
			TxHash:         common.HexToHash("0x0001"),
			Data:           []byte("requestID-A1"),
		},
		{
			EvmChainId:     (*ubig.Big)(th.ChainID),
			LogIndex:       2,
			BlockHash:      common.HexToHash("0x1"),
			BlockNumber:    1,
			BlockTimestamp: time.Now(),
			Topics:         [][]byte{requestSigB.Bytes(), topicA.Bytes(), topicB.Bytes()},
			EventSig:       requestSigB,
			Address:        addressB,
			TxHash:         common.HexToHash("0x0002"),
			Data:           []byte("requestID-B1"),
		},
	}))
	require.NoError(t, orm.InsertBlock(ctx, common.HexToHash("0x1"), 1, time.Now(), 0))

	//Get any requestSigA from addressA that do not have a equivalent responseSigA
	logs, err := orm.SelectIndexedLogsWithSigsExcluding(ctx, requestSigA, responseSigA, 1, addressA, 0, 3, 0)
	require.NoError(t, err)
	require.Len(t, logs, 1)
	require.Equal(t, logs[0].Data, []byte("requestID-A1"))

	//Get any requestSigB from addressB that do not have a equivalent responseSigB
	logs, err = orm.SelectIndexedLogsWithSigsExcluding(ctx, requestSigB, responseSigB, 1, addressB, 0, 3, 0)
	require.NoError(t, err)
	require.Len(t, logs, 1)
	require.Equal(t, logs[0].Data, []byte("requestID-B1"))

	//Insert a log that mimics response for requestID-A1
	require.NoError(t, orm.InsertLogs(ctx, []logpoller.Log{
		{
			EvmChainId:     (*ubig.Big)(th.ChainID),
			LogIndex:       3,
			BlockHash:      common.HexToHash("0x2"),
			BlockNumber:    2,
			BlockTimestamp: time.Now(),
			Topics:         [][]byte{responseSigA.Bytes(), topicA.Bytes(), topicC.Bytes(), topicD.Bytes()},
			EventSig:       responseSigA,
			Address:        addressA,
			TxHash:         common.HexToHash("0x0002"),
			Data:           []byte("responseID-A1"),
		},
	}))
	require.NoError(t, orm.InsertBlock(ctx, common.HexToHash("0x2"), 2, time.Now(), 0))

	//Should return nothing as requestID-A1 has been fulfilled
	logs, err = orm.SelectIndexedLogsWithSigsExcluding(ctx, requestSigA, responseSigA, 1, addressA, 0, 3, 0)
	require.NoError(t, err)
	require.Len(t, logs, 0)

	//requestID-B1 should still be unfulfilled
	logs, err = orm.SelectIndexedLogsWithSigsExcluding(ctx, requestSigB, responseSigB, 1, addressB, 0, 3, 0)
	require.NoError(t, err)
	require.Len(t, logs, 1)
	require.Equal(t, logs[0].Data, []byte("requestID-B1"))

	//Insert 3 request from addressC (matching will be on topic index 3)
	require.NoError(t, orm.InsertLogs(ctx, []logpoller.Log{
		{
			EvmChainId:     (*ubig.Big)(th.ChainID),
			LogIndex:       5,
			BlockHash:      common.HexToHash("0x2"),
			BlockNumber:    3,
			BlockTimestamp: time.Now(),
			Topics:         [][]byte{requestSigB.Bytes(), topicD.Bytes(), topicB.Bytes(), topicC.Bytes()},
			EventSig:       requestSigB,
			Address:        addressC,
			TxHash:         common.HexToHash("0x0002"),
			Data:           []byte("requestID-C1"),
		},
		{
			EvmChainId:     (*ubig.Big)(th.ChainID),
			LogIndex:       6,
			BlockHash:      common.HexToHash("0x2"),
			BlockNumber:    3,
			BlockTimestamp: time.Now(),
			Topics:         [][]byte{requestSigB.Bytes(), topicD.Bytes(), topicB.Bytes(), topicA.Bytes()},
			EventSig:       requestSigB,
			Address:        addressC,
			TxHash:         common.HexToHash("0x0002"),
			Data:           []byte("requestID-C2"),
		}, {
			EvmChainId:     (*ubig.Big)(th.ChainID),
			LogIndex:       7,
			BlockHash:      common.HexToHash("0x2"),
			BlockNumber:    3,
			BlockTimestamp: time.Now(),
			Topics:         [][]byte{requestSigB.Bytes(), topicD.Bytes(), topicB.Bytes(), topicD.Bytes()},
			EventSig:       requestSigB,
			Address:        addressC,
			TxHash:         common.HexToHash("0x0002"),
			Data:           []byte("requestID-C3"),
		},
	}))
	require.NoError(t, orm.InsertBlock(ctx, common.HexToHash("0x3"), 3, time.Now(), 0))

	//Get all unfulfilled requests from addressC, match on topic index 3
	logs, err = orm.SelectIndexedLogsWithSigsExcluding(ctx, requestSigB, responseSigB, 3, addressC, 0, 4, 0)
	require.NoError(t, err)
	require.Len(t, logs, 3)
	require.Equal(t, logs[0].Data, []byte("requestID-C1"))
	require.Equal(t, logs[1].Data, []byte("requestID-C2"))
	require.Equal(t, logs[2].Data, []byte("requestID-C3"))

	//Fulfill requestID-C2
	require.NoError(t, orm.InsertLogs(ctx, []logpoller.Log{
		{
			EvmChainId:     (*ubig.Big)(th.ChainID),
			LogIndex:       8,
			BlockHash:      common.HexToHash("0x3"),
			BlockNumber:    3,
			BlockTimestamp: time.Now(),
			Topics:         [][]byte{responseSigB.Bytes(), topicC.Bytes(), topicD.Bytes(), topicA.Bytes()},
			EventSig:       responseSigB,
			Address:        addressC,
			TxHash:         common.HexToHash("0x0002"),
			Data:           []byte("responseID-C2"),
		},
	}))

	//Verify that requestID-C2 is now fulfilled (not returned)
	logs, err = orm.SelectIndexedLogsWithSigsExcluding(ctx, requestSigB, responseSigB, 3, addressC, 0, 4, 0)
	require.NoError(t, err)
	require.Len(t, logs, 2)
	require.Equal(t, logs[0].Data, []byte("requestID-C1"))
	require.Equal(t, logs[1].Data, []byte("requestID-C3"))

	//Fulfill requestID-C3
	require.NoError(t, orm.InsertLogs(ctx, []logpoller.Log{
		{
			EvmChainId:     (*ubig.Big)(th.ChainID),
			LogIndex:       9,
			BlockHash:      common.HexToHash("0x3"),
			BlockNumber:    3,
			BlockTimestamp: time.Now(),
			Topics:         [][]byte{responseSigB.Bytes(), topicC.Bytes(), topicD.Bytes(), topicD.Bytes()},
			EventSig:       responseSigB,
			Address:        addressC,
			TxHash:         common.HexToHash("0x0002"),
			Data:           []byte("responseID-C3"),
		},
	}))

	//Verify that requestID-C3 is now fulfilled (not returned)
	logs, err = orm.SelectIndexedLogsWithSigsExcluding(ctx, requestSigB, responseSigB, 3, addressC, 0, 4, 0)
	require.NoError(t, err)
	require.Len(t, logs, 1)
	require.Equal(t, logs[0].Data, []byte("requestID-C1"))

	//Should return no logs as the number of confirmations is not satisfied
	logs, err = orm.SelectIndexedLogsWithSigsExcluding(ctx, requestSigB, responseSigB, 3, addressC, 0, 4, 3)
	require.NoError(t, err)
	require.Len(t, logs, 0)

	require.NoError(t, orm.InsertBlock(ctx, common.HexToHash("0x4"), 4, time.Now(), 0))
	require.NoError(t, orm.InsertBlock(ctx, common.HexToHash("0x5"), 5, time.Now(), 0))
	require.NoError(t, orm.InsertBlock(ctx, common.HexToHash("0x6"), 6, time.Now(), 0))
	require.NoError(t, orm.InsertBlock(ctx, common.HexToHash("0x7"), 7, time.Now(), 0))
	require.NoError(t, orm.InsertBlock(ctx, common.HexToHash("0x8"), 8, time.Now(), 0))
	require.NoError(t, orm.InsertBlock(ctx, common.HexToHash("0x9"), 9, time.Now(), 0))
	require.NoError(t, orm.InsertBlock(ctx, common.HexToHash("0x10"), 10, time.Now(), 0))

	//Fulfill requestID-C3
	require.NoError(t, orm.InsertLogs(ctx, []logpoller.Log{
		{
			EvmChainId:     (*ubig.Big)(th.ChainID),
			LogIndex:       10,
			BlockHash:      common.HexToHash("0x2"),
			BlockNumber:    10,
			BlockTimestamp: time.Now(),
			Topics:         [][]byte{responseSigB.Bytes(), topicD.Bytes(), topicB.Bytes(), topicC.Bytes()},
			EventSig:       responseSigB,
			Address:        addressC,
			TxHash:         common.HexToHash("0x0002"),
			Data:           []byte("responseID-C1"),
		},
	}))

	//All logs for addressC should be fulfilled, query should return 0 logs
	logs, err = orm.SelectIndexedLogsWithSigsExcluding(ctx, requestSigB, responseSigB, 3, addressC, 0, 10, 0)
	require.NoError(t, err)
	require.Len(t, logs, 0)

	//Should return 1 log as it does not satisfy the required number of confirmations
	logs, err = orm.SelectIndexedLogsWithSigsExcluding(ctx, requestSigB, responseSigB, 3, addressC, 0, 10, 3)
	require.NoError(t, err)
	require.Len(t, logs, 1)
	require.Equal(t, logs[0].Data, []byte("requestID-C1"))

	//Insert 3 more blocks so that the requestID-C1 has enough confirmations
	require.NoError(t, orm.InsertBlock(ctx, common.HexToHash("0x11"), 11, time.Now(), 0))
	require.NoError(t, orm.InsertBlock(ctx, common.HexToHash("0x12"), 12, time.Now(), 0))
	require.NoError(t, orm.InsertBlock(ctx, common.HexToHash("0x13"), 13, time.Now(), 0))

	logs, err = orm.SelectIndexedLogsWithSigsExcluding(ctx, requestSigB, responseSigB, 3, addressC, 0, 10, 0)
	require.NoError(t, err)
	require.Len(t, logs, 0)

	//AddressB should still have an unfulfilled log (requestID-B1)
	logs, err = orm.SelectIndexedLogsWithSigsExcluding(ctx, requestSigB, responseSigB, 1, addressB, 0, 3, 0)
	require.NoError(t, err)
	require.Len(t, logs, 1)
	require.Equal(t, logs[0].Data, []byte("requestID-B1"))

	//Should return requestID-A1 as the fulfillment event is out of the block range
	logs, err = orm.SelectIndexedLogsWithSigsExcluding(ctx, requestSigA, responseSigA, 1, addressA, 0, 1, 10)
	require.NoError(t, err)
	require.Len(t, logs, 1)
	require.Equal(t, logs[0].Data, []byte("requestID-A1"))

	//Should return nothing as requestID-B1 is before the block range
	logs, err = orm.SelectIndexedLogsWithSigsExcluding(ctx, requestSigB, responseSigB, 1, addressB, 2, 13, 0)
	require.NoError(t, err)
	require.Len(t, logs, 0)
}

func TestSelectLatestBlockNumberEventSigsAddrsWithConfs(t *testing.T) {
	th := SetupTH(t, false, 2, 3, 2, 1000)
	ctx := testutils.Context(t)
	event1 := EmitterABI.Events["Log1"].ID
	event2 := EmitterABI.Events["Log2"].ID
	address1 := utils.RandomAddress()
	address2 := utils.RandomAddress()

	require.NoError(t, th.ORM.InsertLogs(ctx, []logpoller.Log{
		GenLog(th.ChainID, 1, 1, utils.RandomAddress().String(), event1[:], address1),
		GenLog(th.ChainID, 2, 1, utils.RandomAddress().String(), event2[:], address2),
		GenLog(th.ChainID, 2, 2, utils.RandomAddress().String(), event2[:], address2),
		GenLog(th.ChainID, 2, 3, utils.RandomAddress().String(), event2[:], address2),
	}))
	require.NoError(t, th.ORM.InsertBlock(ctx, utils.RandomHash(), 3, time.Now(), 1))

	tests := []struct {
		name                string
		events              []common.Hash
		addrs               []common.Address
		confs               logpoller.Confirmations
		fromBlock           int64
		expectedBlockNumber int64
	}{
		{
			name:                "no matching logs returns 0 block number",
			events:              []common.Hash{event2},
			addrs:               []common.Address{address1},
			confs:               0,
			fromBlock:           0,
			expectedBlockNumber: 0,
		},
		{
			name:                "not enough confirmations block returns 0 block number",
			events:              []common.Hash{event2},
			addrs:               []common.Address{address2},
			confs:               5,
			fromBlock:           0,
			expectedBlockNumber: 0,
		},
		{
			name:                "single matching event and address returns last block",
			events:              []common.Hash{event1},
			addrs:               []common.Address{address1},
			confs:               0,
			fromBlock:           0,
			expectedBlockNumber: 1,
		},
		{
			name:                "only finalized log is picked",
			events:              []common.Hash{event1, event2},
			addrs:               []common.Address{address1, address2},
			confs:               logpoller.Finalized,
			fromBlock:           0,
			expectedBlockNumber: 1,
		},
		{
			name:                "picks max block from two events",
			events:              []common.Hash{event1, event2},
			addrs:               []common.Address{address1, address2},
			confs:               0,
			fromBlock:           0,
			expectedBlockNumber: 3,
		},
		{
			name:                "picks previous block number for confirmations set to 1",
			events:              []common.Hash{event2},
			addrs:               []common.Address{address2},
			confs:               1,
			fromBlock:           0,
			expectedBlockNumber: 2,
		},
		{
			name:                "returns 0 if from block is not matching",
			events:              []common.Hash{event1, event2},
			addrs:               []common.Address{address1, address2},
			confs:               0,
			fromBlock:           3,
			expectedBlockNumber: 0,
		},
		{
			name:                "picks max block from two events when from block is lower",
			events:              []common.Hash{event1, event2},
			addrs:               []common.Address{address1, address2},
			confs:               0,
			fromBlock:           2,
			expectedBlockNumber: 3,
		},
	}
	for _, tt := range tests {
		t.Run(tt.name, func(t *testing.T) {
			blockNumber, err := th.ORM.SelectLatestBlockByEventSigsAddrsWithConfs(ctx, tt.fromBlock, tt.events, tt.addrs, tt.confs)
			require.NoError(t, err)
			assert.Equal(t, tt.expectedBlockNumber, blockNumber)
		})
	}
}

func TestSelectLogsCreatedAfter(t *testing.T) {
	th := SetupTH(t, false, 2, 3, 2, 1000)
	ctx := testutils.Context(t)
	event := EmitterABI.Events["Log1"].ID
	address := utils.RandomAddress()

	block1ts := time.Date(2010, 1, 1, 12, 12, 12, 0, time.UTC)
	block2ts := time.Date(2020, 1, 1, 12, 12, 12, 0, time.UTC)
	block3ts := time.Date(2030, 1, 1, 12, 12, 12, 0, time.UTC)

	require.NoError(t, th.ORM.InsertLogs(ctx, []logpoller.Log{
		GenLogWithTimestamp(th.ChainID, 1, 1, utils.RandomAddress().String(), event[:], address, block1ts),
		GenLogWithTimestamp(th.ChainID, 1, 2, utils.RandomAddress().String(), event[:], address, block2ts),
		GenLogWithTimestamp(th.ChainID, 2, 2, utils.RandomAddress().String(), event[:], address, block2ts),
		GenLogWithTimestamp(th.ChainID, 1, 3, utils.RandomAddress().String(), event[:], address, block3ts),
	}))
	require.NoError(t, th.ORM.InsertBlock(ctx, utils.RandomHash(), 1, block1ts, 0))
	require.NoError(t, th.ORM.InsertBlock(ctx, utils.RandomHash(), 2, block2ts, 1))
	require.NoError(t, th.ORM.InsertBlock(ctx, utils.RandomHash(), 3, block3ts, 2))

	type expectedLog struct {
		block int64
		log   int64
	}

	tests := []struct {
		name         string
		confs        logpoller.Confirmations
		after        time.Time
		expectedLogs []expectedLog
	}{
		{
			name:  "picks logs after block 1",
			confs: 0,
			after: block1ts,
			expectedLogs: []expectedLog{
				{block: 2, log: 1},
				{block: 2, log: 2},
				{block: 3, log: 1},
			},
		},
		{
			name:  "skips blocks with not enough confirmations",
			confs: 1,
			after: block1ts,
			expectedLogs: []expectedLog{
				{block: 2, log: 1},
				{block: 2, log: 2},
			},
		},
		{
			name:  "limits number of blocks by block_timestamp",
			confs: 0,
			after: block2ts,
			expectedLogs: []expectedLog{
				{block: 3, log: 1},
			},
		},
		{
			name:         "returns empty dataset for future timestamp",
			confs:        0,
			after:        block3ts,
			expectedLogs: []expectedLog{},
		},
		{
			name:         "returns empty dataset when too many confirmations are required",
			confs:        3,
			after:        block1ts,
			expectedLogs: []expectedLog{},
		},
		{
			name:  "returns only finalized log",
			confs: logpoller.Finalized,
			after: block1ts,
			expectedLogs: []expectedLog{
				{block: 2, log: 1},
				{block: 2, log: 2},
			},
		},
	}
	for _, tt := range tests {
		t.Run("SelectLogsCreatedAfter"+tt.name, func(t *testing.T) {
			logs, err := th.ORM.SelectLogsCreatedAfter(ctx, address, event, tt.after, tt.confs)
			require.NoError(t, err)
			require.Len(t, logs, len(tt.expectedLogs))

			for i, log := range logs {
				require.Equal(t, tt.expectedLogs[i].block, log.BlockNumber)
				require.Equal(t, tt.expectedLogs[i].log, log.LogIndex)
			}
		})

		t.Run("SelectIndexedLogsCreatedAfter"+tt.name, func(t *testing.T) {
			logs, err := th.ORM.SelectIndexedLogsCreatedAfter(ctx, address, event, 1, []common.Hash{event}, tt.after, tt.confs)
			require.NoError(t, err)
			require.Len(t, logs, len(tt.expectedLogs))

			for i, log := range logs {
				require.Equal(t, tt.expectedLogs[i].block, log.BlockNumber)
				require.Equal(t, tt.expectedLogs[i].log, log.LogIndex)
			}
		})
	}
}

func TestNestedLogPollerBlocksQuery(t *testing.T) {
	th := SetupTH(t, false, 2, 3, 2, 1000)
	ctx := testutils.Context(t)
	event := EmitterABI.Events["Log1"].ID
	address := utils.RandomAddress()

	require.NoError(t, th.ORM.InsertLogs(ctx, []logpoller.Log{
		GenLog(th.ChainID, 1, 8, utils.RandomAddress().String(), event[:], address),
	}))

	// Empty logs when block are not persisted
	logs, err := th.ORM.SelectIndexedLogs(ctx, address, event, 1, []common.Hash{event}, logpoller.Unconfirmed)
	require.NoError(t, err)
	require.Len(t, logs, 0)

	// Persist block
	require.NoError(t, th.ORM.InsertBlock(ctx, utils.RandomHash(), 10, time.Now(), 0))

	// Check if query actually works well with provided dataset
	logs, err = th.ORM.SelectIndexedLogs(ctx, address, event, 1, []common.Hash{event}, logpoller.Unconfirmed)
	require.NoError(t, err)
	require.Len(t, logs, 1)

	// Empty logs when number of confirmations is too deep
	logs, err = th.ORM.SelectIndexedLogs(ctx, address, event, 1, []common.Hash{event}, logpoller.Confirmations(4))
	require.NoError(t, err)
	require.Len(t, logs, 0)
}

func TestInsertLogsWithBlock(t *testing.T) {
	chainID := testutils.NewRandomEVMChainID()
	event := utils.RandomBytes32()
	address := utils.RandomAddress()
	ctx := testutils.Context(t)

	// We need full db here, because we want to test transaction rollbacks.
	// Using pgtest.NewSqlxDB(t) will run all tests in TXs which is not desired for this type of test
	// (inner tx rollback will rollback outer tx, blocking rest of execution)
	_, db := heavyweight.FullTestDBV2(t, nil)
	o := logpoller.NewORM(chainID, db, logger.Test(t))

	correctLog := GenLog(chainID, 1, 1, utils.RandomAddress().String(), event[:], address)
	invalidLog := GenLog(chainID, -10, -10, utils.RandomAddress().String(), event[:], address)
	correctBlock := logpoller.NewLogPollerBlock(utils.RandomBytes32(), 20, time.Now(), 10)
	invalidBlock := logpoller.NewLogPollerBlock(utils.RandomBytes32(), -10, time.Now(), -10)

	tests := []struct {
		name           string
		logs           []logpoller.Log
		block          logpoller.LogPollerBlock
		shouldRollback bool
	}{
		{
			name:           "properly persist all data",
			logs:           []logpoller.Log{correctLog},
			block:          correctBlock,
			shouldRollback: false,
		},
		{
			name:           "rollbacks transaction when block is invalid",
			logs:           []logpoller.Log{correctLog},
			block:          invalidBlock,
			shouldRollback: true,
		},
		{
			name:           "rollbacks transaction when log is invalid",
			logs:           []logpoller.Log{invalidLog},
			block:          correctBlock,
			shouldRollback: true,
		},
		{
			name:           "rollback when only some logs are invalid",
			logs:           []logpoller.Log{correctLog, invalidLog},
			block:          correctBlock,
			shouldRollback: true,
		},
	}

	for _, tt := range tests {
		t.Run(tt.name, func(t *testing.T) {
			// clean all logs and blocks between test cases
			defer func() { _ = o.DeleteLogsAndBlocksAfter(ctx, 0) }()
			insertError := o.InsertLogsWithBlock(ctx, tt.logs, tt.block)

			logs, logsErr := o.SelectLogs(ctx, 0, math.MaxInt, address, event)
			block, blockErr := o.SelectLatestBlock(ctx)

			if tt.shouldRollback {
				assert.Error(t, insertError)

				assert.NoError(t, logsErr)
				assert.Len(t, logs, 0)

				assert.Error(t, blockErr)
			} else {
				assert.NoError(t, insertError)

				assert.NoError(t, logsErr)
				assert.Len(t, logs, len(tt.logs))

				assert.NoError(t, blockErr)
				assert.Equal(t, block.BlockNumber, tt.block.BlockNumber)
			}
		})
	}
}

func TestInsertLogsInTx(t *testing.T) {
	chainID := testutils.NewRandomEVMChainID()
	event := utils.RandomBytes32()
	address := utils.RandomAddress()
	maxLogsSize := 9000
	ctx := testutils.Context(t)

	// We need full db here, because we want to test transaction rollbacks.
	_, db := heavyweight.FullTestDBV2(t, nil)
	o := logpoller.NewORM(chainID, db, logger.Test(t))

	logs := make([]logpoller.Log, maxLogsSize, maxLogsSize+1)
	for i := 0; i < maxLogsSize; i++ {
		logs[i] = GenLog(chainID, int64(i+1), int64(i+1), utils.RandomAddress().String(), event[:], address)
	}
	invalidLog := GenLog(chainID, -10, -10, utils.RandomAddress().String(), event[:], address)

	tests := []struct {
		name           string
		logs           []logpoller.Log
		shouldRollback bool
	}{
		{
			name:           "all logs persisted",
			logs:           logs,
			shouldRollback: false,
		},
		{
			name:           "rollback when invalid log is passed",
			logs:           append(logs, invalidLog),
			shouldRollback: true,
		},
	}

	for _, tt := range tests {
		t.Run(tt.name, func(t *testing.T) {
			// clean all logs and blocks between test cases
			defer func() { _, _ = db.Exec("truncate evm.logs") }()

			insertErr := o.InsertLogs(ctx, tt.logs)
			logsFromDb, err := o.SelectLogs(ctx, 0, math.MaxInt, address, event)
			assert.NoError(t, err)

			if tt.shouldRollback {
				assert.Error(t, insertErr)
				assert.Len(t, logsFromDb, 0)
			} else {
				assert.NoError(t, insertErr)
				assert.Len(t, logsFromDb, len(tt.logs))
			}
		})
	}
}

func TestSelectLogsDataWordBetween(t *testing.T) {
	ctx := testutils.Context(t)
	address := utils.RandomAddress()
	eventSig := utils.RandomBytes32()
	th := SetupTH(t, false, 2, 3, 2, 1000)

	firstLogData := make([]byte, 0, 64)
	firstLogData = append(firstLogData, logpoller.EvmWord(1).Bytes()...)
	firstLogData = append(firstLogData, logpoller.EvmWord(10).Bytes()...)

	secondLogData := make([]byte, 0, 64)
	secondLogData = append(secondLogData, logpoller.EvmWord(5).Bytes()...)
	secondLogData = append(secondLogData, logpoller.EvmWord(20).Bytes()...)

	err := th.ORM.InsertLogsWithBlock(ctx,
		[]logpoller.Log{
			GenLogWithData(th.ChainID, address, eventSig, 1, 1, firstLogData),
			GenLogWithData(th.ChainID, address, eventSig, 2, 2, secondLogData),
		},
		logpoller.NewLogPollerBlock(utils.RandomBytes32(), 10, time.Now(), 1),
	)
	require.NoError(t, err)

	tests := []struct {
		name         string
		wordValue    uint64
		expectedLogs []int64
	}{
		{
			name:         "returns only first log",
			wordValue:    2,
			expectedLogs: []int64{1},
		},
		{
			name:         "returns only second log",
			wordValue:    11,
			expectedLogs: []int64{2},
		},
		{
			name:         "returns both logs if word value is between",
			wordValue:    5,
			expectedLogs: []int64{1, 2},
		},
		{
			name:         "returns no logs if word value is outside of the range",
			wordValue:    21,
			expectedLogs: []int64{},
		},
	}

	for _, tt := range tests {
		t.Run(tt.name, func(t *testing.T) {
			logs, err1 := th.ORM.SelectLogsDataWordBetween(ctx, address, eventSig, 0, 1, logpoller.EvmWord(tt.wordValue), logpoller.Unconfirmed)
			assert.NoError(t, err1)
			assert.Len(t, logs, len(tt.expectedLogs))

			for index := range logs {
				assert.Equal(t, tt.expectedLogs[index], logs[index].BlockNumber)
			}
		})
	}
}

func Benchmark_LogsDataWordBetween(b *testing.B) {
	chainId := big.NewInt(137)
	_, db := heavyweight.FullTestDBV2(b, nil)
	o := logpoller.NewORM(chainId, db, logger.Test(b))
	ctx := testutils.Context(b)

	numberOfReports := 100_000
	numberOfMessagesPerReport := 256

	commitStoreAddress := utils.RandomAddress()
	commitReportAccepted := utils.RandomBytes32()

	var dbLogs []logpoller.Log
	for i := 0; i < numberOfReports; i++ {
		data := make([]byte, 64)
		// MinSeqNr
		data = append(data, logpoller.EvmWord(uint64(numberOfMessagesPerReport*i+1)).Bytes()...)
		// MaxSeqNr
		data = append(data, logpoller.EvmWord(uint64(numberOfMessagesPerReport*(i+1))).Bytes()...)

		dbLogs = append(dbLogs, logpoller.Log{
			EvmChainId:     ubig.New(chainId),
			LogIndex:       int64(i + 1),
			BlockHash:      utils.RandomBytes32(),
			BlockNumber:    int64(i + 1),
			BlockTimestamp: time.Now(),
			EventSig:       commitReportAccepted,
			Topics:         [][]byte{},
			Address:        commitStoreAddress,
			TxHash:         utils.RandomHash(),
			Data:           data,
			CreatedAt:      time.Now(),
		})
	}
	require.NoError(b, o.InsertBlock(ctx, utils.RandomHash(), int64(numberOfReports*numberOfMessagesPerReport), time.Now(), int64(numberOfReports*numberOfMessagesPerReport)))
	require.NoError(b, o.InsertLogs(ctx, dbLogs))

	b.ResetTimer()

	for i := 0; i < b.N; i++ {
		logs, err := o.SelectLogsDataWordBetween(ctx,
			commitStoreAddress,
			commitReportAccepted,
			2,
			3,
			logpoller.EvmWord(uint64(numberOfReports*numberOfMessagesPerReport/2)), // Pick the middle report
			logpoller.Unconfirmed,
		)
		assert.NoError(b, err)
		assert.Len(b, logs, 1)
	}
}

func Benchmark_DeleteExpiredLogs(b *testing.B) {
	chainId := big.NewInt(137)
	_, db := heavyweight.FullTestDBV2(b, nil)
	o := logpoller.NewORM(chainId, db, logger.Test(b), pgtest.NewQConfig(false))

	numberOfReports := 200_000
	commitStoreAddress := utils.RandomAddress()
	commitReportAccepted := utils.RandomBytes32()

	past := time.Now().Add(-1 * time.Hour)

	err := o.InsertFilter(logpoller.Filter{
		Name:      "test filter",
		EventSigs: []common.Hash{commitReportAccepted},
		Addresses: []common.Address{commitStoreAddress},
		Retention: 1 * time.Millisecond,
	})
	require.NoError(b, err)

	for j := 0; j < 5; j++ {
		var dbLogs []logpoller.Log
		for i := 0; i < numberOfReports; i++ {

			dbLogs = append(dbLogs, logpoller.Log{
				EvmChainId:     ubig.New(chainId),
				LogIndex:       int64(i + 1),
				BlockHash:      utils.RandomBytes32(),
				BlockNumber:    int64(i + 1),
				BlockTimestamp: past,
				EventSig:       commitReportAccepted,
				Topics:         [][]byte{},
				Address:        commitStoreAddress,
				TxHash:         utils.RandomHash(),
				Data:           []byte{},
				CreatedAt:      past,
			})
		}
		require.NoError(b, o.InsertLogs(dbLogs))
	}

	b.ResetTimer()

	for i := 0; i < b.N; i++ {
		tx, err1 := db.Beginx()
		assert.NoError(b, err1)

		_, err1 = o.DeleteExpiredLogs(0, pg.WithQueryer(tx))
		assert.NoError(b, err1)

		err1 = tx.Rollback()
		assert.NoError(b, err1)
	}
}<|MERGE_RESOLUTION|>--- conflicted
+++ resolved
@@ -5,6 +5,7 @@
 	"context"
 	"database/sql"
 	"fmt"
+	"github.com/smartcontractkit/chainlink/v2/core/internal/testutils/pgtest"
 	"math"
 	"math/big"
 	"testing"
@@ -435,16 +436,10 @@
 
 	// Delete expired logs
 	time.Sleep(2 * time.Millisecond) // just in case we haven't reached the end of the 1ms retention period
-<<<<<<< HEAD
-	err = o1.DeleteExpiredLogs(ctx)
-	require.NoError(t, err)
+	deleted, err := o1.DeleteExpiredLogs(ctx, 0)
+	require.NoError(t, err)
+	assert.Equal(t, int64(1), deleted)
 	logs, err = o1.SelectLogsByBlockRange(ctx, 1, latest.BlockNumber)
-=======
-	deleted, err := o1.DeleteExpiredLogs(0, pg.WithParentCtx(testutils.Context(t)))
-	require.NoError(t, err)
-	assert.Equal(t, int64(1), deleted)
-	logs, err = o1.SelectLogsByBlockRange(1, latest.BlockNumber)
->>>>>>> 9a20034a
 	require.NoError(t, err)
 	// The only log which should be deleted is the one which matches filter1 (ret=1ms) but not filter12 (ret=1 hour)
 	// Importantly, it shouldn't delete any logs matching only filter0 (ret=0 meaning permanent retention).  Anything
@@ -459,9 +454,6 @@
 	require.Zero(t, len(logs))
 }
 
-<<<<<<< HEAD
-func insertLogsTopicValueRange(t *testing.T, chainID *big.Int, o logpoller.ORM, addr common.Address, blockNumber int, eventSig common.Hash, start, stop int) {
-=======
 type PgxLogger struct {
 	lggr logger.Logger
 }
@@ -479,7 +471,7 @@
 	chainID := testutils.NewRandomEVMChainID()
 
 	dbx := pgtest.NewSqlxDB(t)
-	orm := logpoller.NewORM(chainID, dbx, lggr, pgtest.NewQConfig(true))
+	orm := logpoller.NewORM(chainID, dbx, lggr)
 
 	event1 := EmitterABI.Events["Log1"].ID
 	event2 := EmitterABI.Events["Log2"].ID
@@ -488,6 +480,8 @@
 	topicB := common.HexToHash("0x2222")
 	topicC := common.HexToHash("0x3333")
 	topicD := common.HexToHash("0x4444")
+
+	ctx := testutils.Context(t)
 
 	filters := []logpoller.Filter{{
 		Name:      "filter by topic2",
@@ -526,7 +520,7 @@
 	for _, filter := range filters {
 		t.Run("Save filter: "+filter.Name, func(t *testing.T) {
 			var count int
-			err := orm.InsertFilter(filter)
+			err := orm.InsertFilter(ctx, filter)
 			require.NoError(t, err)
 			err = dbx.Get(&count, `SELECT COUNT(*) FROM evm.log_poller_filters WHERE evm_chain_id = $1 AND name = $2`, ubig.New(chainID), filter.Name)
 			require.NoError(t, err)
@@ -546,7 +540,7 @@
 
 	// Make sure they all come back the same when we reload them
 	t.Run("Load filters", func(t *testing.T) {
-		loadedFilters, err := orm.LoadFilters()
+		loadedFilters, err := orm.LoadFilters(ctx)
 		require.NoError(t, err)
 		for _, filter := range filters {
 			loadedFilter, ok := loadedFilters[filter.Name]
@@ -556,8 +550,7 @@
 	})
 }
 
-func insertLogsTopicValueRange(t *testing.T, chainID *big.Int, o *logpoller.DbORM, addr common.Address, blockNumber int, eventSig common.Hash, start, stop int) {
->>>>>>> 9a20034a
+func insertLogsTopicValueRange(t *testing.T, chainID *big.Int, o logpoller.ORM, addr common.Address, blockNumber int, eventSig common.Hash, start, stop int) {
 	var lgs []logpoller.Log
 	for i := start; i <= stop; i++ {
 		lgs = append(lgs, logpoller.Log{
@@ -866,40 +859,25 @@
 func TestORM_DeleteBlocksBefore(t *testing.T) {
 	th := SetupTH(t, false, 2, 3, 2, 1000)
 	o1 := th.ORM
-<<<<<<< HEAD
 	ctx := testutils.Context(t)
 	require.NoError(t, o1.InsertBlock(ctx, common.HexToHash("0x1234"), 1, time.Now(), 0))
 	require.NoError(t, o1.InsertBlock(ctx, common.HexToHash("0x1235"), 2, time.Now(), 0))
-	require.NoError(t, o1.DeleteBlocksBefore(ctx, 1))
-	// 1 should be gone.
-	_, err := o1.SelectBlockByNumber(ctx, 1)
-=======
-	require.NoError(t, o1.InsertBlock(common.HexToHash("0x1234"), 1, time.Now(), 0))
-	require.NoError(t, o1.InsertBlock(common.HexToHash("0x1235"), 2, time.Now(), 0))
-	deleted, err := o1.DeleteBlocksBefore(1, 0)
+	deleted, err := o1.DeleteBlocksBefore(ctx, 1, 0)
 	require.NoError(t, err)
 	assert.Equal(t, int64(1), deleted)
 	// 1 should be gone.
-	_, err = o1.SelectBlockByNumber(1)
->>>>>>> 9a20034a
+	_, err = o1.SelectBlockByNumber(ctx, 1)
 	require.Equal(t, err, sql.ErrNoRows)
 	b, err := o1.SelectBlockByNumber(ctx, 2)
 	require.NoError(t, err)
 	assert.Equal(t, int64(2), b.BlockNumber)
 	// Clear multiple
-<<<<<<< HEAD
 	require.NoError(t, o1.InsertBlock(ctx, common.HexToHash("0x1236"), 3, time.Now(), 0))
 	require.NoError(t, o1.InsertBlock(ctx, common.HexToHash("0x1237"), 4, time.Now(), 0))
-	require.NoError(t, o1.DeleteBlocksBefore(ctx, 3))
+	deleted, err = o1.DeleteBlocksBefore(ctx, 3, 0)
+	require.NoError(t, err)
+	assert.Equal(t, int64(2), deleted)
 	_, err = o1.SelectBlockByNumber(ctx, 2)
-=======
-	require.NoError(t, o1.InsertBlock(common.HexToHash("0x1236"), 3, time.Now(), 0))
-	require.NoError(t, o1.InsertBlock(common.HexToHash("0x1237"), 4, time.Now(), 0))
-	deleted, err = o1.DeleteBlocksBefore(3, 0)
-	require.NoError(t, err)
-	assert.Equal(t, int64(2), deleted)
-	_, err = o1.SelectBlockByNumber(2)
->>>>>>> 9a20034a
 	require.Equal(t, err, sql.ErrNoRows)
 	_, err = o1.SelectBlockByNumber(ctx, 3)
 	require.Equal(t, err, sql.ErrNoRows)
@@ -1714,7 +1692,8 @@
 func Benchmark_DeleteExpiredLogs(b *testing.B) {
 	chainId := big.NewInt(137)
 	_, db := heavyweight.FullTestDBV2(b, nil)
-	o := logpoller.NewORM(chainId, db, logger.Test(b), pgtest.NewQConfig(false))
+	o := logpoller.NewORM(chainId, db, logger.Test(b))
+	ctx := testutils.Context(b)
 
 	numberOfReports := 200_000
 	commitStoreAddress := utils.RandomAddress()
@@ -1722,7 +1701,7 @@
 
 	past := time.Now().Add(-1 * time.Hour)
 
-	err := o.InsertFilter(logpoller.Filter{
+	err := o.InsertFilter(ctx, logpoller.Filter{
 		Name:      "test filter",
 		EventSigs: []common.Hash{commitReportAccepted},
 		Addresses: []common.Address{commitStoreAddress},
@@ -1748,7 +1727,7 @@
 				CreatedAt:      past,
 			})
 		}
-		require.NoError(b, o.InsertLogs(dbLogs))
+		require.NoError(b, o.InsertLogs(ctx, dbLogs))
 	}
 
 	b.ResetTimer()
@@ -1757,7 +1736,7 @@
 		tx, err1 := db.Beginx()
 		assert.NoError(b, err1)
 
-		_, err1 = o.DeleteExpiredLogs(0, pg.WithQueryer(tx))
+		_, err1 = o.DeleteExpiredLogs(ctx, 0)
 		assert.NoError(b, err1)
 
 		err1 = tx.Rollback()
