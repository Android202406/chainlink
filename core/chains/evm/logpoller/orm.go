package logpoller

import (
	"context"
	"database/sql"
	"fmt"
	"math/big"
	"time"

	"github.com/ethereum/go-ethereum/common"
	"github.com/jmoiron/sqlx"
	pkgerrors "github.com/pkg/errors"

	"github.com/smartcontractkit/chainlink-common/pkg/logger"
	"github.com/smartcontractkit/chainlink-common/pkg/sqlutil"

	ubig "github.com/smartcontractkit/chainlink/v2/core/chains/evm/utils/big"
)

// ORM represents the persistent data access layer used by the log poller. At this moment, it's a bit leaky abstraction, because
// it exposes some of the database implementation details (e.g. pg.Q). Ideally it should be agnostic and could be applied to any persistence layer.
// What is more, LogPoller should not be aware of the underlying database implementation and delegate all the queries to the ORM.
type ORM interface {
	InsertLogs(ctx context.Context, logs []Log) error
	InsertLogsWithBlock(ctx context.Context, logs []Log, block LogPollerBlock) error
	InsertFilter(ctx context.Context, filter Filter) error

	LoadFilters(ctx context.Context) (map[string]Filter, error)
	DeleteFilter(ctx context.Context, name string) error

	InsertBlock(ctx context.Context, blockHash common.Hash, blockNumber int64, blockTimestamp time.Time, finalizedBlock int64) error
	DeleteBlocksBefore(ctx context.Context, end int64, limit int64) (int64, error)
	DeleteLogsAndBlocksAfter(ctx context.Context, start int64) error
	DeleteExpiredLogs(ctx context.Context, limit int64) (int64, error)

	GetBlocksRange(ctx context.Context, start int64, end int64) ([]LogPollerBlock, error)
	SelectBlockByNumber(ctx context.Context, blockNumber int64) (*LogPollerBlock, error)
	SelectBlockByHash(ctx context.Context, hash common.Hash) (*LogPollerBlock, error)
	SelectLatestBlock(ctx context.Context) (*LogPollerBlock, error)

	SelectLogs(ctx context.Context, start, end int64, address common.Address, eventSig common.Hash) ([]Log, error)
	SelectLogsWithSigs(ctx context.Context, start, end int64, address common.Address, eventSigs []common.Hash) ([]Log, error)
	SelectLogsCreatedAfter(ctx context.Context, address common.Address, eventSig common.Hash, after time.Time, confs Confirmations) ([]Log, error)
	SelectLatestLogByEventSigWithConfs(ctx context.Context, eventSig common.Hash, address common.Address, confs Confirmations) (*Log, error)
	SelectLatestLogEventSigsAddrsWithConfs(ctx context.Context, fromBlock int64, addresses []common.Address, eventSigs []common.Hash, confs Confirmations) ([]Log, error)
	SelectLatestBlockByEventSigsAddrsWithConfs(ctx context.Context, fromBlock int64, eventSigs []common.Hash, addresses []common.Address, confs Confirmations) (int64, error)
	SelectLogsByBlockRange(ctx context.Context, start, end int64) ([]Log, error)

	SelectIndexedLogs(ctx context.Context, address common.Address, eventSig common.Hash, topicIndex int, topicValues []common.Hash, confs Confirmations) ([]Log, error)
	SelectIndexedLogsByBlockRange(ctx context.Context, start, end int64, address common.Address, eventSig common.Hash, topicIndex int, topicValues []common.Hash) ([]Log, error)
	SelectIndexedLogsCreatedAfter(ctx context.Context, address common.Address, eventSig common.Hash, topicIndex int, topicValues []common.Hash, after time.Time, confs Confirmations) ([]Log, error)
	SelectIndexedLogsTopicGreaterThan(ctx context.Context, address common.Address, eventSig common.Hash, topicIndex int, topicValueMin common.Hash, confs Confirmations) ([]Log, error)
	SelectIndexedLogsTopicRange(ctx context.Context, address common.Address, eventSig common.Hash, topicIndex int, topicValueMin, topicValueMax common.Hash, confs Confirmations) ([]Log, error)
	SelectIndexedLogsWithSigsExcluding(ctx context.Context, sigA, sigB common.Hash, topicIndex int, address common.Address, startBlock, endBlock int64, confs Confirmations) ([]Log, error)
	SelectIndexedLogsByTxHash(ctx context.Context, address common.Address, eventSig common.Hash, txHash common.Hash) ([]Log, error)
	SelectLogsDataWordRange(ctx context.Context, address common.Address, eventSig common.Hash, wordIndex int, wordValueMin, wordValueMax common.Hash, confs Confirmations) ([]Log, error)
	SelectLogsDataWordGreaterThan(ctx context.Context, address common.Address, eventSig common.Hash, wordIndex int, wordValueMin common.Hash, confs Confirmations) ([]Log, error)
	SelectLogsDataWordBetween(ctx context.Context, address common.Address, eventSig common.Hash, wordIndexMin int, wordIndexMax int, wordValue common.Hash, confs Confirmations) ([]Log, error)
}

type orm struct {
	chainID *big.Int
	db      sqlutil.Queryer
	lggr    logger.Logger
}

var _ ORM = &orm{}

// NewORM creates an orm scoped to chainID.
func NewORM(chainID *big.Int, db sqlutil.Queryer, lggr logger.Logger) ORM {
	return &orm{
		chainID: chainID,
		db:      db,
		lggr:    lggr,
	}
}

func (o *orm) Transaction(ctx context.Context, fn func(*orm) error) (err error) {
	return sqlutil.Transact(ctx, o.new, o.db, nil, fn)
}

// new returns a NewORM like o, but backed by q.
func (o *orm) new(q sqlutil.Queryer) *orm { return NewORM(o.chainID, q, o.lggr).(*orm) }

// InsertBlock is idempotent to support replays.
func (o *orm) InsertBlock(ctx context.Context, blockHash common.Hash, blockNumber int64, blockTimestamp time.Time, finalizedBlock int64) error {
	query := `INSERT INTO evm.log_poller_blocks (evm_chain_id, block_hash, block_number, block_timestamp, finalized_block_number, created_at)
			VALUES ($1, $2, $3, $4, $5, NOW())
			ON CONFLICT DO NOTHING`
	_, err := o.db.ExecContext(ctx, query, ubig.New(o.chainID), blockHash.Bytes(), blockNumber, blockTimestamp, finalizedBlock)
	return err
}

// InsertFilter is idempotent.
//
// Each address/event pair must have a unique job id, so it may be removed when the job is deleted.
// If a second job tries to overwrite the same pair, this should fail.
func (o *orm) InsertFilter(ctx context.Context, filter Filter) (err error) {
	// '::' has to be escaped in the query string
	// https://github.com/jmoiron/sqlx/issues/91, https://github.com/jmoiron/sqlx/issues/428
	query := `
		INSERT INTO evm.log_poller_filters
	  		(name, evm_chain_id, retention, created_at, address, event)
		SELECT * FROM
<<<<<<< HEAD
			(SELECT $1, $2 ::NUMERIC, $3 ::BIGINT, NOW()) x,
			(SELECT unnest($4 ::BYTEA[]) addr) a,
			(SELECT unnest($5 ::BYTEA[]) ev) e
		ON CONFLICT (name, evm_chain_id, address, event) 
		DO UPDATE SET retention=$3 ::BIGINT`

	_, err = o.db.ExecContext(ctx, query, filter.Name, ubig.New(o.chainID), filter.Retention, concatBytes(filter.Addresses), concatBytes(filter.EventSigs))
	return err
=======
			(SELECT :name, :evm_chain_id ::::NUMERIC, :retention ::::BIGINT, :max_logs_kept ::::NUMERIC, :logs_per_block ::::NUMERIC, NOW()) x,
			(SELECT unnest(:address_array ::::BYTEA[]) addr) a,
			(SELECT unnest(:event_sig_array ::::BYTEA[]) ev) e
			%s
		ON CONFLICT  (evm.f_log_poller_filter_hash(name, evm_chain_id, address, event, topic2, topic3, topic4))
		DO UPDATE SET retention=:retention ::::BIGINT, max_logs_kept=:max_logs_kept ::::NUMERIC, logs_per_block=:logs_per_block ::::NUMERIC`,
		topicsColumns.String(),
		topicsSql.String())
	return o.q.WithOpts(qopts...).ExecQNamed(query, args)
>>>>>>> f1cf6827
}

// DeleteFilter removes all events,address pairs associated with the Filter
func (o *orm) DeleteFilter(ctx context.Context, name string) error {
	_, err := o.db.ExecContext(ctx,
		`DELETE FROM evm.log_poller_filters WHERE name = $1 AND evm_chain_id = $2`,
		name, ubig.New(o.chainID))
	return err

}

// LoadFilters returns all filters for this chain
func (o *orm) LoadFilters(ctx context.Context) (map[string]Filter, error) {
	query := `SELECT name,
			ARRAY_AGG(DISTINCT address)::BYTEA[] AS addresses, 
			ARRAY_AGG(DISTINCT event)::BYTEA[] AS event_sigs,
			ARRAY_AGG(DISTINCT topic2 ORDER BY topic2) FILTER(WHERE topic2 IS NOT NULL) AS topic2,
			ARRAY_AGG(DISTINCT topic3 ORDER BY topic3) FILTER(WHERE topic3 IS NOT NULL) AS topic3,
			ARRAY_AGG(DISTINCT topic4 ORDER BY topic4) FILTER(WHERE topic4 IS NOT NULL) AS topic4,
			MAX(logs_per_block) AS logs_per_block,
			MAX(retention) AS retention,
			MAX(max_logs_kept) AS max_logs_kept
		FROM evm.log_poller_filters WHERE evm_chain_id = $1
		GROUP BY name`
	var rows []Filter
	err := o.db.SelectContext(ctx, &rows, query, ubig.New(o.chainID))
	filters := make(map[string]Filter)
	for _, filter := range rows {
		filters[filter.Name] = filter
	}
	return filters, err
}

func (o *orm) SelectBlockByHash(ctx context.Context, hash common.Hash) (*LogPollerBlock, error) {
	var b LogPollerBlock
	if err := o.db.GetContext(ctx, &b, `SELECT * FROM evm.log_poller_blocks WHERE block_hash = $1 AND evm_chain_id = $2`, hash.Bytes(), ubig.New(o.chainID)); err != nil {
		return nil, err
	}
	return &b, nil
}

func (o *orm) SelectBlockByNumber(ctx context.Context, n int64) (*LogPollerBlock, error) {
	var b LogPollerBlock
	if err := o.db.GetContext(ctx, &b, `SELECT * FROM evm.log_poller_blocks WHERE block_number = $1 AND evm_chain_id = $2`, n, ubig.New(o.chainID)); err != nil {
		return nil, err
	}
	return &b, nil
}

func (o *orm) SelectLatestBlock(ctx context.Context) (*LogPollerBlock, error) {
	var b LogPollerBlock
	if err := o.db.GetContext(ctx, &b, `SELECT * FROM evm.log_poller_blocks WHERE evm_chain_id = $1 ORDER BY block_number DESC LIMIT 1`, ubig.New(o.chainID)); err != nil {
		return nil, err
	}
	return &b, nil
}

func (o *orm) SelectLatestLogByEventSigWithConfs(ctx context.Context, eventSig common.Hash, address common.Address, confs Confirmations) (*Log, error) {
	query := fmt.Sprintf(`
		SELECT * FROM evm.logs
			WHERE evm_chain_id = $1
			AND event_sig = $2
			AND address = $3
			AND block_number <= %s
			ORDER BY (block_number, log_index) DESC LIMIT 1`,
		nestedBlockNumberQuery(confs, ubig.New(o.chainID)))
	var l Log

	if err := o.db.GetContext(ctx, &l, query, ubig.New(o.chainID), eventSig.Bytes(), address); err != nil {
		return nil, err
	}
	return &l, nil
}

// DeleteBlocksBefore delete all blocks before and including end.
func (o *orm) DeleteBlocksBefore(ctx context.Context, limit int64, end int64) (int64, error) {
	var err error
	var result sql.Result
	if limit > 0 {
		result, err = o.db.ExecContext(ctx,
			`DELETE FROM evm.log_poller_blocks
        				WHERE block_number IN (
            				SELECT block_number FROM evm.log_poller_blocks
            				WHERE block_number <= $1 
            				AND evm_chain_id = $2
							LIMIT $3
						)
						AND evm_chain_id = $2`,
			end, ubig.New(o.chainID), limit)
	} else {
		result, err = o.db.ExecContext(ctx, `DELETE FROM evm.log_poller_blocks WHERE block_number <= $1 AND evm_chain_id = $2`, end, ubig.New(o.chainID))
	}

	rowsAffected, affectedErr := result.RowsAffected()
	if affectedErr != nil {
		err = errors.Wrap(err, affectedErr.Error())
	}
	return rowsAffected, err
}

func (o *orm) DeleteLogsAndBlocksAfter(ctx context.Context, start int64) error {
	// These deletes are bounded by reorg depth, so they are
	// fast and should not slow down the log readers.
	return o.Transaction(ctx, func(orm *orm) error {
		// Applying upper bound filter is critical for Postgres performance (especially for evm.logs table)
		// because it allows the planner to properly estimate the number of rows to be scanned.
		// If not applied, these queries can become very slow. After some critical number
		// of logs, Postgres will try to scan all the logs in the index by block_number.
		// Latency without upper bound filter can be orders of magnitude higher for large number of logs.
		_, err := o.db.ExecContext(ctx, `DELETE FROM evm.log_poller_blocks 
       						WHERE evm_chain_id = $1
       						AND block_number >= $2
       						AND block_number <= (SELECT MAX(block_number) 
						 		FROM evm.log_poller_blocks 
						 		WHERE evm_chain_id = $1)`,
			ubig.New(o.chainID), start)
		if err != nil {
			o.lggr.Warnw("Unable to clear reorged blocks, retrying", "err", err)
			return err
		}

		_, err = o.db.ExecContext(ctx, `DELETE FROM evm.logs 
       						WHERE evm_chain_id = $1 
       						AND block_number >= $2
       						AND block_number <= (SELECT MAX(block_number) FROM evm.logs WHERE evm_chain_id = $1)`,
			ubig.New(o.chainID), start)
		if err != nil {
			o.lggr.Warnw("Unable to clear reorged logs, retrying", "err", err)
			return err
		}
		return nil
	})
}

type Exp struct {
	Address      common.Address
	EventSig     common.Hash
	Expiration   time.Time
	TimeNow      time.Time
	ShouldDelete bool
}

func (o *orm) DeleteExpiredLogs(ctx context.Context, limit int64) (int64, error) {
	var err error
	var result sql.Result
	if limit > 0 {
		result, err = o.db.ExecContext(ctx, `
		DELETE FROM evm.logs
		WHERE (evm_chain_id, address, event_sig, block_number) IN (
			SELECT l.evm_chain_id, l.address, l.event_sig, l.block_number
			FROM evm.logs l
			INNER JOIN (
				SELECT address, event, MAX(retention) AS retention
				FROM evm.log_poller_filters
				WHERE evm_chain_id = $1
				GROUP BY evm_chain_id, address, event
				HAVING NOT 0 = ANY(ARRAY_AGG(retention))
			) r ON l.evm_chain_id = $1 AND l.address = r.address AND l.event_sig = r.event
			AND l.block_timestamp <= STATEMENT_TIMESTAMP() - (r.retention / 10^9 * interval '1 second')
			LIMIT $2
		)`, ubig.New(o.chainID), limit)
	} else {
		result, err = o.db.ExecContext(ctx, `WITH r AS
		( SELECT address, event, MAX(retention) AS retention
			FROM evm.log_poller_filters WHERE evm_chain_id=$1 
			GROUP BY evm_chain_id,address, event HAVING NOT 0 = ANY(ARRAY_AGG(retention))
		) DELETE FROM evm.logs l USING r
			WHERE l.evm_chain_id = $1 AND l.address=r.address AND l.event_sig=r.event
<<<<<<< HEAD
			AND l.created_at <= STATEMENT_TIMESTAMP() - (r.retention / 10^9 * interval '1 second')`, // retention is in nanoseconds (time.Duration aka BIGINT)
			ubig.New(o.chainID))
	}

	rowsAffected, affectedErr := result.RowsAffected()
	if affectedErr != nil {
		err = errors.Wrap(err, affectedErr.Error())
	}
	return rowsAffected, err
=======
			AND l.block_timestamp <= STATEMENT_TIMESTAMP() - (r.retention / 10^9 * interval '1 second')`, // retention is in nanoseconds (time.Duration aka BIGINT)
		ubig.New(o.chainID))
>>>>>>> f1cf6827
}

// InsertLogs is idempotent to support replays.
func (o *orm) InsertLogs(ctx context.Context, logs []Log) error {
	if err := o.validateLogs(logs); err != nil {
		return err
	}
	return o.Transaction(ctx, func(orm *orm) error {
		return o.insertLogsWithinTx(ctx, logs, orm.db.(*sqlx.Tx))
	})
}

func (o *orm) InsertLogsWithBlock(ctx context.Context, logs []Log, block LogPollerBlock) error {
	// Optimization, don't open TX when there is only a block to be persisted
	if len(logs) == 0 {
		return o.InsertBlock(ctx, block.BlockHash, block.BlockNumber, block.BlockTimestamp, block.FinalizedBlockNumber)
	}

	if err := o.validateLogs(logs); err != nil {
		return err
	}

	// Block and logs goes with the same TX to ensure atomicity
	return o.Transaction(ctx, func(orm *orm) error {
		if err := o.insertBlockWithinTx(ctx, orm.db.(*sqlx.Tx), block.BlockHash, block.BlockNumber, block.BlockTimestamp, block.FinalizedBlockNumber); err != nil {
			return err
		}
		return o.insertLogsWithinTx(ctx, logs, orm.db.(*sqlx.Tx))
	})
}

func (o *orm) insertBlockWithinTx(ctx context.Context, tx *sqlx.Tx, blockHash common.Hash, blockNumber int64, blockTimestamp time.Time, finalizedBlock int64) error {
	query := `INSERT INTO evm.log_poller_blocks (evm_chain_id, block_hash, block_number, block_timestamp, finalized_block_number, created_at)
			VALUES ($1, $2, $3, $4, $5, NOW())
			ON CONFLICT DO NOTHING`
	_, err := tx.ExecContext(ctx, query, ubig.New(o.chainID), blockHash.Bytes(), blockNumber, blockTimestamp, finalizedBlock)
	return err
}

func (o *orm) insertLogsWithinTx(ctx context.Context, logs []Log, tx *sqlx.Tx) error {
	batchInsertSize := 4000
	for i := 0; i < len(logs); i += batchInsertSize {
		start, end := i, i+batchInsertSize
		if end > len(logs) {
			end = len(logs)
		}

		_, err := tx.NamedExecContext(ctx, `
				INSERT INTO evm.logs 
					(evm_chain_id, log_index, block_hash, block_number, block_timestamp, address, event_sig, topics, tx_hash, data, created_at) 
				VALUES 
					(:evm_chain_id, :log_index, :block_hash, :block_number, :block_timestamp, :address, :event_sig, :topics, :tx_hash, :data, NOW()) 
				ON CONFLICT DO NOTHING`,
			logs[start:end],
		)

		if err != nil {
			if pkgerrors.Is(err, context.DeadlineExceeded) && batchInsertSize > 500 {
				// In case of DB timeouts, try to insert again with a smaller batch upto a limit
				batchInsertSize /= 2
				i -= batchInsertSize // counteract +=batchInsertSize on next loop iteration
				continue
			}
			return err
		}
	}
	return nil
}

func (o *orm) validateLogs(logs []Log) error {
	for _, log := range logs {
		if o.chainID.Cmp(log.EvmChainId.ToInt()) != 0 {
			return pkgerrors.Errorf("invalid chainID in log got %v want %v", log.EvmChainId.ToInt(), o.chainID)
		}
	}
	return nil
}

func (o *orm) SelectLogsByBlockRange(ctx context.Context, start, end int64) ([]Log, error) {
	var logs []Log
	err := o.db.SelectContext(ctx, &logs, `
        SELECT * FROM evm.logs 
<<<<<<< HEAD
        	WHERE evm_chain_id = $1
        	AND block_number >= $2 
        	AND block_number <= $3 
        	ORDER BY (block_number, log_index, created_at)`, ubig.New(o.chainID), start, end)
=======
        	WHERE evm_chain_id = :evm_chain_id
        	AND block_number >= :start_block 
        	AND block_number <= :end_block 
        	ORDER BY (block_number, log_index)`, args)
>>>>>>> f1cf6827
	if err != nil {
		return nil, err
	}
	return logs, nil
}

// SelectLogs finds the logs in a given block range.
func (o *orm) SelectLogs(ctx context.Context, start, end int64, address common.Address, eventSig common.Hash) ([]Log, error) {
	var logs []Log
	err := o.db.SelectContext(ctx, &logs, `
		SELECT * FROM evm.logs 
			WHERE evm_chain_id = $1 
			AND address = $2
			AND event_sig = $3  
			AND block_number >= $4 
			AND block_number <= $5
			ORDER BY (block_number, log_index)`, ubig.New(o.chainID), address, eventSig.Bytes(), start, end)
	if err != nil {
		return nil, err
	}
	return logs, nil
}

// SelectLogsCreatedAfter finds logs created after some timestamp.
func (o *orm) SelectLogsCreatedAfter(ctx context.Context, address common.Address, eventSig common.Hash, after time.Time, confs Confirmations) ([]Log, error) {
	query := fmt.Sprintf(`
		SELECT * FROM evm.logs 
				WHERE evm_chain_id = $1
				AND address = $2
				AND event_sig = $3
				AND block_timestamp > $4
				AND block_number <= %s
				ORDER BY (block_number, log_index)`,
		nestedBlockNumberQuery(confs, ubig.New(o.chainID)))

	var logs []Log
	if err := o.db.SelectContext(ctx, &logs, query, ubig.New(o.chainID), address, eventSig.Bytes(), after); err != nil {
		return nil, err
	}
	return logs, nil
}

// SelectLogsWithSigs finds the logs in the given block range with the given event signatures
// emitted from the given address.
func (o *orm) SelectLogsWithSigs(ctx context.Context, start, end int64, address common.Address, eventSigs []common.Hash) (logs []Log, err error) {
	err = o.db.SelectContext(ctx, &logs, `
			SELECT * FROM evm.logs
<<<<<<< HEAD
				WHERE evm_chain_id = $1
				AND address = $2
				AND event_sig = ANY($3)
				AND block_number BETWEEN $4 AND $5
				ORDER BY (block_number, log_index)`, ubig.New(o.chainID), address, concatBytes(eventSigs), start, end)
	if errors.Is(err, sql.ErrNoRows) {
=======
				WHERE evm_chain_id = :evm_chain_id
				AND address = :address
				AND event_sig = ANY(:event_sig_array)
				AND block_number BETWEEN :start_block AND :end_block
				ORDER BY (block_number, log_index)`, args)
	if pkgerrors.Is(err, sql.ErrNoRows) {
>>>>>>> f1cf6827
		return nil, nil
	}
	return logs, err
}

func (o *orm) GetBlocksRange(ctx context.Context, start int64, end int64) ([]LogPollerBlock, error) {
	var blocks []LogPollerBlock
	err := o.db.SelectContext(ctx, &blocks, `
        SELECT * FROM evm.log_poller_blocks 
			WHERE block_number >= $1 
			AND block_number <= $2
			AND evm_chain_id = $3
			ORDER BY block_number ASC`, start, end, ubig.New(o.chainID))
	if err != nil {
		return nil, err
	}
	return blocks, nil
}

// SelectLatestLogEventSigsAddrsWithConfs finds the latest log by (address, event) combination that matches a list of Addresses and list of events
func (o *orm) SelectLatestLogEventSigsAddrsWithConfs(ctx context.Context, fromBlock int64, addresses []common.Address, eventSigs []common.Hash, confs Confirmations) ([]Log, error) {
	// TODO: cant convert byteArray!?
	query := fmt.Sprintf(`
		SELECT * FROM evm.logs WHERE (block_number, address, event_sig) IN (
			SELECT MAX(block_number), address, event_sig FROM evm.logs 
				WHERE evm_chain_id = $1 
				AND event_sig = ANY($2) 
				AND address = ANY($3) 
				AND block_number > $4
				AND block_number <= %s
			GROUP BY event_sig, address
		)
		ORDER BY block_number ASC`, nestedBlockNumberQuery(confs, ubig.New(o.chainID)))

	var logs []Log
<<<<<<< HEAD
	if err := o.db.SelectContext(ctx, &logs, query, ubig.New(o.chainID), concatBytes(eventSigs), concatBytes(addresses), fromBlock); err != nil {
		return nil, errors.Wrap(err, "failed to execute query")
=======
	if err := o.q.WithOpts(qopts...).SelectNamed(&logs, query, args); err != nil {
		return nil, pkgerrors.Wrap(err, "failed to execute query")
>>>>>>> f1cf6827
	}
	return logs, nil
}

// SelectLatestBlockByEventSigsAddrsWithConfs finds the latest block number that matches a list of Addresses and list of events. It returns 0 if there is no matching block
func (o *orm) SelectLatestBlockByEventSigsAddrsWithConfs(ctx context.Context, fromBlock int64, eventSigs []common.Hash, addresses []common.Address, confs Confirmations) (int64, error) {
	query := fmt.Sprintf(`
		SELECT COALESCE(MAX(block_number), 0) FROM evm.logs
			WHERE evm_chain_id = $1 
			AND event_sig = ANY($2) 
			AND address = ANY($3) 
			AND block_number > $4 
			AND block_number <= %s`, nestedBlockNumberQuery(confs, ubig.New(o.chainID)))
	var blockNumber int64
	if err := o.db.GetContext(ctx, &blockNumber, query, ubig.New(o.chainID), concatBytes(eventSigs), concatBytes(addresses), fromBlock); err != nil {
		return 0, err
	}
	return blockNumber, nil
}

func (o *orm) SelectLogsDataWordRange(ctx context.Context, address common.Address, eventSig common.Hash, wordIndex int, wordValueMin, wordValueMax common.Hash, confs Confirmations) ([]Log, error) {
	query := fmt.Sprintf(`SELECT * FROM evm.logs
		WHERE evm_chain_id = $1
		AND address = $2
		AND event_sig = $3
		AND substring(data from 32*$4+1 for 32) >= $5
		AND substring(data from 32*$4+1 for 32) <= $6
		AND block_number <= %s
		ORDER BY (block_number, log_index)`, nestedBlockNumberQuery(confs, ubig.New(o.chainID)))
	var logs []Log
	if err := o.db.SelectContext(ctx, &logs, query, ubig.New(o.chainID), address, eventSig.Bytes(), wordIndex, wordValueMin.Bytes(), wordValueMax.Bytes()); err != nil {
		return nil, err
	}
	return logs, nil
}

func (o *orm) SelectLogsDataWordGreaterThan(ctx context.Context, address common.Address, eventSig common.Hash, wordIndex int, wordValueMin common.Hash, confs Confirmations) ([]Log, error) {
	query := fmt.Sprintf(`
		SELECT * FROM evm.logs 
			WHERE evm_chain_id = $1
			AND address = $2
			AND event_sig = $3
			AND substring(data from 32*$4+1 for 32) >= $5
			AND block_number <= %s
			ORDER BY (block_number, log_index)`, nestedBlockNumberQuery(confs, ubig.New(o.chainID)))
	var logs []Log
	if err := o.db.SelectContext(ctx, &logs, query, ubig.New(o.chainID), address, eventSig.Bytes(), wordIndex, wordValueMin.Bytes()); err != nil {
		return nil, err
	}
	return logs, nil
}

func (o *orm) SelectLogsDataWordBetween(ctx context.Context, address common.Address, eventSig common.Hash, wordIndexMin int, wordIndexMax int, wordValue common.Hash, confs Confirmations) ([]Log, error) {
	query := fmt.Sprintf(`
		SELECT * FROM evm.logs 
			WHERE evm_chain_id = $1
			AND address = $2
			AND event_sig = $3
			AND substring(data from 32*$4+1 for 32) <= $5
			AND substring(data from 32*$6+1 for 32) >= $5
			AND block_number <= %s
			ORDER BY (block_number, log_index)`, nestedBlockNumberQuery(confs, ubig.New(o.chainID)))
	var logs []Log
	if err := o.db.SelectContext(ctx, &logs, query, ubig.New(o.chainID), address, eventSig.Bytes(), wordIndexMin, wordValue.Bytes(), wordIndexMax); err != nil {
		return nil, err
	}
	return logs, nil
}

func (o *orm) SelectIndexedLogsTopicGreaterThan(ctx context.Context, address common.Address, eventSig common.Hash, topicIndex int, topicValueMin common.Hash, confs Confirmations) ([]Log, error) {
	topicIndex, err := UseTopicIndex(topicIndex)
	if err != nil {
		return nil, err
	}

	query := fmt.Sprintf(`
		SELECT * FROM evm.logs
			WHERE evm_chain_id = $1
			AND address = $2 
			AND event_sig = $3
			AND topics[$4] >= $5
			AND block_number <= %s
			ORDER BY (block_number, log_index)`, nestedBlockNumberQuery(confs, ubig.New(o.chainID)))
	var logs []Log
	if err := o.db.SelectContext(ctx, &logs, query, ubig.New(o.chainID), address, eventSig.Bytes(), topicIndex, topicValueMin.Bytes()); err != nil {
		return nil, err
	}
	return logs, nil
}

func (o *orm) SelectIndexedLogsTopicRange(ctx context.Context, address common.Address, eventSig common.Hash, topicIndex int, topicValueMin, topicValueMax common.Hash, confs Confirmations) ([]Log, error) {
	topicIndex, err := UseTopicIndex(topicIndex)
	if err != nil {
		return nil, err
	}

	query := fmt.Sprintf(`
			SELECT * FROM evm.logs 
				WHERE evm_chain_id = $1
				AND address = $2
				AND event_sig = $3
				AND topics[$4] >= $5
				AND topics[$4] <= $6
				AND block_number <= %s
			ORDER BY (evm.logs.block_number, evm.logs.log_index)`, nestedBlockNumberQuery(confs, ubig.New(o.chainID)))

	var logs []Log
	if err := o.db.SelectContext(ctx, &logs, query, ubig.New(o.chainID), address, eventSig.Bytes(), topicIndex, topicValueMin.Bytes(), topicValueMax.Bytes()); err != nil {
		return nil, err
	}
	return logs, nil
}

func (o *orm) SelectIndexedLogs(ctx context.Context, address common.Address, eventSig common.Hash, topicIndex int, topicValues []common.Hash, confs Confirmations) ([]Log, error) {
	topicIndex, err := UseTopicIndex(topicIndex)
	if err != nil {
		return nil, err
	}

	query := fmt.Sprintf(`
		SELECT * FROM evm.logs 
			WHERE evm_chain_id = $1
			AND address = $2
			AND event_sig = $3
			AND topics[$4] = ANY($5)
			AND block_number <= %s
			ORDER BY (block_number, log_index)`, nestedBlockNumberQuery(confs, ubig.New(o.chainID)))

	var logs []Log
	if err := o.db.SelectContext(ctx, &logs, query, ubig.New(o.chainID), address, eventSig.Bytes(), topicIndex, concatBytes(topicValues)); err != nil {
		return nil, err
	}
	return logs, nil
}

// SelectIndexedLogsByBlockRange finds the indexed logs in a given block range.
func (o *orm) SelectIndexedLogsByBlockRange(ctx context.Context, start, end int64, address common.Address, eventSig common.Hash, topicIndex int, topicValues []common.Hash) ([]Log, error) {
	topicIndex, err := UseTopicIndex(topicIndex)
	if err != nil {
		return nil, err
	}

	var logs []Log
	err = o.db.SelectContext(ctx, &logs, `
		SELECT * FROM evm.logs 
				WHERE evm_chain_id = $1 
				AND address = $2
				AND event_sig = $3
				AND topics[$4] = ANY($5)
				AND block_number >= $6
				AND block_number <= $7
				ORDER BY (block_number, log_index)`,
		ubig.New(o.chainID), address, eventSig.Bytes(), topicIndex, concatBytes(topicValues), start, end)
	if err != nil {
		return nil, err
	}
	return logs, nil
}

func (o *orm) SelectIndexedLogsCreatedAfter(ctx context.Context, address common.Address, eventSig common.Hash, topicIndex int, topicValues []common.Hash, after time.Time, confs Confirmations) ([]Log, error) {
	topicIndex, err := UseTopicIndex(topicIndex)
	if err != nil {
		return nil, err
	}

	query := fmt.Sprintf(`
		SELECT * FROM evm.logs 
			WHERE evm_chain_id = $1
			AND address = $2
			AND event_sig = $3
			AND topics[$4] = ANY($5)
			AND block_timestamp > $6
			AND block_number <= %s
			ORDER BY (block_number, log_index)`, nestedBlockNumberQuery(confs, ubig.New(o.chainID)))

	var logs []Log
	if err := o.db.SelectContext(ctx, &logs, query, ubig.New(o.chainID), address, eventSig.Bytes(), topicIndex, concatBytes(topicValues), after); err != nil {
		return nil, err
	}
	return logs, nil
}

func (o *orm) SelectIndexedLogsByTxHash(ctx context.Context, address common.Address, eventSig common.Hash, txHash common.Hash) ([]Log, error) {
	var logs []Log
	err := o.db.SelectContext(ctx, &logs, `
		SELECT * FROM evm.logs 
			WHERE evm_chain_id = $1
			AND address = $2
			AND event_sig = $3			  
			AND tx_hash = $4
			ORDER BY (block_number, log_index)`, ubig.New(o.chainID), address, eventSig.Bytes(), txHash.Bytes())
	if err != nil {
		return nil, err
	}
	return logs, nil
}

// SelectIndexedLogsWithSigsExcluding query's for logs that have signature A and exclude logs that have a corresponding signature B, matching is done based on the topic index both logs should be inside the block range and have the minimum number of confirmations
func (o *orm) SelectIndexedLogsWithSigsExcluding(ctx context.Context, sigA, sigB common.Hash, topicIndex int, address common.Address, startBlock, endBlock int64, confs Confirmations) ([]Log, error) {
	topicIndex, err := UseTopicIndex(topicIndex)
	if err != nil {
		return nil, err
	}

	nestedQuery := nestedBlockNumberQuery(confs, ubig.New(o.chainID))
	query := fmt.Sprintf(`
		SELECT * FROM   evm.logs
		WHERE   evm_chain_id = $1
		AND     address = $2
		AND     event_sig = $3
		AND 	block_number BETWEEN $5 AND $6
		AND 	block_number <= %s		
		EXCEPT
		SELECT     a.* FROM       evm.logs AS a
		INNER JOIN evm.logs B
		ON         a.evm_chain_id = b.evm_chain_id
		AND        a.address = b.address
		AND        a.topics[$7] = b.topics[$7]
		AND        a.event_sig = $3
		AND        b.event_sig = $4
	    AND 	   b.block_number BETWEEN $5 AND $6
		AND		   b.block_number <= %s
		ORDER BY block_number,log_index ASC`, nestedQuery, nestedQuery)

	var logs []Log
	if err := o.db.SelectContext(ctx, &logs, query, ubig.New(o.chainID), address, sigA.Bytes(), sigB.Bytes(), startBlock, endBlock, topicIndex); err != nil {
		return nil, err
	}
	return logs, nil
}

func nestedBlockNumberQuery(confs Confirmations, chainID *ubig.Big) string {
	if confs == Finalized {
		return fmt.Sprintf(`
				(SELECT finalized_block_number 
				FROM evm.log_poller_blocks 
				WHERE evm_chain_id = %v 
				ORDER BY block_number DESC LIMIT 1) `, chainID)
	}
	// Intentionally wrap with greatest() function and don't return negative block numbers when :confs > :block_number
	// It doesn't impact logic of the outer query, because block numbers are never less or equal to 0 (guarded by log_poller_blocks_block_number_check)
	return fmt.Sprintf(`
			(SELECT greatest(block_number - %d, 0) 
			FROM evm.log_poller_blocks 	
			WHERE evm_chain_id = %v 
			ORDER BY block_number DESC LIMIT 1) `, confs, chainID)

}

func UseTopicIndex(index int) (int, error) {
	// Only topicIndex 1 through 3 is valid. 0 is the event sig and only 4 total topics are allowed
	if !(index == 1 || index == 2 || index == 3) {
		return 0, fmt.Errorf("invalid index for topic: %d", index)
	}
	// Add 1 since postgresql arrays are 1-indexed.
	return index + 1, nil
}

type bytesProducer interface {
	Bytes() []byte
}

func concatBytes[T bytesProducer](byteSlice []T) [][]byte {
	var output [][]byte
	for _, b := range byteSlice {
		output = append(output, b.Bytes())
	}
	return output
}<|MERGE_RESOLUTION|>--- conflicted
+++ resolved
@@ -9,7 +9,7 @@
 
 	"github.com/ethereum/go-ethereum/common"
 	"github.com/jmoiron/sqlx"
-	pkgerrors "github.com/pkg/errors"
+	"github.com/pkg/errors"
 
 	"github.com/smartcontractkit/chainlink-common/pkg/logger"
 	"github.com/smartcontractkit/chainlink-common/pkg/sqlutil"
@@ -102,26 +102,15 @@
 		INSERT INTO evm.log_poller_filters
 	  		(name, evm_chain_id, retention, created_at, address, event)
 		SELECT * FROM
-<<<<<<< HEAD
 			(SELECT $1, $2 ::NUMERIC, $3 ::BIGINT, NOW()) x,
 			(SELECT unnest($4 ::BYTEA[]) addr) a,
 			(SELECT unnest($5 ::BYTEA[]) ev) e
-		ON CONFLICT (name, evm_chain_id, address, event) 
-		DO UPDATE SET retention=$3 ::BIGINT`
-
-	_, err = o.db.ExecContext(ctx, query, filter.Name, ubig.New(o.chainID), filter.Retention, concatBytes(filter.Addresses), concatBytes(filter.EventSigs))
+		ON CONFLICT (evm.f_log_poller_filter_hash(name, evm_chain_id, address, event, topic2, topic3, topic4))
+		DO UPDATE SET retention=$3 ::BIGINT, max_logs_kept=$6 ::NUMERIC, logs_per_block=$7 ::NUMERIC`
+
+	_, err = o.db.ExecContext(ctx, query, filter.Name, ubig.New(o.chainID), filter.Retention,
+		concatBytes(filter.Addresses), concatBytes(filter.EventSigs), filter.MaxLogsKept, filter.LogsPerBlock)
 	return err
-=======
-			(SELECT :name, :evm_chain_id ::::NUMERIC, :retention ::::BIGINT, :max_logs_kept ::::NUMERIC, :logs_per_block ::::NUMERIC, NOW()) x,
-			(SELECT unnest(:address_array ::::BYTEA[]) addr) a,
-			(SELECT unnest(:event_sig_array ::::BYTEA[]) ev) e
-			%s
-		ON CONFLICT  (evm.f_log_poller_filter_hash(name, evm_chain_id, address, event, topic2, topic3, topic4))
-		DO UPDATE SET retention=:retention ::::BIGINT, max_logs_kept=:max_logs_kept ::::NUMERIC, logs_per_block=:logs_per_block ::::NUMERIC`,
-		topicsColumns.String(),
-		topicsSql.String())
-	return o.q.WithOpts(qopts...).ExecQNamed(query, args)
->>>>>>> f1cf6827
 }
 
 // DeleteFilter removes all events,address pairs associated with the Filter
@@ -290,7 +279,6 @@
 			GROUP BY evm_chain_id,address, event HAVING NOT 0 = ANY(ARRAY_AGG(retention))
 		) DELETE FROM evm.logs l USING r
 			WHERE l.evm_chain_id = $1 AND l.address=r.address AND l.event_sig=r.event
-<<<<<<< HEAD
 			AND l.created_at <= STATEMENT_TIMESTAMP() - (r.retention / 10^9 * interval '1 second')`, // retention is in nanoseconds (time.Duration aka BIGINT)
 			ubig.New(o.chainID))
 	}
@@ -300,10 +288,6 @@
 		err = errors.Wrap(err, affectedErr.Error())
 	}
 	return rowsAffected, err
-=======
-			AND l.block_timestamp <= STATEMENT_TIMESTAMP() - (r.retention / 10^9 * interval '1 second')`, // retention is in nanoseconds (time.Duration aka BIGINT)
-		ubig.New(o.chainID))
->>>>>>> f1cf6827
 }
 
 // InsertLogs is idempotent to support replays.
@@ -361,7 +345,7 @@
 		)
 
 		if err != nil {
-			if pkgerrors.Is(err, context.DeadlineExceeded) && batchInsertSize > 500 {
+			if errors.Is(err, context.DeadlineExceeded) && batchInsertSize > 500 {
 				// In case of DB timeouts, try to insert again with a smaller batch upto a limit
 				batchInsertSize /= 2
 				i -= batchInsertSize // counteract +=batchInsertSize on next loop iteration
@@ -376,7 +360,7 @@
 func (o *orm) validateLogs(logs []Log) error {
 	for _, log := range logs {
 		if o.chainID.Cmp(log.EvmChainId.ToInt()) != 0 {
-			return pkgerrors.Errorf("invalid chainID in log got %v want %v", log.EvmChainId.ToInt(), o.chainID)
+			return errors.Errorf("invalid chainID in log got %v want %v", log.EvmChainId.ToInt(), o.chainID)
 		}
 	}
 	return nil
@@ -386,17 +370,10 @@
 	var logs []Log
 	err := o.db.SelectContext(ctx, &logs, `
         SELECT * FROM evm.logs 
-<<<<<<< HEAD
         	WHERE evm_chain_id = $1
         	AND block_number >= $2 
         	AND block_number <= $3 
         	ORDER BY (block_number, log_index, created_at)`, ubig.New(o.chainID), start, end)
-=======
-        	WHERE evm_chain_id = :evm_chain_id
-        	AND block_number >= :start_block 
-        	AND block_number <= :end_block 
-        	ORDER BY (block_number, log_index)`, args)
->>>>>>> f1cf6827
 	if err != nil {
 		return nil, err
 	}
@@ -444,21 +421,12 @@
 func (o *orm) SelectLogsWithSigs(ctx context.Context, start, end int64, address common.Address, eventSigs []common.Hash) (logs []Log, err error) {
 	err = o.db.SelectContext(ctx, &logs, `
 			SELECT * FROM evm.logs
-<<<<<<< HEAD
 				WHERE evm_chain_id = $1
 				AND address = $2
 				AND event_sig = ANY($3)
 				AND block_number BETWEEN $4 AND $5
 				ORDER BY (block_number, log_index)`, ubig.New(o.chainID), address, concatBytes(eventSigs), start, end)
 	if errors.Is(err, sql.ErrNoRows) {
-=======
-				WHERE evm_chain_id = :evm_chain_id
-				AND address = :address
-				AND event_sig = ANY(:event_sig_array)
-				AND block_number BETWEEN :start_block AND :end_block
-				ORDER BY (block_number, log_index)`, args)
-	if pkgerrors.Is(err, sql.ErrNoRows) {
->>>>>>> f1cf6827
 		return nil, nil
 	}
 	return logs, err
@@ -494,13 +462,8 @@
 		ORDER BY block_number ASC`, nestedBlockNumberQuery(confs, ubig.New(o.chainID)))
 
 	var logs []Log
-<<<<<<< HEAD
 	if err := o.db.SelectContext(ctx, &logs, query, ubig.New(o.chainID), concatBytes(eventSigs), concatBytes(addresses), fromBlock); err != nil {
 		return nil, errors.Wrap(err, "failed to execute query")
-=======
-	if err := o.q.WithOpts(qopts...).SelectNamed(&logs, query, args); err != nil {
-		return nil, pkgerrors.Wrap(err, "failed to execute query")
->>>>>>> f1cf6827
 	}
 	return logs, nil
 }
