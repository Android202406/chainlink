--- conflicted
+++ resolved
@@ -155,12 +155,7 @@
 				}
 			} else {
 				// Reorg blocks
-<<<<<<< HEAD
-				latest, err := ec.BlockByNumber(context.Background(), nil)
-=======
-				// Get the hash of reorg block
 				latest, err := ec.BlockByNumber(testutils.Context(t), nil)
->>>>>>> 1c487d76
 				require.NoError(t, err)
 				reorgedBlock := big.NewInt(0).Sub(latest.Number(), big.NewInt(int64(mineOrReorg[i])))
 				reorg, err := ec.BlockByNumber(testutils.Context(t), reorgedBlock)
@@ -194,11 +189,7 @@
 		{EmitterABI.Events["Log2"].ID, th.emitterAddress2},
 	}))
 
-<<<<<<< HEAD
-	b, err := th.ec.BlockByNumber(context.Background(), nil)
-=======
-	b, err := ec.BlockByNumber(testutils.Context(t), nil)
->>>>>>> 1c487d76
+	b, err := th.ec.BlockByNumber(testutils.Context(t), nil)
 	require.NoError(t, err)
 	require.Equal(t, uint64(1), b.NumberU64())
 
@@ -258,21 +249,12 @@
 	// - Update the block 2's hash
 	// - Save L1'
 	// - L1_1 deleted
-<<<<<<< HEAD
-	reorgedOutBlock, err := th.ec.BlockByNumber(context.Background(), big.NewInt(2))
-	require.NoError(t, err)
-	lca, err := th.ec.BlockByNumber(context.Background(), big.NewInt(1))
-	require.NoError(t, err)
-	require.NoError(t, th.ec.Fork(context.Background(), lca.Hash()))
+	reorgedOutBlock, err := th.ec.BlockByNumber(testutils.Context(t), big.NewInt(2))
+	require.NoError(t, err)
+	lca, err := th.ec.BlockByNumber(testutils.Context(t), big.NewInt(1))
+	require.NoError(t, err)
+	require.NoError(t, th.ec.Fork(testutils.Context(t), lca.Hash()))
 	_, err = th.emitter1.EmitLog1(th.owner, []*big.Int{big.NewInt(2)})
-=======
-	reorgedOutBlock, err := ec.BlockByNumber(testutils.Context(t), big.NewInt(2))
-	require.NoError(t, err)
-	lca, err := ec.BlockByNumber(testutils.Context(t), big.NewInt(1))
-	require.NoError(t, err)
-	require.NoError(t, ec.Fork(testutils.Context(t), lca.Hash()))
-	_, err = emitter1.EmitLog1(owner, []*big.Int{big.NewInt(2)})
->>>>>>> 1c487d76
 	require.NoError(t, err)
 	// Create 2'
 	th.ec.Commit()
@@ -293,24 +275,14 @@
 	// Test scenario: reorg back to previous tip.
 	// Chain gen <- 1 <- 2 (L1_1) <- 3' (L1_3) <- 4
 	//                \ 2'(L1_2) <- 3
-<<<<<<< HEAD
-	require.NoError(t, th.ec.Fork(context.Background(), reorgedOutBlock.Hash()))
+	require.NoError(t, th.ec.Fork(testutils.Context(t), reorgedOutBlock.Hash()))
 	_, err = th.emitter1.EmitLog1(th.owner, []*big.Int{big.NewInt(3)})
-=======
-	require.NoError(t, ec.Fork(testutils.Context(t), reorgedOutBlock.Hash()))
-	_, err = emitter1.EmitLog1(owner, []*big.Int{big.NewInt(3)})
->>>>>>> 1c487d76
 	require.NoError(t, err)
 	// Create 3'
 	th.ec.Commit()
 	// Create 4
-<<<<<<< HEAD
-	th.ec.Commit()
-	newStart = lp.PollAndSaveLogs(context.Background(), newStart)
-=======
-	ec.Commit()
-	newStart = lp.PollAndSaveLogs(testutils.Context(t), newStart)
->>>>>>> 1c487d76
+	th.ec.Commit()
+	newStart = lp.PollAndSaveLogs(testutils.Context(t), newStart)
 	assert.Equal(t, int64(5), newStart)
 	latest, err = th.orm.SelectLatestBlock()
 	require.NoError(t, err)
