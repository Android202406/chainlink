package logpoller

import (
	"bytes"
	"context"
	"database/sql"
	"encoding/binary"
	"math/big"
	"sort"
	"sync"
	"time"

	"github.com/ethereum/go-ethereum"
	"github.com/ethereum/go-ethereum/common"
	"github.com/ethereum/go-ethereum/core/types"
	"github.com/pkg/errors"

	"github.com/smartcontractkit/chainlink/core/chains/evm/client"
	"github.com/smartcontractkit/chainlink/core/logger"
	"github.com/smartcontractkit/chainlink/core/services"
	"github.com/smartcontractkit/chainlink/core/services/pg"
	"github.com/smartcontractkit/chainlink/core/utils"
	"github.com/smartcontractkit/chainlink/core/utils/mathutil"
)

//go:generate mockery --name LogPoller --output ./mocks/ --case=underscore --structname LogPoller --filename log_poller.go
type LogPoller interface {
	services.ServiceCtx
	Replay(ctx context.Context, fromBlock int64) error
	MergeFilter(eventIDs []EventID) error
	MergeFilterWithCallbacks(callbacks map[EventID]Callback) error
	LatestBlock(qopts ...pg.QOpt) (int64, error)
	GetBlocks(numbers []uint64, qopts ...pg.QOpt) ([]LogPollerBlock, error)
	ChainID() *big.Int

	// General querying
	Logs(start, end int64, eventSig common.Hash, address common.Address, qopts ...pg.QOpt) ([]Log, error)
	LogsWithSigs(start, end int64, eventSigs []common.Hash, address common.Address, qopts ...pg.QOpt) ([]Log, error)
	LatestLogByEventSigWithConfs(eventSig common.Hash, address common.Address, confs int, qopts ...pg.QOpt) (*Log, error)
	LatestLogEventSigsAddrs(fromBlock int64, eventSigs []common.Hash, addresses []common.Address, qopts ...pg.QOpt) ([]Log, error)

	// Content based querying
	IndexedLogs(eventSig common.Hash, address common.Address, topicIndex int, topicValues []common.Hash, confs int, qopts ...pg.QOpt) ([]Log, error)
	IndexedLogsTopicGreaterThan(eventSig common.Hash, address common.Address, topicIndex int, topicValueMin common.Hash, confs int, qopts ...pg.QOpt) ([]Log, error)
	IndexedLogsTopicRange(eventSig common.Hash, address common.Address, topicIndex int, topicValueMin common.Hash, topicValueMax common.Hash, confs int, qopts ...pg.QOpt) ([]Log, error)
	LogsDataWordRange(eventSig common.Hash, address common.Address, wordIndex int, wordValueMin, wordValueMax common.Hash, confs int, qopts ...pg.QOpt) ([]Log, error)
	LogsDataWordGreaterThan(eventSig common.Hash, address common.Address, wordIndex int, wordValueMin common.Hash, confs int, qopts ...pg.QOpt) ([]Log, error)
}

var _ LogPoller = &logPoller{}

type logPoller struct {
	utils.StartStopOnce
	ec                client.Client
	orm               *ORM
	lggr              logger.Logger
	pollPeriod        time.Duration // poll period set by block production rate
	finalityDepth     int64         // finality depth is taken to mean that block (head - finality) is finalized
	backfillBatchSize int64         // batch size to use when backfilling finalized logs

	filterMu  sync.Mutex
	events    map[EventID]struct{}
	callbacks map[EventID]Callback

	replay chan int64
	ctx    context.Context
	cancel context.CancelFunc
	done   chan struct{}
}

// NewLogPoller creates a log poller. Note there is an assumption
// that blocks can be processed faster than they are produced for the given chain, or the poller will fall behind.
// Block processing involves in the steady state (non-reorg case):
// - eth_getBlockByNumber,
// - 1 db read latest block
// - 1 db tx including block write and logs write to logs and custom log writes if any.
// How fast that can be done depends largely on network speed and DB, but even for the fastest
// support chain, polygon, which has 2s block times, we need RPCs roughly with <= 500ms latency
func NewLogPoller(orm *ORM, ec client.Client, lggr logger.Logger, pollPeriod time.Duration, finalityDepth, backfillBatchSize int64) *logPoller {
	return &logPoller{
		ec:                ec,
		orm:               orm,
		lggr:              lggr,
		replay:            make(chan int64),
		done:              make(chan struct{}),
		pollPeriod:        pollPeriod,
		finalityDepth:     finalityDepth,
		backfillBatchSize: backfillBatchSize,
		events:            make(map[EventID]struct{}),
		callbacks:         make(map[EventID]Callback),
	}
}

func (lp *logPoller) ChainID() *big.Int {
	return lp.orm.chainID
}

// MergeFilter adds the provided eventID to the log poller's log filter query.
// If an event matching any of the given event signatures is emitted from any of the provided addresses,
// the log poller will pick those up and Save them. For topic specific queries see content based querying.
// Clients may choose to MergeFilter and then replay in order to ensure desired logs are present.
// NOTE: due to constraints of the eth filter, there is "leakage" between successive MergeFilter calls, for example
// MergeFilter([]EventID{{event1, addr1}}
// MergeFilter([]EventID{{event2, addr2}}
// will result in the poller saving (event1, addr2) or (event2, addr1) as well, should it exist.
// Generally speaking this should be rare and is harmless.
func (lp *logPoller) MergeFilter(eventIDs []EventID) error {
	lp.filterMu.Lock()
	defer lp.filterMu.Unlock()
	for _, eventID := range eventIDs {
		// Force specification of both address and eventSig to avoid
		// events from unknown addresses.
		if eventID.EventSig == [common.HashLength]byte{} {
			return errors.Errorf("empty event sig")
		}
		if eventID.Address == [common.AddressLength]byte{} {
			return errors.Errorf("empty address")
		}
		lp.events[eventID] = struct{}{}
	}
	return nil
}

type EventID struct {
	EventSig common.Hash
	Address  common.Address
}

type Callback struct {
	Save  func(tx pg.Queryer, logs []types.Log) error
	Reorg func(tx pg.Queryer, start, end int64) error
}

// MergeFilterWithCallbacks is the same as merge filter, except additionally
// you specify a callback which is called upon log Save and log Reorg.
// It is possible that Save or Reorg may be called more than once with the same arguments,
// for example on DB commit errors, so its expected that Save/Reorg are idempotent operations.
// The callbacks are called as part of a db tx processing a new block, so you should only return
// an error from the callback if a db operation fails OR if there is some unrecoverable programmer error meaning
// the node is completely broken.
// The common expected use case is simply to parse and Save the logs in a structured format
// in Save(..), and delete or mark as reorged all logs implicated in Reorg(...). This ensures
// you always have persistent, structured log data which is eventually consistent with the canonical chain.
// If you intend to do something more sophisticated than that in the callback, be certain you know what
// you are doing.
func (lp *logPoller) MergeFilterWithCallbacks(
	callbacks map[EventID]Callback) error {
	lp.filterMu.Lock()
	defer lp.filterMu.Unlock()
	if callbacks == nil {
		return errors.Errorf("no callbacks specified")
	}
	for eventID, callback := range callbacks {
		if _, ok := lp.callbacks[eventID]; ok {
			// Error prone to allow overwriting the callback, so we disallow that.
			return errors.Errorf("callback already registered for event %x address %x", eventID.EventSig[:], eventID.Address[:])
		}
		if callback.Save == nil {
			return errors.Errorf("Save callback is nil")
		}
		if callback.Reorg == nil {
			return errors.Errorf("Reorg callback is nil")
		}
		if eventID.EventSig == [common.HashLength]byte{} {
			return errors.Errorf("empty event sig")
		}
		if eventID.Address == [common.AddressLength]byte{} {
			return errors.Errorf("empty address")
		}
		lp.events[eventID] = struct{}{}
		lp.callbacks[eventID] = callback
	}
	return nil
}

func (lp *logPoller) filter(from, to *big.Int, bh *common.Hash) ethereum.FilterQuery {
	lp.filterMu.Lock()
	defer lp.filterMu.Unlock()
	var (
		addresses []common.Address
		eventSigs []common.Hash
	)
	addressMp := make(map[common.Address]struct{})
	eventSigMp := make(map[common.Hash]struct{})
	for eventID := range lp.events {
		if _, ok := addressMp[eventID.Address]; !ok {
			addressMp[eventID.Address] = struct{}{}
			addresses = append(addresses, eventID.Address)
		}
		if _, ok := eventSigMp[eventID.EventSig]; !ok {
			eventSigMp[eventID.EventSig] = struct{}{}
			eventSigs = append(eventSigs, eventID.EventSig)
		}
	}
	sort.Slice(addresses, func(i, j int) bool {
		return bytes.Compare(addresses[i][:], addresses[j][:]) < 0
	})
	sort.Slice(eventSigs, func(i, j int) bool {
		return bytes.Compare(eventSigs[i][:], eventSigs[j][:]) < 0
	})
	if len(eventSigs) == 0 && len(addresses) == 0 {
		// If no filter specified, ignore everything.
		// This allows us to keep the log poller up and running with no filters present (e.g. no jobs on the node),
		// then as jobs are added dynamically start using their filters.
		addresses = []common.Address{common.HexToAddress("0x0000000000000000000000000000000000000000")}
	}
	return ethereum.FilterQuery{FromBlock: from, ToBlock: to, BlockHash: bh, Topics: [][]common.Hash{eventSigs}, Addresses: addresses}
}

// Replay signals that the poller should resume from a new block.
// Blocks until the replay starts.
func (lp *logPoller) Replay(ctx context.Context, fromBlock int64) error {
	latest, err := lp.ec.HeaderByNumber(ctx, nil)
	if err != nil {
		return err
	}
	if fromBlock < 1 || fromBlock > latest.Number.Int64() {
		return errors.Errorf("Invalid replay block number %v, acceptable range [1, %v]", fromBlock, latest)
	}
	lp.replay <- fromBlock
	return nil
}

func (lp *logPoller) Start(parentCtx context.Context) error {
	return lp.StartOnce("LogPoller", func() error {
		ctx, cancel := context.WithCancel(parentCtx)
		lp.ctx = ctx
		lp.cancel = cancel
		go lp.run()
		return nil
	})
}

func (lp *logPoller) Close() error {
	return lp.StopOnce("LogPoller", func() error {
		lp.cancel()
		<-lp.done
		return nil
	})
}

func (lp *logPoller) run() {
	defer close(lp.done)
	tick := time.After(0)
	var replay int64
	for {
		select {
		case <-lp.ctx.Done():
			return
		case fromBlock := <-lp.replay:
			lp.lggr.Warnw("Replay requested", "from", fromBlock)
			replay = fromBlock
			// Immediate replay.
			tick = time.After(0)
		case <-tick:
			tick = time.After(utils.WithJitter(lp.pollPeriod))
			// Always start from the latest block in the db.
			var start int64
			lastProcessed, err := lp.orm.SelectLatestBlock(pg.WithParentCtx(lp.ctx))
			if err != nil {
				if !errors.Is(err, sql.ErrNoRows) {
					// Assume transient db reading issue, retry forever.
					lp.lggr.Errorw("unable to get starting block", "err", err)
					continue
				}
				// Otherwise this is the first poll _ever_ on a new chain.
				// Only safe thing to do is to start at the first finalized block.
				latest, err := lp.ec.HeaderByNumber(lp.ctx, nil)
				if err != nil {
					lp.lggr.Warnw("unable to get latest for first poll", "err", err)
					continue
				}
				latestNum := latest.Number.Int64()
				// Do not support polling chains with don't even have finality depth worth of blocks.
				// Could conceivably support this but not worth the effort.
				// Need finality depth + 1, no block 0.
				if latestNum <= lp.finalityDepth {
					lp.lggr.Warnw("insufficient number of blocks on chain, waiting for finality depth", "err", err, "latest", latestNum, "finality", lp.finalityDepth)
					continue
				}
				// Starting at the first finalized block. We do not backfill the first finalized block.
				start = latestNum - lp.finalityDepth
			} else {
				start = lastProcessed.BlockNumber + 1
			}
			// Note replay is already validated, can assume its in [1, lastBlockProcessed].
			if replay > 0 {
				start = replay
				replay = 0 // Clear replay
				lp.lggr.Warnw("Executing replay", "replay", replay)
			}
			lp.pollAndSaveLogs(lp.ctx, start)
		}
	}
}

func convertLogs(chainID *big.Int, logs []types.Log) []Log {
	var lgs []Log
	for _, l := range logs {
		lgs = append(lgs, Log{
			EvmChainId: utils.NewBig(chainID),
			LogIndex:   int64(l.Index),
			BlockHash:  l.BlockHash,
			// We assume block numbers fit in int64
			// in many places.
			BlockNumber: int64(l.BlockNumber),
			EventSig:    l.Topics[0].Bytes(), // First topic is always event signature.
			Topics:      convertTopics(l.Topics),
			Address:     l.Address,
			TxHash:      l.TxHash,
			Data:        l.Data,
		})
	}
	return lgs
}

func convertTopics(topics []common.Hash) [][]byte {
	var topicsForDB [][]byte
	for _, t := range topics {
		topicsForDB = append(topicsForDB, t.Bytes())
	}
	return topicsForDB
}

func (lp *logPoller) backfill(ctx context.Context, start, end int64) int64 {
	for from := start; from <= end; from += lp.backfillBatchSize {
		var (
			logs []types.Log
			err  error
		)
		to := mathutil.Min(from+lp.backfillBatchSize-1, end)
		// Retry forever to query for logs,
		// unblocked by resolving node connectivity issues.
		utils.RetryWithBackoff(ctx, func() bool {
			logs, err = lp.ec.FilterLogs(ctx, lp.filter(big.NewInt(from), big.NewInt(to), nil))
			if err != nil {
				lp.lggr.Warnw("Unable query for logs, retrying", "err", err, "from", from, "to", to)
				return true
			}
			return false
		})
		if len(logs) == 0 {
			continue
		}
		lp.lggr.Infow("Backfill found logs", "from", from, "to", to, "logs", len(logs))
		// Retry forever to Save logs,
		// unblocked by resolving db connectivity issues.
		logsByEventID := lp.groupByEventID(logs)
		utils.RetryWithBackoff(ctx, func() bool {
			// Note the insert param limit is 65535 and we have 10 columns per log.
			// Thus the maximum number of logs we can insert in a given block is 6500.
			// TODO (https://app.shortcut.com/chainlinklabs/story/48377/support-arbitrary-number-of-logs-per-block)
			err := lp.orm.q.WithOpts(pg.WithParentCtx(ctx)).Transaction(func(tx pg.Queryer) error {
				if err2 := lp.orm.InsertLogs(convertLogs(lp.ec.ChainID(), logs), pg.WithParentCtx(ctx)); err2 != nil {
					return err2
				}
				for eventID, logsForEventID := range logsByEventID {
					if _, ok := lp.callbacks[eventID]; !ok {
						continue
					}
					if err2 := lp.callbacks[eventID].Save(tx, logsForEventID); err2 != nil {
						return err2
					}
				}
				return nil
			})
			if err != nil {
				lp.lggr.Warnw("Unable to insert logs logs, retrying", "err", err, "from", from, "to", to)
				return true
			}
			return false
		})
	}
	return end + 1
}

// getCurrentBlockMaybeHandleReorg accepts a block number
// and will return that block if its parent points to our last saved block.
// If its parent does not point to our last saved block we know a reorg has occurred.
// In that case return the LCA+1, i.e. our new current (unprocessed) block.
func (lp *logPoller) getCurrentBlockMaybeHandleReorg(ctx context.Context, currentBlockNumber int64) (*types.Header, error) {
	currentBlock, err1 := lp.ec.HeaderByNumber(ctx, big.NewInt(currentBlockNumber))
	if err1 != nil {
		lp.lggr.Warnw("Unable to get currentBlock", "err", err1, "currentBlockNumber", currentBlockNumber)
		return nil, err1
	}
	// Does this currentBlock point to the same parent that we have saved?
	// If not, there was a reorg, so we need to rewind.
	expectedParent, err1 := lp.orm.SelectBlockByNumber(currentBlockNumber-1, pg.WithParentCtx(ctx))
	if err1 != nil && !errors.Is(err1, sql.ErrNoRows) {
		// If err is not a no rows error, assume transient db issue and retry
		lp.lggr.Warnw("Unable to read latestBlockNumber currentBlock saved", "err", err1, "currentBlockNumber", currentBlockNumber)
		return nil, errors.New("Unable to read latestBlockNumber currentBlock saved")
	}
	// We will not have the previous currentBlock on initial poll.
	havePreviousBlock := err1 == nil
	if !havePreviousBlock {
		lp.lggr.Infow("Do not have previous block, first poll ever on new chain or after backfill")
		return currentBlock, nil
	}
	// Check for reorg.
	if currentBlock.ParentHash != expectedParent.BlockHash {
		// There can be another reorg while we're finding the LCA.
		// That is ok, since we'll detect it on the next iteration.
		// Since we go currentBlock by currentBlock for unfinalized logs, the mismatch starts at currentBlockNumber currentBlock - 1.
		blockAfterLCA, err2 := lp.findBlockAfterLCA(ctx, currentBlock)
		if err2 != nil {
			lp.lggr.Warnw("Unable to find LCA after reorg, retrying", "err", err2)
			return nil, errors.New("Unable to find LCA after reorg, retrying")
		}

		lp.lggr.Infow("Reorg detected", "blockAfterLCA", blockAfterLCA.Number(), "currentBlockNumber", currentBlockNumber)
		// We truncate all the blocks and logs after the LCA.
		// We could preserve the logs for forensics, since its possible
		// that applications see them and take action upon it, however that
		// results in significantly slower reads since we must then compute
		// the canonical set per read. Typically if an application took action on a log
		// it would be saved elsewhere e.g. eth_txes, so it seems better to just support the fast reads.
		// Its also nicely analogous to reading from the chain itself.
		err2 = lp.orm.q.WithOpts(pg.WithParentCtx(ctx)).Transaction(func(tx pg.Queryer) error {
			// These deletes are bounded by reorg depth, so they are
			// fast and should not slow down the log readers.
			err2 = lp.orm.DeleteRangeBlocks(blockAfterLCA.Number.Int64(), currentBlockNumber, pg.WithQueryer(tx))
			if err2 != nil {
				lp.lggr.Warnw("Unable to clear reorged blocks, retrying", "err", err2)
				return err2
			}
			err2 = lp.orm.DeleteLogs(blockAfterLCA.Number.Int64(), currentBlockNumber, pg.WithQueryer(tx))
			if err2 != nil {
				lp.lggr.Warnw("Unable to clear reorged logs, retrying", "err", err2)
				return err2
			}
			// Tell all callbacks about the reorg.
			for _, callback := range lp.callbacks {
				if err2 := callback.Reorg(tx, blockAfterLCA.Number().Int64(), currentBlockNumber); err2 != nil {
					return err2
				}
			}
			return nil
		})
		if err2 != nil {
			// If we error on db commit, we can't know if the tx went through or not.
			// We return an error here which will cause us to restart polling from lastBlockSaved + 1
			return nil, err2
		}
		return blockAfterLCA, nil
	}
	// No reorg, return current block.
	return currentBlock, nil
}

// pollAndSaveLogs On startup/crash current is the first block after the last processed block.
func (lp *logPoller) pollAndSaveLogs(ctx context.Context, currentBlockNumber int64) {
	lp.lggr.Infow("Polling for logs", "currentBlockNumber", currentBlockNumber)
	latestBlock, err1 := lp.ec.HeaderByNumber(ctx, nil)
	if err1 != nil {
		lp.lggr.Warnw("Unable to get latestBlockNumber block", "err", err1, "currentBlockNumber", currentBlockNumber)
		return
	}
	latestBlockNumber := latestBlock.Number.Int64()
	if currentBlockNumber > latestBlockNumber {
		// Note there can also be a reorg "shortening" i.e. chain height decreases but TDD increases. In that case
		// we also just wait until the new tip is longer and then detect the reorg.
		lp.lggr.Debugw("No new blocks since last poll", "currentBlockNumber", currentBlockNumber, "latestBlockNumber", latestBlockNumber)
		return
	}
	// Possibly handle a reorg. For example if we crash, we'll be in the middle of processing unfinalized blocks.
	// Returns (currentBlock || LCA+1 if reorg detected, error)
	currentBlock, err1 := lp.getCurrentBlockMaybeHandleReorg(ctx, currentBlockNumber)
	if err1 != nil {
		// If there's an error handling the reorg, we can't be sure what state the db was left in.
		// Resume from the latest block saved.
		lp.lggr.Errorw("Unable to get current block", "err", err1)
		return
	}
	currentBlockNumber = currentBlock.Number.Int64()
	// Backfill finalized blocks if we can for performance. If we crash during backfill, we may reprocess logs.
	// Log insertion is idempotent so this is ok.
	// E.g. 1<-2<-3(currentBlockNumber)<-4<-5<-6<-7(latestBlockNumber), finality is 2. So 3,4 can be batched.
	// Although 5 is finalized, we still need to Save it to the db for reorg detection if 6 is a reorg.
	// start = currentBlockNumber = 3, end = latestBlockNumber - finality - 1 = 7-2-1 = 4 (inclusive range).
	if (latestBlockNumber - currentBlockNumber) >= (lp.finalityDepth + 1) {
		lp.lggr.Infow("Backfilling logs", "start", currentBlockNumber, "end", latestBlockNumber-lp.finalityDepth-1)
		currentBlockNumber = lp.backfill(ctx, currentBlockNumber, latestBlockNumber-lp.finalityDepth-1)
	}

	for currentBlockNumber <= latestBlockNumber {
		// Same reorg detection on unfinalized blocks.
		currentBlock, err2 := lp.getCurrentBlockMaybeHandleReorg(ctx, currentBlockNumber)
		if err2 != nil {
			// If there's an error handling the reorg, we can't be sure what state the db was left in.
			// Resume from the latest block saved.
			lp.lggr.Errorw("Unable to get current block", "err", err1)
			return
		}
		currentBlockNumber = currentBlock.Number.Int64()
		h := currentBlock.Hash()
		logs, err2 := lp.ec.FilterLogs(ctx, lp.filter(nil, nil, &h))
		if err2 != nil {
			lp.lggr.Warnw("Unable query for logs, retrying", "err", err2, "block", currentBlockNumber)
			return
		}
		lp.lggr.Infow("Unfinalized log query", "logs", len(logs), "currentBlockNumber", currentBlockNumber, "blockHash", currentBlock.Hash())
		logsByEventID := lp.groupByEventID(logs)
		err2 = lp.orm.q.WithOpts(pg.WithParentCtx(ctx)).Transaction(func(tx pg.Queryer) error {
			if err3 := lp.orm.InsertBlock(currentBlock.Hash(), currentBlockNumber, pg.WithQueryer(tx)); err3 != nil {
				return err3
			}
			if len(logs) == 0 {
				return nil
			}
			if err3 := lp.orm.InsertLogs(convertLogs(lp.ec.ChainID(), logs), pg.WithQueryer(tx)); err3 != nil {
				return err3
			}
			for eventID, logsForEventID := range logsByEventID {
				if _, ok := lp.callbacks[eventID]; !ok {
					continue
				}
				if err3 := lp.callbacks[eventID].Save(tx, logsForEventID); err3 != nil {
					return err3
				}
			}
			return nil
		})
		if err2 != nil {
<<<<<<< HEAD
			lp.lggr.Warnw("Unable to Save logs resuming from last saved block + 1", "err", err2, "block", currentBlock.Number())
=======
			lp.lggr.Warnw("Unable to save logs resuming from last saved block + 1", "err", err2, "block", currentBlockNumber)
>>>>>>> 374972ab
			return
		}
		currentBlockNumber++
	}
}

func (lp *logPoller) groupByEventID(logs []types.Log) map[EventID][]types.Log {
	logsByEventID := make(map[EventID][]types.Log)
	for _, log := range logs {
		eventID := EventID{Address: log.Address, EventSig: log.Topics[0]} // TODO: could topics ever be len < 1?
		logsByEventID[eventID] = append(logsByEventID[eventID], log)
	}
	return logsByEventID
}

// Find the first place where our chain and their chain have the same block,
// that block number is the LCA. Return the block after that, where we want to resume polling.
func (lp *logPoller) findBlockAfterLCA(ctx context.Context, current *types.Header) (*types.Header, error) {
	// Current is where the mismatch starts.
	// Check its parent to see if its the same as ours saved.
	parent, err := lp.ec.HeaderByHash(ctx, current.ParentHash)
	if err != nil {
		return nil, err
	}
	blockAfterLCA := *current
	reorgStart := parent.Number.Int64()
	// We expected reorgs up to the block after (current - finalityDepth),
	// since the block at (current - finalityDepth) is finalized.
	// We loop via parent instead of current so current always holds the LCA+1.
	// If the parent block number becomes < the first finalized block our reorg is too deep.
	for parent.Number.Int64() >= (reorgStart - lp.finalityDepth) {
		ourParentBlockHash, err := lp.orm.SelectBlockByNumber(parent.Number.Int64(), pg.WithParentCtx(ctx))
		if err != nil {
			return nil, err
		}
		if parent.Hash() == ourParentBlockHash.BlockHash {
			// If we do have the blockhash, return blockAfterLCA
			return &blockAfterLCA, nil
		}
		// Otherwise get a new parent and update blockAfterLCA.
		blockAfterLCA = *parent
		parent, err = lp.ec.HeaderByHash(ctx, parent.ParentHash)
		if err != nil {
			return nil, err
		}
	}
	lp.lggr.Criticalw("Reorg greater than finality depth detected", "max reorg depth", lp.finalityDepth-1)
	return nil, errors.New("Reorg greater than finality depth")
}

// Logs returns logs matching topics and Address (exactly) in the given block range,
// which are canonical at time of query.
func (lp *logPoller) Logs(start, end int64, eventSig common.Hash, address common.Address, qopts ...pg.QOpt) ([]Log, error) {
	return lp.orm.SelectLogsByBlockRangeFilter(start, end, address, eventSig[:], qopts...)
}

func (lp *logPoller) LogsWithSigs(start, end int64, eventSigs []common.Hash, address common.Address, qopts ...pg.QOpt) ([]Log, error) {
	sigs := make([][]byte, 0, len(eventSigs))
	for _, sig := range eventSigs {
		sigs = append(sigs, sig.Bytes())
	}
	return lp.orm.SelectLogsWithSigsByBlockRangeFilter(start, end, address, sigs, qopts...)
}

// IndexedLogs finds all the logs that have a topic value in topicValues at index topicIndex.
func (lp *logPoller) IndexedLogs(eventSig common.Hash, address common.Address, topicIndex int, topicValues []common.Hash, confs int, qopts ...pg.QOpt) ([]Log, error) {
	return lp.orm.SelectIndexedLogs(address, eventSig[:], topicIndex, topicValues, confs, qopts...)
}

// LogsDataWordGreaterThan note index is 0 based.
func (lp *logPoller) LogsDataWordGreaterThan(eventSig common.Hash, address common.Address, wordIndex int, wordValueMin common.Hash, confs int, qopts ...pg.QOpt) ([]Log, error) {
	return lp.orm.SelectDataWordGreaterThan(address, eventSig[:], wordIndex, wordValueMin, confs, qopts...)
}

// LogsDataWordRange note index is 0 based.
func (lp *logPoller) LogsDataWordRange(eventSig common.Hash, address common.Address, wordIndex int, wordValueMin, wordValueMax common.Hash, confs int, qopts ...pg.QOpt) ([]Log, error) {
	return lp.orm.SelectDataWordRange(address, eventSig[:], wordIndex, wordValueMin, wordValueMax, confs, qopts...)
}

// IndexedLogsTopicGreaterThan finds all the logs that have a topic value greater than topicValueMin at index topicIndex.
// Only works for integer topics.
func (lp *logPoller) IndexedLogsTopicGreaterThan(eventSig common.Hash, address common.Address, topicIndex int, topicValueMin common.Hash, confs int, qopts ...pg.QOpt) ([]Log, error) {
	return lp.orm.SelectIndexLogsTopicGreaterThan(address, eventSig[:], topicIndex, topicValueMin, confs, qopts...)
}

func (lp *logPoller) IndexedLogsTopicRange(eventSig common.Hash, address common.Address, topicIndex int, topicValueMin common.Hash, topicValueMax common.Hash, confs int, qopts ...pg.QOpt) ([]Log, error) {
	return lp.orm.SelectIndexLogsTopicRange(address, eventSig[:], topicIndex, topicValueMin, topicValueMax, confs, qopts...)
}

// LatestBlock returns the latest block the log poller is on. It tracks blocks to be able
// to detect reorgs.
func (lp *logPoller) LatestBlock(qopts ...pg.QOpt) (int64, error) {
	b, err := lp.orm.SelectLatestBlock(qopts...)
	if err != nil {
		return 0, err
	}
	return b.BlockNumber, nil
}

func (lp *logPoller) BlockByNumber(n int64, qopts ...pg.QOpt) (*LogPollerBlock, error) {
	return lp.orm.SelectBlockByNumber(n, qopts...)
}

// LatestLogByEventSigWithConfs finds the latest log that has confs number of blocks on top of the log.
func (lp *logPoller) LatestLogByEventSigWithConfs(eventSig common.Hash, address common.Address, confs int, qopts ...pg.QOpt) (*Log, error) {
	return lp.orm.SelectLatestLogEventSigWithConfs(eventSig, address, confs, qopts...)
}

func (lp *logPoller) LatestLogEventSigsAddrs(fromBlock int64, eventSigs []common.Hash, addresses []common.Address, qopts ...pg.QOpt) ([]Log, error) {
	return lp.orm.LatestLogEventSigsAddrs(fromBlock, addresses, eventSigs, qopts...)
}

func (lp *logPoller) GetBlocks(numbers []uint64, qopts ...pg.QOpt) ([]LogPollerBlock, error) {
	return lp.orm.GetBlocks(numbers, qopts...)
}

func EvmWord(i uint64) common.Hash {
	var b = make([]byte, 8)
	binary.BigEndian.PutUint64(b, i)
	return common.BytesToHash(b)
}<|MERGE_RESOLUTION|>--- conflicted
+++ resolved
@@ -523,11 +523,7 @@
 			return nil
 		})
 		if err2 != nil {
-<<<<<<< HEAD
-			lp.lggr.Warnw("Unable to Save logs resuming from last saved block + 1", "err", err2, "block", currentBlock.Number())
-=======
 			lp.lggr.Warnw("Unable to save logs resuming from last saved block + 1", "err", err2, "block", currentBlockNumber)
->>>>>>> 374972ab
 			return
 		}
 		currentBlockNumber++
