package client

import (
	"fmt"
	"net/url"
	"time"

	"go.uber.org/multierr"

	commonconfig "github.com/smartcontractkit/chainlink-common/pkg/config"
<<<<<<< HEAD

	"github.com/smartcontractkit/chainlink/v2/common/config"
=======
>>>>>>> 3151a1f7

	commonclient "github.com/smartcontractkit/chainlink/v2/common/client"
	evmconfig "github.com/smartcontractkit/chainlink/v2/core/chains/evm/config"
	"github.com/smartcontractkit/chainlink/v2/core/chains/evm/config/chaintype"
	"github.com/smartcontractkit/chainlink/v2/core/chains/evm/config/toml"
)

type NodeConfig struct {
	Name     *string
	WSURL    *string
	HTTPURL  *string
	SendOnly *bool
	Order    *int32
}

// Build the configs needed to initialize the chain client
// Parameters should only be basic go types to make it accessible for external users
// Configs can be stored in a variety of ways
func NewClientConfigs(
	selectionMode *string,
	leaseDuration time.Duration,
	chainType string,
	nodeCfgs []NodeConfig,
	pollFailureThreshold *uint32,
	pollInterval time.Duration,
	syncThreshold *uint32,
	nodeIsSyncingEnabled *bool,
	noNewHeadsThreshold time.Duration,
	finalityDepth *uint32,
	finalityTagEnabled *bool,
	finalityBlockOffset *uint32,
	enforceRepeatableRead *bool,

) (commonclient.ChainConfig, evmconfig.NodePool, []*toml.Node, error) {
	nodes, err := parseNodeConfigs(nodeCfgs)
	if err != nil {
		return nil, nil, nil, err
	}
	nodePool := toml.NodePool{
		SelectionMode:         selectionMode,
		LeaseDuration:         commonconfig.MustNewDuration(leaseDuration),
		PollFailureThreshold:  pollFailureThreshold,
		PollInterval:          commonconfig.MustNewDuration(pollInterval),
		SyncThreshold:         syncThreshold,
		NodeIsSyncingEnabled:  nodeIsSyncingEnabled,
		EnforceRepeatableRead: enforceRepeatableRead,
	}
	nodePoolCfg := &evmconfig.NodePoolConfig{C: nodePool}
	chainConfig := &evmconfig.EVMConfig{
		C: &toml.EVMConfig{
			Chain: toml.Chain{
<<<<<<< HEAD
				ChainType:            config.NewChainTypeConfig(chainType),
				FinalityDepth:        finalityDepth,
				FinalityTagEnabled:   finalityTagEnabled,
				NoNewHeadsThreshold:  commonconfig.MustNewDuration(noNewHeadsThreshold),
				FinalizedBlockOffset: finalityBlockOffset,
=======
				ChainType:           chaintype.NewChainTypeConfig(chainType),
				FinalityDepth:       finalityDepth,
				FinalityTagEnabled:  finalityTagEnabled,
				NoNewHeadsThreshold: commonconfig.MustNewDuration(noNewHeadsThreshold),
>>>>>>> 3151a1f7
			},
		},
	}
	return chainConfig, nodePoolCfg, nodes, nil
}

func parseNodeConfigs(nodeCfgs []NodeConfig) ([]*toml.Node, error) {
	nodes := make([]*toml.Node, len(nodeCfgs))
	for i, nodeCfg := range nodeCfgs {
		if nodeCfg.WSURL == nil || nodeCfg.HTTPURL == nil {
			return nil, fmt.Errorf("node config [%d]: missing WS or HTTP URL", i)
		}
		wsUrl := commonconfig.MustParseURL(*nodeCfg.WSURL)
		httpUrl := commonconfig.MustParseURL(*nodeCfg.HTTPURL)
		node := &toml.Node{
			Name:     nodeCfg.Name,
			WSURL:    wsUrl,
			HTTPURL:  httpUrl,
			SendOnly: nodeCfg.SendOnly,
			Order:    nodeCfg.Order,
		}
		nodes[i] = node
	}

	if err := validateNodeConfigs(nodes); err != nil {
		return nil, err
	}

	return nodes, nil
}

func validateNodeConfigs(nodes []*toml.Node) (err error) {
	names := commonconfig.UniqueStrings{}
	wsURLs := commonconfig.UniqueStrings{}
	httpURLs := commonconfig.UniqueStrings{}
	for i, node := range nodes {
		if nodeErr := node.ValidateConfig(); nodeErr != nil {
			err = multierr.Append(err, nodeErr)
		}
		if names.IsDupe(node.Name) {
			err = multierr.Append(err, commonconfig.NewErrDuplicate(fmt.Sprintf("Nodes.%d.Name", i), *node.Name))
		}
		u := (*url.URL)(node.WSURL)
		if wsURLs.IsDupeFmt(u) {
			err = multierr.Append(err, commonconfig.NewErrDuplicate(fmt.Sprintf("Nodes.%d.WSURL", i), u.String()))
		}
		u = (*url.URL)(node.HTTPURL)
		if httpURLs.IsDupeFmt(u) {
			err = multierr.Append(err, commonconfig.NewErrDuplicate(fmt.Sprintf("Nodes.%d.HTTPURL", i), u.String()))
		}
	}

	return err
}<|MERGE_RESOLUTION|>--- conflicted
+++ resolved
@@ -8,11 +8,6 @@
 	"go.uber.org/multierr"
 
 	commonconfig "github.com/smartcontractkit/chainlink-common/pkg/config"
-<<<<<<< HEAD
-
-	"github.com/smartcontractkit/chainlink/v2/common/config"
-=======
->>>>>>> 3151a1f7
 
 	commonclient "github.com/smartcontractkit/chainlink/v2/common/client"
 	evmconfig "github.com/smartcontractkit/chainlink/v2/core/chains/evm/config"
@@ -64,18 +59,11 @@
 	chainConfig := &evmconfig.EVMConfig{
 		C: &toml.EVMConfig{
 			Chain: toml.Chain{
-<<<<<<< HEAD
-				ChainType:            config.NewChainTypeConfig(chainType),
+				ChainType:            chaintype.NewChainTypeConfig(chainType),
 				FinalityDepth:        finalityDepth,
 				FinalityTagEnabled:   finalityTagEnabled,
 				NoNewHeadsThreshold:  commonconfig.MustNewDuration(noNewHeadsThreshold),
 				FinalizedBlockOffset: finalityBlockOffset,
-=======
-				ChainType:           chaintype.NewChainTypeConfig(chainType),
-				FinalityDepth:       finalityDepth,
-				FinalityTagEnabled:  finalityTagEnabled,
-				NoNewHeadsThreshold: commonconfig.MustNewDuration(noNewHeadsThreshold),
->>>>>>> 3151a1f7
 			},
 		},
 	}
