package client

import (
	"math/big"
	"net/url"

	"github.com/smartcontractkit/chainlink-common/pkg/logger"

	commonclient "github.com/smartcontractkit/chainlink/v2/common/client"
	evmconfig "github.com/smartcontractkit/chainlink/v2/core/chains/evm/config"
	"github.com/smartcontractkit/chainlink/v2/core/chains/evm/config/chaintype"
	"github.com/smartcontractkit/chainlink/v2/core/chains/evm/config/toml"
	evmtypes "github.com/smartcontractkit/chainlink/v2/core/chains/evm/types"
)

func NewEvmClient(cfg evmconfig.NodePool, chainCfg commonclient.ChainConfig, clientErrors evmconfig.ClientErrors, lggr logger.Logger, chainID *big.Int, nodes []*toml.Node, chainType chaintype.ChainType) Client {
	var empty url.URL
	var primaries []commonclient.Node[*big.Int, *evmtypes.Head, EvmRpcClient]
	var sendonlys []commonclient.SendOnlyNode[*big.Int, EvmRpcClient]
	for i, node := range nodes {
		rpc := NewRPCClient(cfg, lggr, empty, (*url.URL)(node.HTTPURL), *node.Name, int32(i), chainID,
			commonclient.Secondary)
		newNode := commonclient.NewNode[*big.Int, *evmtypes.Head, EvmRpcClient](cfg, chainCfg,
			lggr, (url.URL)(*node.WSURL), (*url.URL)(node.HTTPURL), *node.Name, int32(i), chainID, *node.Order,
			rpc, "EVM")

		if node.SendOnly != nil && *node.SendOnly {
			sendonlys = append(sendonlys, newNode)
		} else {
			primaries = append(primaries, newNode)
		}
	}

<<<<<<< HEAD
	return NewChainClient(lggr, cfg.SelectionMode(), cfg.LeaseDuration(),
		primaries, sendonlys, chainID, clientErrors)
=======
	return NewChainClient(lggr, cfg.SelectionMode(), cfg.LeaseDuration(), chainCfg.NodeNoNewHeadsThreshold(),
		primaries, sendonlys, chainID, chainType, clientErrors)
>>>>>>> ded393c0
}<|MERGE_RESOLUTION|>--- conflicted
+++ resolved
@@ -31,11 +31,6 @@
 		}
 	}
 
-<<<<<<< HEAD
 	return NewChainClient(lggr, cfg.SelectionMode(), cfg.LeaseDuration(),
 		primaries, sendonlys, chainID, clientErrors)
-=======
-	return NewChainClient(lggr, cfg.SelectionMode(), cfg.LeaseDuration(), chainCfg.NodeNoNewHeadsThreshold(),
-		primaries, sendonlys, chainID, chainType, clientErrors)
->>>>>>> ded393c0
 }