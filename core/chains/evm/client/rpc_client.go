package client

import (
	"context"
	"fmt"
	"math/big"
	"net/url"
	"strconv"
	"sync"
	"time"

	"github.com/ethereum/go-ethereum"
	"github.com/ethereum/go-ethereum/common"
	"github.com/ethereum/go-ethereum/common/hexutil"
	"github.com/ethereum/go-ethereum/core/types"
	"github.com/ethereum/go-ethereum/ethclient"
	"github.com/ethereum/go-ethereum/rpc"
	"github.com/google/uuid"
	pkgerrors "github.com/pkg/errors"
	"github.com/prometheus/client_golang/prometheus"
	"github.com/prometheus/client_golang/prometheus/promauto"

	commonassets "github.com/smartcontractkit/chainlink-common/pkg/assets"
	"github.com/smartcontractkit/chainlink-common/pkg/logger"
	"github.com/smartcontractkit/chainlink-common/pkg/services"

	commonclient "github.com/smartcontractkit/chainlink/v2/common/client"
	commontypes "github.com/smartcontractkit/chainlink/v2/common/types"
	"github.com/smartcontractkit/chainlink/v2/core/chains/evm/assets"
	"github.com/smartcontractkit/chainlink/v2/core/chains/evm/config"
	evmtypes "github.com/smartcontractkit/chainlink/v2/core/chains/evm/types"
	"github.com/smartcontractkit/chainlink/v2/core/chains/evm/utils"
	ubig "github.com/smartcontractkit/chainlink/v2/core/chains/evm/utils/big"
)

<<<<<<< HEAD
type RpcClient struct {
	cfg     config.NodePool
=======
var (
	promEVMPoolRPCNodeDials = promauto.NewCounterVec(prometheus.CounterOpts{
		Name: "evm_pool_rpc_node_dials_total",
		Help: "The total number of dials for the given RPC node",
	}, []string{"evmChainID", "nodeName"})
	promEVMPoolRPCNodeDialsFailed = promauto.NewCounterVec(prometheus.CounterOpts{
		Name: "evm_pool_rpc_node_dials_failed",
		Help: "The total number of failed dials for the given RPC node",
	}, []string{"evmChainID", "nodeName"})
	promEVMPoolRPCNodeDialsSuccess = promauto.NewCounterVec(prometheus.CounterOpts{
		Name: "evm_pool_rpc_node_dials_success",
		Help: "The total number of successful dials for the given RPC node",
	}, []string{"evmChainID", "nodeName"})

	promEVMPoolRPCNodeCalls = promauto.NewCounterVec(prometheus.CounterOpts{
		Name: "evm_pool_rpc_node_calls_total",
		Help: "The approximate total number of RPC calls for the given RPC node",
	}, []string{"evmChainID", "nodeName"})
	promEVMPoolRPCNodeCallsFailed = promauto.NewCounterVec(prometheus.CounterOpts{
		Name: "evm_pool_rpc_node_calls_failed",
		Help: "The approximate total number of failed RPC calls for the given RPC node",
	}, []string{"evmChainID", "nodeName"})
	promEVMPoolRPCNodeCallsSuccess = promauto.NewCounterVec(prometheus.CounterOpts{
		Name: "evm_pool_rpc_node_calls_success",
		Help: "The approximate total number of successful RPC calls for the given RPC node",
	}, []string{"evmChainID", "nodeName"})
	promEVMPoolRPCCallTiming = promauto.NewHistogramVec(prometheus.HistogramOpts{
		Name: "evm_pool_rpc_node_rpc_call_time",
		Help: "The duration of an RPC call in nanoseconds",
		Buckets: []float64{
			float64(50 * time.Millisecond),
			float64(100 * time.Millisecond),
			float64(200 * time.Millisecond),
			float64(500 * time.Millisecond),
			float64(1 * time.Second),
			float64(2 * time.Second),
			float64(4 * time.Second),
			float64(8 * time.Second),
		},
	}, []string{"evmChainID", "nodeName", "rpcHost", "isSendOnly", "success", "rpcCallName"})
)

// RPCClient includes all the necessary generalized RPC methods along with any additional chain-specific methods.
//
//go:generate mockery --quiet --name RPCClient --output ./mocks --case=underscore
type RPCClient interface {
	commonclient.RPC[
		*big.Int,
		evmtypes.Nonce,
		common.Address,
		common.Hash,
		*types.Transaction,
		common.Hash,
		types.Log,
		ethereum.FilterQuery,
		*evmtypes.Receipt,
		*assets.Wei,
		*evmtypes.Head,
		rpc.BatchElem,
	]
	BlockByHashGeth(ctx context.Context, hash common.Hash) (b *types.Block, err error)
	BlockByNumberGeth(ctx context.Context, number *big.Int) (b *types.Block, err error)
	HeaderByHash(ctx context.Context, h common.Hash) (head *types.Header, err error)
	HeaderByNumber(ctx context.Context, n *big.Int) (head *types.Header, err error)
	PendingCodeAt(ctx context.Context, account common.Address) (b []byte, err error)
	SubscribeFilterLogs(ctx context.Context, q ethereum.FilterQuery, ch chan<- types.Log) (s ethereum.Subscription, err error)
	SuggestGasPrice(ctx context.Context) (p *big.Int, err error)
	SuggestGasTipCap(ctx context.Context) (t *big.Int, err error)
	TransactionReceiptGeth(ctx context.Context, txHash common.Hash) (r *types.Receipt, err error)
}

type rawclient struct {
	rpc  *rpc.Client
	geth *ethclient.Client
	uri  url.URL
}

type rpcClient struct {
>>>>>>> 000f2cb3
	rpcLog  logger.SugaredLogger
	name    string
	id      int32
	chainID *big.Int
	tier    commonclient.NodeTier

	ws   rawclient
	http *rawclient

	stateMu sync.RWMutex // protects state* fields

	// Need to track subscriptions because closing the RPC does not (always?)
	// close the underlying subscription
	subs []ethereum.Subscription

	// Need to track the aliveLoop subscription, so we do not cancel it when checking lease on the MultiNode
	aliveLoopSub ethereum.Subscription

	// chStopInFlight can be closed to immediately cancel all in-flight requests on
	// this RpcClient. Closing and replacing should be serialized through
	// stateMu since it can happen on state transitions as well as RpcClient Close.
	chStopInFlight chan struct{}
}

var _ commonclient.RPCClient[*big.Int, *evmtypes.Head] = &RpcClient{}

func NewRPCClient(
	cfg config.NodePool,
	lggr logger.Logger,
	wsuri url.URL,
	httpuri *url.URL,
	name string,
	id int32,
	chainID *big.Int,
	tier commonclient.NodeTier,
) *RpcClient {
	r := new(RpcClient)
	r.cfg = cfg
	r.name = name
	r.id = id
	r.chainID = chainID
	r.tier = tier
	r.ws.uri = wsuri
	if httpuri != nil {
		r.http = &rawclient{uri: *httpuri}
	}
	r.chStopInFlight = make(chan struct{})
	lggr = logger.Named(lggr, "Client")
	lggr = logger.With(lggr,
		"clientTier", tier.String(),
		"clientName", name,
		"client", r.String(),
		"evmChainID", chainID,
	)
	r.rpcLog = logger.Sugared(lggr).Named("RPC")

	return r
}

func (r *RpcClient) SubscribeToHeads(ctx context.Context) (<-chan *evmtypes.Head, commontypes.Subscription, error) {
	channel := make(chan *evmtypes.Head)
	sub, err := r.Subscribe(ctx, channel)
	return channel, sub, err
}

func (r *RpcClient) SubscribeToFinalizedHeads(_ context.Context) (<-chan *evmtypes.Head, commontypes.Subscription, error) {
	interval := r.cfg.FinalizedBlockPollInterval()
	timeout := interval
	poller, channel := commonclient.NewPoller[*evmtypes.Head](interval, r.LatestFinalizedBlock, timeout, r.rpcLog)
	if err := poller.Start(); err != nil {
		return nil, nil, err
	}
	return channel, &poller, nil
}

func (r *RpcClient) Ping(ctx context.Context) error {
	_, err := r.ClientVersion(ctx)
	if err != nil {
		return fmt.Errorf("ping failed: %v", err)
	}
	return err
}

func (r *RpcClient) UnsubscribeAllExcept(subs ...commontypes.Subscription) {
	for _, sub := range r.subs {
		var keep bool
		for _, s := range subs {
			if sub == s {
				keep = true
				break
			}
		}
		if !keep {
			sub.Unsubscribe()
		}
	}
}

// Not thread-safe, pure dial.
func (r *RpcClient) Dial(callerCtx context.Context) error {
	ctx, cancel := r.makeQueryCtx(callerCtx)
	defer cancel()

	promEVMPoolRPCNodeDials.WithLabelValues(r.chainID.String(), r.name).Inc()
	lggr := r.rpcLog.With("wsuri", r.ws.uri.Redacted())
	if r.http != nil {
		lggr = lggr.With("httpuri", r.http.uri.Redacted())
	}
	lggr.Debugw("RPC dial: evmclient.Client#dial")

	wsrpc, err := rpc.DialWebsocket(ctx, r.ws.uri.String(), "")
	if err != nil {
		promEVMPoolRPCNodeDialsFailed.WithLabelValues(r.chainID.String(), r.name).Inc()
		return r.wrapRPCClientError(pkgerrors.Wrapf(err, "error while dialing websocket: %v", r.ws.uri.Redacted()))
	}

	r.ws.rpc = wsrpc
	r.ws.geth = ethclient.NewClient(wsrpc)

	if r.http != nil {
		if err := r.DialHTTP(); err != nil {
			return err
		}
	}

	promEVMPoolRPCNodeDialsSuccess.WithLabelValues(r.chainID.String(), r.name).Inc()

	return nil
}

// Not thread-safe, pure dial.
// DialHTTP doesn't actually make any external HTTP calls
// It can only return error if the URL is malformed.
func (r *RpcClient) DialHTTP() error {
	promEVMPoolRPCNodeDials.WithLabelValues(r.chainID.String(), r.name).Inc()
	lggr := r.rpcLog.With("httpuri", r.ws.uri.Redacted())
	lggr.Debugw("RPC dial: evmclient.Client#dial")

	var httprpc *rpc.Client
	httprpc, err := rpc.DialHTTP(r.http.uri.String())
	if err != nil {
		promEVMPoolRPCNodeDialsFailed.WithLabelValues(r.chainID.String(), r.name).Inc()
		return r.wrapRPCClientError(pkgerrors.Wrapf(err, "error while dialing HTTP: %v", r.http.uri.Redacted()))
	}

	r.http.rpc = httprpc
	r.http.geth = ethclient.NewClient(httprpc)

	promEVMPoolRPCNodeDialsSuccess.WithLabelValues(r.chainID.String(), r.name).Inc()

	return nil
}

func (r *RpcClient) Close() {
	defer func() {
		if r.ws.rpc != nil {
			r.ws.rpc.Close()
		}
	}()

	r.stateMu.Lock()
	defer r.stateMu.Unlock()
	r.cancelInflightRequests()
}

// cancelInflightRequests closes and replaces the chStopInFlight
// WARNING: NOT THREAD-SAFE
// This must be called from within the r.stateMu lock
func (r *RpcClient) cancelInflightRequests() {
	close(r.chStopInFlight)
	r.chStopInFlight = make(chan struct{})
}

func (r *RpcClient) String() string {
	s := fmt.Sprintf("(%s)%s:%s", r.tier.String(), r.name, r.ws.uri.Redacted())
	if r.http != nil {
		s = s + fmt.Sprintf(":%s", r.http.uri.Redacted())
	}
	return s
}

func (r *RpcClient) logResult(
	lggr logger.Logger,
	err error,
	callDuration time.Duration,
	rpcDomain,
	callName string,
	results ...interface{},
) {
	lggr = logger.With(lggr, "duration", callDuration, "rpcDomain", rpcDomain, "callName", callName)
	promEVMPoolRPCNodeCalls.WithLabelValues(r.chainID.String(), r.name).Inc()
	if err == nil {
		promEVMPoolRPCNodeCallsSuccess.WithLabelValues(r.chainID.String(), r.name).Inc()
		logger.Sugared(lggr).Tracew(fmt.Sprintf("evmclient.Client#%s RPC call success", callName), results...)
	} else {
		promEVMPoolRPCNodeCallsFailed.WithLabelValues(r.chainID.String(), r.name).Inc()
		lggr.Debugw(
			fmt.Sprintf("evmclient.Client#%s RPC call failure", callName),
			append(results, "err", err)...,
		)
	}
	promEVMPoolRPCCallTiming.
		WithLabelValues(
			r.chainID.String(),             // chain id
			r.name,                         // RpcClient name
			rpcDomain,                      // rpc domain
			"false",                        // is send only
			strconv.FormatBool(err == nil), // is successful
			callName,                       // rpc call name
		).
		Observe(float64(callDuration))
}

func (r *RpcClient) getRPCDomain() string {
	if r.http != nil {
		return r.http.uri.Host
	}
	return r.ws.uri.Host
}

// registerSub adds the sub to the RpcClient list
func (r *RpcClient) registerSub(sub ethereum.Subscription) {
	r.stateMu.Lock()
	defer r.stateMu.Unlock()
	r.subs = append(r.subs, sub)
}

// disconnectAll disconnects all clients connected to the RpcClient
// WARNING: NOT THREAD-SAFE
// This must be called from within the r.stateMu lock
func (r *RpcClient) DisconnectAll() {
	if r.ws.rpc != nil {
		r.ws.rpc.Close()
	}
	r.cancelInflightRequests()
	r.unsubscribeAll()
}

// unsubscribeAll unsubscribes all subscriptions
// WARNING: NOT THREAD-SAFE
// This must be called from within the r.stateMu lock
func (r *RpcClient) unsubscribeAll() {
	for _, sub := range r.subs {
		sub.Unsubscribe()
	}
	r.subs = nil
}
func (r *RpcClient) SetAliveLoopSub(sub commontypes.Subscription) {
	r.stateMu.Lock()
	defer r.stateMu.Unlock()

	r.aliveLoopSub = sub
}

// SubscribersCount returns the number of client subscribed to the node
func (r *RpcClient) SubscribersCount() int32 {
	r.stateMu.RLock()
	defer r.stateMu.RUnlock()
	return int32(len(r.subs))
}

// UnsubscribeAllExceptAliveLoop disconnects all subscriptions to the node except the alive loop subscription
// while holding the n.stateMu lock
func (r *RpcClient) UnsubscribeAllExceptAliveLoop() {
	r.stateMu.Lock()
	defer r.stateMu.Unlock()

	for _, s := range r.subs {
		if s != r.aliveLoopSub {
			s.Unsubscribe()
		}
	}
}

// RPC wrappers

// CallContext implementation
func (r *RpcClient) CallContext(ctx context.Context, result interface{}, method string, args ...interface{}) error {
	ctx, cancel, ws, http := r.makeLiveQueryCtxAndSafeGetClients(ctx)
	defer cancel()
	lggr := r.newRqLggr().With(
		"method", method,
		"args", args,
	)

	lggr.Debug("RPC call: evmclient.Client#CallContext")
	start := time.Now()
	var err error
	if http != nil {
		err = r.wrapHTTP(http.rpc.CallContext(ctx, result, method, args...))
	} else {
		err = r.wrapWS(ws.rpc.CallContext(ctx, result, method, args...))
	}
	duration := time.Since(start)

	r.logResult(lggr, err, duration, r.getRPCDomain(), "CallContext")

	return err
}

func (r *RpcClient) BatchCallContext(ctx context.Context, b []rpc.BatchElem) error {
	ctx, cancel, ws, http := r.makeLiveQueryCtxAndSafeGetClients(ctx)
	defer cancel()
	lggr := r.newRqLggr().With("nBatchElems", len(b), "batchElems", b)

	lggr.Trace("RPC call: evmclient.Client#BatchCallContext")
	start := time.Now()
	var err error
	if http != nil {
		err = r.wrapHTTP(http.rpc.BatchCallContext(ctx, b))
	} else {
		err = r.wrapWS(ws.rpc.BatchCallContext(ctx, b))
	}
	duration := time.Since(start)

	r.logResult(lggr, err, duration, r.getRPCDomain(), "BatchCallContext")

	return err
}

func (r *RpcClient) Subscribe(ctx context.Context, channel chan<- *evmtypes.Head, args ...interface{}) (commontypes.Subscription, error) {
	ctx, cancel, ws, _ := r.makeLiveQueryCtxAndSafeGetClients(ctx)
	defer cancel()
	lggr := r.newRqLggr().With("args", args)

	lggr.Debug("RPC call: evmclient.Client#EthSubscribe")
	start := time.Now()
	var sub commontypes.Subscription
	sub, err := ws.rpc.EthSubscribe(ctx, channel, args...)
	if err == nil {
		sub = newSubscriptionErrorWrapper(sub, r.rpcClientErrorPrefix())
		r.registerSub(sub)
	}
	duration := time.Since(start)

	r.logResult(lggr, err, duration, r.getRPCDomain(), "EthSubscribe")

	return sub, r.wrapWS(err)
}

// GethClient wrappers

func (r *RpcClient) TransactionReceipt(ctx context.Context, txHash common.Hash) (receipt *evmtypes.Receipt, err error) {
	err = r.CallContext(ctx, &receipt, "eth_getTransactionReceipt", txHash, false)
	if err != nil {
		return nil, err
	}
	if receipt == nil {
		err = r.wrapRPCClientError(ethereum.NotFound)
		return
	}
	return
}

func (r *RpcClient) TransactionReceiptGeth(ctx context.Context, txHash common.Hash) (receipt *types.Receipt, err error) {
	ctx, cancel, ws, http := r.makeLiveQueryCtxAndSafeGetClients(ctx)
	defer cancel()
	lggr := r.newRqLggr().With("txHash", txHash)

	lggr.Debug("RPC call: evmclient.Client#TransactionReceipt")

	start := time.Now()
	if http != nil {
		receipt, err = http.geth.TransactionReceipt(ctx, txHash)
		err = r.wrapHTTP(err)
	} else {
		receipt, err = ws.geth.TransactionReceipt(ctx, txHash)
		err = r.wrapWS(err)
	}
	duration := time.Since(start)

	r.logResult(lggr, err, duration, r.getRPCDomain(), "TransactionReceipt",
		"receipt", receipt,
	)

	return
}
func (r *RpcClient) TransactionByHash(ctx context.Context, txHash common.Hash) (tx *types.Transaction, err error) {
	ctx, cancel, ws, http := r.makeLiveQueryCtxAndSafeGetClients(ctx)
	defer cancel()
	lggr := r.newRqLggr().With("txHash", txHash)

	lggr.Debug("RPC call: evmclient.Client#TransactionByHash")

	start := time.Now()
	if http != nil {
		tx, _, err = http.geth.TransactionByHash(ctx, txHash)
		err = r.wrapHTTP(err)
	} else {
		tx, _, err = ws.geth.TransactionByHash(ctx, txHash)
		err = r.wrapWS(err)
	}
	duration := time.Since(start)

	r.logResult(lggr, err, duration, r.getRPCDomain(), "TransactionByHash",
		"receipt", tx,
	)

	return
}

func (r *RpcClient) HeaderByNumber(ctx context.Context, number *big.Int) (header *types.Header, err error) {
	ctx, cancel, ws, http := r.makeLiveQueryCtxAndSafeGetClients(ctx)
	defer cancel()
	lggr := r.newRqLggr().With("number", number)

	lggr.Debug("RPC call: evmclient.Client#HeaderByNumber")
	start := time.Now()
	if http != nil {
		header, err = http.geth.HeaderByNumber(ctx, number)
		err = r.wrapHTTP(err)
	} else {
		header, err = ws.geth.HeaderByNumber(ctx, number)
		err = r.wrapWS(err)
	}
	duration := time.Since(start)

	r.logResult(lggr, err, duration, r.getRPCDomain(), "HeaderByNumber", "header", header)

	return
}

func (r *RpcClient) HeaderByHash(ctx context.Context, hash common.Hash) (header *types.Header, err error) {
	ctx, cancel, ws, http := r.makeLiveQueryCtxAndSafeGetClients(ctx)
	defer cancel()
	lggr := r.newRqLggr().With("hash", hash)

	lggr.Debug("RPC call: evmclient.Client#HeaderByHash")
	start := time.Now()
	if http != nil {
		header, err = http.geth.HeaderByHash(ctx, hash)
		err = r.wrapHTTP(err)
	} else {
		header, err = ws.geth.HeaderByHash(ctx, hash)
		err = r.wrapWS(err)
	}
	duration := time.Since(start)

	r.logResult(lggr, err, duration, r.getRPCDomain(), "HeaderByHash",
		"header", header,
	)

	return
}

func (r *RpcClient) LatestFinalizedBlock(ctx context.Context) (*evmtypes.Head, error) {
	return r.blockByNumber(ctx, rpc.FinalizedBlockNumber.String())
}

func (r *RpcClient) BlockByNumber(ctx context.Context, number *big.Int) (head *evmtypes.Head, err error) {
	hex := ToBlockNumArg(number)
	return r.blockByNumber(ctx, hex)
}

func (r *RpcClient) blockByNumber(ctx context.Context, number string) (head *evmtypes.Head, err error) {
	err = r.CallContext(ctx, &head, "eth_getBlockByNumber", number, false)
	if err != nil {
		return nil, err
	}
	if head == nil {
		err = r.wrapRPCClientError(ethereum.NotFound)
		return
	}
	head.EVMChainID = ubig.New(r.chainID)
	return
}

func (r *RpcClient) BlockByHash(ctx context.Context, hash common.Hash) (head *evmtypes.Head, err error) {
	err = r.CallContext(ctx, &head, "eth_getBlockByHash", hash.Hex(), false)
	if err != nil {
		return nil, err
	}
	if head == nil {
		err = r.wrapRPCClientError(ethereum.NotFound)
		return
	}
	head.EVMChainID = ubig.New(r.chainID)
	return
}

func (r *RpcClient) BlockByHashGeth(ctx context.Context, hash common.Hash) (block *types.Block, err error) {
	ctx, cancel, ws, http := r.makeLiveQueryCtxAndSafeGetClients(ctx)
	defer cancel()
	lggr := r.newRqLggr().With("hash", hash)

	lggr.Debug("RPC call: evmclient.Client#BlockByHash")
	start := time.Now()
	if http != nil {
		block, err = http.geth.BlockByHash(ctx, hash)
		err = r.wrapHTTP(err)
	} else {
		block, err = ws.geth.BlockByHash(ctx, hash)
		err = r.wrapWS(err)
	}
	duration := time.Since(start)

	r.logResult(lggr, err, duration, r.getRPCDomain(), "BlockByHash",
		"block", block,
	)

	return
}

func (r *RpcClient) BlockByNumberGeth(ctx context.Context, number *big.Int) (block *types.Block, err error) {
	ctx, cancel, ws, http := r.makeLiveQueryCtxAndSafeGetClients(ctx)
	defer cancel()
	lggr := r.newRqLggr().With("number", number)

	lggr.Debug("RPC call: evmclient.Client#BlockByNumber")
	start := time.Now()
	if http != nil {
		block, err = http.geth.BlockByNumber(ctx, number)
		err = r.wrapHTTP(err)
	} else {
		block, err = ws.geth.BlockByNumber(ctx, number)
		err = r.wrapWS(err)
	}
	duration := time.Since(start)

	r.logResult(lggr, err, duration, r.getRPCDomain(), "BlockByNumber",
		"block", block,
	)

	return
}

func (r *RpcClient) SendTransaction(ctx context.Context, tx *types.Transaction) error {
	ctx, cancel, ws, http := r.makeLiveQueryCtxAndSafeGetClients(ctx)
	defer cancel()
	lggr := r.newRqLggr().With("tx", tx)

	lggr.Debug("RPC call: evmclient.Client#SendTransaction")
	start := time.Now()
	var err error
	if http != nil {
		err = r.wrapHTTP(http.geth.SendTransaction(ctx, tx))
	} else {
		err = r.wrapWS(ws.geth.SendTransaction(ctx, tx))
	}
	duration := time.Since(start)

	r.logResult(lggr, err, duration, r.getRPCDomain(), "SendTransaction")

	return err
}

func (r *RpcClient) SimulateTransaction(ctx context.Context, tx *types.Transaction) error {
	// Not Implemented
	return pkgerrors.New("SimulateTransaction not implemented")
}

func (r *RpcClient) SendEmptyTransaction(
	ctx context.Context,
	newTxAttempt func(nonce evmtypes.Nonce, feeLimit uint32, fee *assets.Wei, fromAddress common.Address) (attempt any, err error),
	nonce evmtypes.Nonce,
	gasLimit uint32,
	fee *assets.Wei,
	fromAddress common.Address,
) (txhash string, err error) {
	// Not Implemented
	return "", pkgerrors.New("SendEmptyTransaction not implemented")
}

// PendingSequenceAt returns one higher than the highest nonce from both mempool and mined transactions
func (r *RpcClient) PendingSequenceAt(ctx context.Context, account common.Address) (nonce evmtypes.Nonce, err error) {
	ctx, cancel, ws, http := r.makeLiveQueryCtxAndSafeGetClients(ctx)
	defer cancel()
	lggr := r.newRqLggr().With("account", account)

	lggr.Debug("RPC call: evmclient.Client#PendingNonceAt")
	start := time.Now()
	var n uint64
	if http != nil {
		n, err = http.geth.PendingNonceAt(ctx, account)
		nonce = evmtypes.Nonce(int64(n))
		err = r.wrapHTTP(err)
	} else {
		n, err = ws.geth.PendingNonceAt(ctx, account)
		nonce = evmtypes.Nonce(int64(n))
		err = r.wrapWS(err)
	}
	duration := time.Since(start)

	r.logResult(lggr, err, duration, r.getRPCDomain(), "PendingNonceAt",
		"nonce", nonce,
	)

	return
}

// SequenceAt is a bit of a misnomer. You might expect it to return the highest
// mined nonce at the given block number, but it actually returns the total
// transaction count which is the highest mined nonce + 1
func (r *RpcClient) SequenceAt(ctx context.Context, account common.Address, blockNumber *big.Int) (nonce evmtypes.Nonce, err error) {
	ctx, cancel, ws, http := r.makeLiveQueryCtxAndSafeGetClients(ctx)
	defer cancel()
	lggr := r.newRqLggr().With("account", account, "blockNumber", blockNumber)

	lggr.Debug("RPC call: evmclient.Client#NonceAt")
	start := time.Now()
	var n uint64
	if http != nil {
		n, err = http.geth.NonceAt(ctx, account, blockNumber)
		nonce = evmtypes.Nonce(int64(n))
		err = r.wrapHTTP(err)
	} else {
		n, err = ws.geth.NonceAt(ctx, account, blockNumber)
		nonce = evmtypes.Nonce(int64(n))
		err = r.wrapWS(err)
	}
	duration := time.Since(start)

	r.logResult(lggr, err, duration, r.getRPCDomain(), "NonceAt",
		"nonce", nonce,
	)

	return
}

func (r *RpcClient) PendingCodeAt(ctx context.Context, account common.Address) (code []byte, err error) {
	ctx, cancel, ws, http := r.makeLiveQueryCtxAndSafeGetClients(ctx)
	defer cancel()
	lggr := r.newRqLggr().With("account", account)

	lggr.Debug("RPC call: evmclient.Client#PendingCodeAt")
	start := time.Now()
	if http != nil {
		code, err = http.geth.PendingCodeAt(ctx, account)
		err = r.wrapHTTP(err)
	} else {
		code, err = ws.geth.PendingCodeAt(ctx, account)
		err = r.wrapWS(err)
	}
	duration := time.Since(start)

	r.logResult(lggr, err, duration, r.getRPCDomain(), "PendingCodeAt",
		"code", code,
	)

	return
}

func (r *RpcClient) CodeAt(ctx context.Context, account common.Address, blockNumber *big.Int) (code []byte, err error) {
	ctx, cancel, ws, http := r.makeLiveQueryCtxAndSafeGetClients(ctx)
	defer cancel()
	lggr := r.newRqLggr().With("account", account, "blockNumber", blockNumber)

	lggr.Debug("RPC call: evmclient.Client#CodeAt")
	start := time.Now()
	if http != nil {
		code, err = http.geth.CodeAt(ctx, account, blockNumber)
		err = r.wrapHTTP(err)
	} else {
		code, err = ws.geth.CodeAt(ctx, account, blockNumber)
		err = r.wrapWS(err)
	}
	duration := time.Since(start)

	r.logResult(lggr, err, duration, r.getRPCDomain(), "CodeAt",
		"code", code,
	)

	return
}

func (r *RpcClient) EstimateGas(ctx context.Context, c interface{}) (gas uint64, err error) {
	ctx, cancel, ws, http := r.makeLiveQueryCtxAndSafeGetClients(ctx)
	defer cancel()
	call := c.(ethereum.CallMsg)
	lggr := r.newRqLggr().With("call", call)

	lggr.Debug("RPC call: evmclient.Client#EstimateGas")
	start := time.Now()
	if http != nil {
		gas, err = http.geth.EstimateGas(ctx, call)
		err = r.wrapHTTP(err)
	} else {
		gas, err = ws.geth.EstimateGas(ctx, call)
		err = r.wrapWS(err)
	}
	duration := time.Since(start)

	r.logResult(lggr, err, duration, r.getRPCDomain(), "EstimateGas",
		"gas", gas,
	)

	return
}

func (r *RpcClient) SuggestGasPrice(ctx context.Context) (price *big.Int, err error) {
	ctx, cancel, ws, http := r.makeLiveQueryCtxAndSafeGetClients(ctx)
	defer cancel()
	lggr := r.newRqLggr()

	lggr.Debug("RPC call: evmclient.Client#SuggestGasPrice")
	start := time.Now()
	if http != nil {
		price, err = http.geth.SuggestGasPrice(ctx)
		err = r.wrapHTTP(err)
	} else {
		price, err = ws.geth.SuggestGasPrice(ctx)
		err = r.wrapWS(err)
	}
	duration := time.Since(start)

	r.logResult(lggr, err, duration, r.getRPCDomain(), "SuggestGasPrice",
		"price", price,
	)

	return
}

func (r *RpcClient) CallContract(ctx context.Context, msg interface{}, blockNumber *big.Int) (val []byte, err error) {
	ctx, cancel, ws, http := r.makeLiveQueryCtxAndSafeGetClients(ctx)
	defer cancel()
	lggr := r.newRqLggr().With("callMsg", msg, "blockNumber", blockNumber)
	message := msg.(ethereum.CallMsg)

	lggr.Debug("RPC call: evmclient.Client#CallContract")
	start := time.Now()
	var hex hexutil.Bytes
	if http != nil {
		err = http.rpc.CallContext(ctx, &hex, "eth_call", ToBackwardCompatibleCallArg(message), ToBackwardCompatibleBlockNumArg(blockNumber))
		err = r.wrapHTTP(err)
	} else {
		err = ws.rpc.CallContext(ctx, &hex, "eth_call", ToBackwardCompatibleCallArg(message), ToBackwardCompatibleBlockNumArg(blockNumber))
		err = r.wrapWS(err)
	}
	if err == nil {
		val = hex
	}
	duration := time.Since(start)

	r.logResult(lggr, err, duration, r.getRPCDomain(), "CallContract",
		"val", val,
	)

	return
}

func (r *RpcClient) PendingCallContract(ctx context.Context, msg interface{}) (val []byte, err error) {
	ctx, cancel, ws, http := r.makeLiveQueryCtxAndSafeGetClients(ctx)
	defer cancel()
	lggr := r.newRqLggr().With("callMsg", msg)
	message := msg.(ethereum.CallMsg)

	lggr.Debug("RPC call: evmclient.Client#PendingCallContract")
	start := time.Now()
	var hex hexutil.Bytes
	if http != nil {
		err = http.rpc.CallContext(ctx, &hex, "eth_call", ToBackwardCompatibleCallArg(message), "pending")
		err = r.wrapHTTP(err)
	} else {
		err = ws.rpc.CallContext(ctx, &hex, "eth_call", ToBackwardCompatibleCallArg(message), "pending")
		err = r.wrapWS(err)
	}
	if err == nil {
		val = hex
	}
	duration := time.Since(start)

	r.logResult(lggr, err, duration, r.getRPCDomain(), "PendingCallContract",
		"val", val,
	)

	return
}

func (r *RpcClient) LatestBlockHeight(ctx context.Context) (*big.Int, error) {
	var height big.Int
	h, err := r.BlockNumber(ctx)
	return height.SetUint64(h), err
}

func (r *RpcClient) BlockNumber(ctx context.Context) (height uint64, err error) {
	ctx, cancel, ws, http := r.makeLiveQueryCtxAndSafeGetClients(ctx)
	defer cancel()
	lggr := r.newRqLggr()

	lggr.Debug("RPC call: evmclient.Client#BlockNumber")
	start := time.Now()
	if http != nil {
		height, err = http.geth.BlockNumber(ctx)
		err = r.wrapHTTP(err)
	} else {
		height, err = ws.geth.BlockNumber(ctx)
		err = r.wrapWS(err)
	}
	duration := time.Since(start)

	r.logResult(lggr, err, duration, r.getRPCDomain(), "BlockNumber",
		"height", height,
	)

	return
}

func (r *RpcClient) BalanceAt(ctx context.Context, account common.Address, blockNumber *big.Int) (balance *big.Int, err error) {
	ctx, cancel, ws, http := r.makeLiveQueryCtxAndSafeGetClients(ctx)
	defer cancel()
	lggr := r.newRqLggr().With("account", account.Hex(), "blockNumber", blockNumber)

	lggr.Debug("RPC call: evmclient.Client#BalanceAt")
	start := time.Now()
	if http != nil {
		balance, err = http.geth.BalanceAt(ctx, account, blockNumber)
		err = r.wrapHTTP(err)
	} else {
		balance, err = ws.geth.BalanceAt(ctx, account, blockNumber)
		err = r.wrapWS(err)
	}
	duration := time.Since(start)

	r.logResult(lggr, err, duration, r.getRPCDomain(), "BalanceAt",
		"balance", balance,
	)

	return
}

// CallArgs represents the data used to call the balance method of a contract.
// "To" is the address of the ERC contract. "Data" is the message sent
// to the contract. "From" is the sender address.
type CallArgs struct {
	From common.Address `json:"from"`
	To   common.Address `json:"to"`
	Data hexutil.Bytes  `json:"data"`
}

// TokenBalance returns the balance of the given address for the token contract address.
func (r *RpcClient) TokenBalance(ctx context.Context, address common.Address, contractAddress common.Address) (*big.Int, error) {
	result := ""
	numLinkBigInt := new(big.Int)
	functionSelector := evmtypes.HexToFunctionSelector(BALANCE_OF_ADDRESS_FUNCTION_SELECTOR) // balanceOf(address)
	data := utils.ConcatBytes(functionSelector.Bytes(), common.LeftPadBytes(address.Bytes(), utils.EVMWordByteLen))
	args := CallArgs{
		To:   contractAddress,
		Data: data,
	}
	err := r.CallContext(ctx, &result, "eth_call", args, "latest")
	if err != nil {
		return numLinkBigInt, err
	}
	if _, ok := numLinkBigInt.SetString(result, 0); !ok {
		return nil, r.wrapRPCClientError(fmt.Errorf("failed to parse int: %s", result))
	}
	return numLinkBigInt, nil
}

// LINKBalance returns the balance of LINK at the given address
func (r *RpcClient) LINKBalance(ctx context.Context, address common.Address, linkAddress common.Address) (*commonassets.Link, error) {
	balance, err := r.TokenBalance(ctx, address, linkAddress)
	if err != nil {
		return commonassets.NewLinkFromJuels(0), err
	}
	return (*commonassets.Link)(balance), nil
}

func (r *RpcClient) FilterEvents(ctx context.Context, q ethereum.FilterQuery) ([]types.Log, error) {
	return r.FilterLogs(ctx, q)
}

func (r *RpcClient) FilterLogs(ctx context.Context, q ethereum.FilterQuery) (l []types.Log, err error) {
	ctx, cancel, ws, http := r.makeLiveQueryCtxAndSafeGetClients(ctx)
	defer cancel()
	lggr := r.newRqLggr().With("q", q)

	lggr.Debug("RPC call: evmclient.Client#FilterLogs")
	start := time.Now()
	if http != nil {
		l, err = http.geth.FilterLogs(ctx, q)
		err = r.wrapHTTP(err)
	} else {
		l, err = ws.geth.FilterLogs(ctx, q)
		err = r.wrapWS(err)
	}
	duration := time.Since(start)

	r.logResult(lggr, err, duration, r.getRPCDomain(), "FilterLogs",
		"log", l,
	)

	return
}

func (r *RpcClient) ClientVersion(ctx context.Context) (version string, err error) {
	err = r.CallContext(ctx, &version, "web3_clientVersion")
	return
}

func (r *RpcClient) SubscribeFilterLogs(ctx context.Context, q ethereum.FilterQuery, ch chan<- types.Log) (sub ethereum.Subscription, err error) {
	ctx, cancel, ws, _ := r.makeLiveQueryCtxAndSafeGetClients(ctx)
	defer cancel()
	lggr := r.newRqLggr().With("q", q)

	lggr.Debug("RPC call: evmclient.Client#SubscribeFilterLogs")
	start := time.Now()
	sub, err = ws.geth.SubscribeFilterLogs(ctx, q, ch)
	if err == nil {
		sub = newSubscriptionErrorWrapper(sub, r.rpcClientErrorPrefix())
		r.registerSub(sub)
	}
	err = r.wrapWS(err)
	duration := time.Since(start)

	r.logResult(lggr, err, duration, r.getRPCDomain(), "SubscribeFilterLogs")

	return
}

func (r *RpcClient) SuggestGasTipCap(ctx context.Context) (tipCap *big.Int, err error) {
	ctx, cancel, ws, http := r.makeLiveQueryCtxAndSafeGetClients(ctx)
	defer cancel()
	lggr := r.newRqLggr()

	lggr.Debug("RPC call: evmclient.Client#SuggestGasTipCap")
	start := time.Now()
	if http != nil {
		tipCap, err = http.geth.SuggestGasTipCap(ctx)
		err = r.wrapHTTP(err)
	} else {
		tipCap, err = ws.geth.SuggestGasTipCap(ctx)
		err = r.wrapWS(err)
	}
	duration := time.Since(start)

	r.logResult(lggr, err, duration, r.getRPCDomain(), "SuggestGasTipCap",
		"tipCap", tipCap,
	)

	return
}

// Returns the ChainID according to the geth client. This is useful for functions like verify()
// the common node.
func (r *RpcClient) ChainID(ctx context.Context) (chainID *big.Int, err error) {
	ctx, cancel, ws, http := r.makeLiveQueryCtxAndSafeGetClients(ctx)

	defer cancel()

	if http != nil {
		chainID, err = http.geth.ChainID(ctx)
		err = r.wrapHTTP(err)
	} else {
		chainID, err = ws.geth.ChainID(ctx)
		err = r.wrapWS(err)
	}
	return
}

// newRqLggr generates a new logger with a unique request ID
func (r *RpcClient) newRqLggr() logger.SugaredLogger {
	return r.rpcLog.With("requestID", uuid.New())
}

func (r *RpcClient) wrapRPCClientError(err error) error {
	// simple add msg to the error without adding new stack trace
	return pkgerrors.WithMessage(err, r.rpcClientErrorPrefix())
}

func (r *RpcClient) rpcClientErrorPrefix() string {
	return fmt.Sprintf("RPCClient returned error (%s)", r.name)
}

func wrapCallError(err error, tp string) error {
	if err == nil {
		return nil
	}
	if pkgerrors.Cause(err).Error() == "context deadline exceeded" {
		err = pkgerrors.Wrap(err, "remote node timed out")
	}
	return pkgerrors.Wrapf(err, "%s call failed", tp)
}

func (r *RpcClient) wrapWS(err error) error {
	err = wrapCallError(err, fmt.Sprintf("%s websocket (%s)", r.tier.String(), r.ws.uri.Redacted()))
	return r.wrapRPCClientError(err)
}

func (r *RpcClient) wrapHTTP(err error) error {
	err = wrapCallError(err, fmt.Sprintf("%s http (%s)", r.tier.String(), r.http.uri.Redacted()))
	err = r.wrapRPCClientError(err)
	if err != nil {
		r.rpcLog.Debugw("Call failed", "err", err)
	} else {
		r.rpcLog.Trace("Call succeeded")
	}
	return err
}

// makeLiveQueryCtxAndSafeGetClients wraps makeQueryCtx
func (r *RpcClient) makeLiveQueryCtxAndSafeGetClients(parentCtx context.Context) (ctx context.Context, cancel context.CancelFunc, ws rawclient, http *rawclient) {
	// Need to wrap in mutex because state transition can cancel and replace the
	// context
	r.stateMu.RLock()
	cancelCh := r.chStopInFlight
	ws = r.ws
	if r.http != nil {
		cp := *r.http
		http = &cp
	}
	r.stateMu.RUnlock()
	ctx, cancel = makeQueryCtx(parentCtx, cancelCh)
	return
}

<<<<<<< HEAD
func (r *RpcClient) makeQueryCtx(ctx context.Context) (context.Context, context.CancelFunc) {
=======
// makeQueryCtx returns a context that cancels if:
// 1. Passed in ctx cancels
// 2. Passed in channel is closed
// 3. Default timeout is reached (queryTimeout)
func makeQueryCtx(ctx context.Context, ch services.StopChan) (context.Context, context.CancelFunc) {
	var chCancel, timeoutCancel context.CancelFunc
	ctx, chCancel = ch.Ctx(ctx)
	ctx, timeoutCancel = context.WithTimeout(ctx, queryTimeout)
	cancel := func() {
		chCancel()
		timeoutCancel()
	}
	return ctx, cancel
}

func (r *rpcClient) makeQueryCtx(ctx context.Context) (context.Context, context.CancelFunc) {
>>>>>>> 000f2cb3
	return makeQueryCtx(ctx, r.getChStopInflight())
}

func (r *RpcClient) IsSyncing(ctx context.Context) (bool, error) {
	ctx, cancel, ws, http := r.makeLiveQueryCtxAndSafeGetClients(ctx)
	defer cancel()
	lggr := r.newRqLggr()

	lggr.Debug("RPC call: evmclient.Client#SyncProgress")
	var syncProgress *ethereum.SyncProgress
	start := time.Now()
	var err error
	if http != nil {
		syncProgress, err = http.geth.SyncProgress(ctx)
		err = r.wrapHTTP(err)
	} else {
		syncProgress, err = ws.geth.SyncProgress(ctx)
		err = r.wrapWS(err)
	}
	duration := time.Since(start)

	r.logResult(lggr, err, duration, r.getRPCDomain(), "BlockNumber",
		"syncProgress", syncProgress,
	)

	return syncProgress != nil, nil
}

// getChStopInflight provides a convenience helper that mutex wraps a
// read to the chStopInFlight
func (r *RpcClient) getChStopInflight() chan struct{} {
	r.stateMu.RLock()
	defer r.stateMu.RUnlock()
	return r.chStopInFlight
}

func (r *RpcClient) Name() string {
	return r.name
}

func ToBlockNumArg(number *big.Int) string {
	if number == nil {
		return "latest"
	}
	return hexutil.EncodeBig(number)
}<|MERGE_RESOLUTION|>--- conflicted
+++ resolved
@@ -33,10 +33,6 @@
 	ubig "github.com/smartcontractkit/chainlink/v2/core/chains/evm/utils/big"
 )
 
-<<<<<<< HEAD
-type RpcClient struct {
-	cfg     config.NodePool
-=======
 var (
 	promEVMPoolRPCNodeDials = promauto.NewCounterVec(prometheus.CounterOpts{
 		Name: "evm_pool_rpc_node_dials_total",
@@ -114,8 +110,8 @@
 	uri  url.URL
 }
 
-type rpcClient struct {
->>>>>>> 000f2cb3
+type RpcClient struct {
+	cfg     config.NodePool
 	rpcLog  logger.SugaredLogger
 	name    string
 	id      int32
@@ -216,7 +212,7 @@
 
 // Not thread-safe, pure dial.
 func (r *RpcClient) Dial(callerCtx context.Context) error {
-	ctx, cancel := r.makeQueryCtx(callerCtx)
+	ctx, cancel := makeQueryCtx(callerCtx, r.getChStopInflight())
 	defer cancel()
 
 	promEVMPoolRPCNodeDials.WithLabelValues(r.chainID.String(), r.name).Inc()
@@ -1122,9 +1118,6 @@
 	return
 }
 
-<<<<<<< HEAD
-func (r *RpcClient) makeQueryCtx(ctx context.Context) (context.Context, context.CancelFunc) {
-=======
 // makeQueryCtx returns a context that cancels if:
 // 1. Passed in ctx cancels
 // 2. Passed in channel is closed
@@ -1140,11 +1133,6 @@
 	return ctx, cancel
 }
 
-func (r *rpcClient) makeQueryCtx(ctx context.Context) (context.Context, context.CancelFunc) {
->>>>>>> 000f2cb3
-	return makeQueryCtx(ctx, r.getChStopInflight())
-}
-
 func (r *RpcClient) IsSyncing(ctx context.Context) (bool, error) {
 	ctx, cancel, ws, http := r.makeLiveQueryCtxAndSafeGetClients(ctx)
 	defer cancel()
