package headtracker_test

import (
	"context"
	"sync/atomic"
	"testing"
	"time"

	"github.com/stretchr/testify/require"

	pkgerrors "github.com/pkg/errors"
	"github.com/stretchr/testify/assert"
	"github.com/stretchr/testify/mock"

	commonconfig "github.com/smartcontractkit/chainlink-common/pkg/config"
	"github.com/smartcontractkit/chainlink-common/pkg/logger"
	"github.com/smartcontractkit/chainlink-common/pkg/utils/tests"

	commonmocks "github.com/smartcontractkit/chainlink/v2/common/types/mocks"
	"github.com/smartcontractkit/chainlink/v2/core/chains/evm/config/toml"
	"github.com/smartcontractkit/chainlink/v2/core/chains/evm/headtracker"
	"github.com/smartcontractkit/chainlink/v2/core/chains/evm/testutils"
	evmtypes "github.com/smartcontractkit/chainlink/v2/core/chains/evm/types"
)

func Test_HeadListener_HappyPath(t *testing.T) {
	t.Parallel()
	// Logic:
	// - spawn a listener instance
	// - mock SubscribeNewHead/Err/Unsubscribe to track these calls
	// - send 3 heads
	// - ask listener to stop
	// Asserts:
	// - check Connected()/ReceivingHeads() are updated
	// - 3 heads is passed to callback
	// - ethClient methods are invoked

	lggr := logger.Test(t)
	ethClient := testutils.NewEthClientMockWithDefaultChain(t)
	evmcfg := testutils.NewTestChainScopedConfig(t, func(c *toml.EVMConfig) {
		c.NoNewHeadsThreshold = &commonconfig.Duration{}
	})
	chStop := make(chan struct{})
	hl := headtracker.NewHeadListener(lggr, ethClient, evmcfg.EVM(), chStop)

	var headCount atomic.Int32
	handler := func(context.Context, *evmtypes.Head) error {
		headCount.Add(1)
		return nil
	}

<<<<<<< HEAD
	subscribeAwaiter := cltest.NewAwaiter()
	unsubscribeAwaiter := cltest.NewAwaiter()
	chHeads := make(chan *evmtypes.Head)
=======
	subscribeAwaiter := testutils.NewAwaiter()
	unsubscribeAwaiter := testutils.NewAwaiter()
	var chHeads chan<- *evmtypes.Head
>>>>>>> ded393c0
	var chErr = make(chan error)
	var chSubErr <-chan error = chErr
	sub := commonmocks.NewSubscription(t)
	ethClient.On("SubscribeNewHead", mock.Anything).Return((<-chan *evmtypes.Head)(chHeads), sub, nil).Once().Run(func(args mock.Arguments) {
		subscribeAwaiter.ItHappened()
	})
	sub.On("Err").Return(chSubErr)
	sub.On("Unsubscribe").Return().Once().Run(func(mock.Arguments) {
		unsubscribeAwaiter.ItHappened()
		close(chHeads)
		close(chErr)
	})

	doneAwaiter := testutils.NewAwaiter()
	done := func() {
		doneAwaiter.ItHappened()
	}
	go hl.ListenForNewHeads(handler, done)

	subscribeAwaiter.AwaitOrFail(t, tests.WaitTimeout(t))
	require.Eventually(t, hl.Connected, tests.WaitTimeout(t), tests.TestInterval)

	chHeads <- testutils.Head(0)
	chHeads <- testutils.Head(1)
	chHeads <- testutils.Head(2)

	require.True(t, hl.ReceivingHeads())

	close(chStop)
	doneAwaiter.AwaitOrFail(t)

	unsubscribeAwaiter.AwaitOrFail(t)
	require.Equal(t, int32(3), headCount.Load())
}

func Test_HeadListener_NotReceivingHeads(t *testing.T) {
	t.Parallel()
	// Logic:
	// - same as Test_HeadListener_HappyPath, but
	// - send one head, make sure ReceivingHeads() is true
	// - do not send any heads within BlockEmissionIdleWarningThreshold and check ReceivingHeads() is false

	lggr := logger.Test(t)
	ethClient := testutils.NewEthClientMockWithDefaultChain(t)

	evmcfg := testutils.NewTestChainScopedConfig(t, func(c *toml.EVMConfig) {
		c.NoNewHeadsThreshold = commonconfig.MustNewDuration(time.Second)
	})
	chStop := make(chan struct{})
	hl := headtracker.NewHeadListener(lggr, ethClient, evmcfg.EVM(), chStop)

	firstHeadAwaiter := testutils.NewAwaiter()
	handler := func(context.Context, *evmtypes.Head) error {
		firstHeadAwaiter.ItHappened()
		return nil
	}

<<<<<<< HEAD
	subscribeAwaiter := cltest.NewAwaiter()
	chHeads := make(chan *evmtypes.Head)
=======
	subscribeAwaiter := testutils.NewAwaiter()
	var chHeads chan<- *evmtypes.Head
>>>>>>> ded393c0
	var chErr = make(chan error)
	var chSubErr <-chan error = chErr
	sub := commonmocks.NewSubscription(t)
	ethClient.On("SubscribeNewHead", mock.Anything).Return((<-chan *evmtypes.Head)(chHeads), sub, nil).Once().Run(func(args mock.Arguments) {
		subscribeAwaiter.ItHappened()
	})
	sub.On("Err").Return(chSubErr)
	sub.On("Unsubscribe").Return().Once().Run(func(_ mock.Arguments) {
		close(chHeads)
		close(chErr)
	})

	doneAwaiter := testutils.NewAwaiter()
	done := func() {
		doneAwaiter.ItHappened()
	}
	go hl.ListenForNewHeads(handler, done)

	subscribeAwaiter.AwaitOrFail(t, tests.WaitTimeout(t))

	chHeads <- testutils.Head(0)
	firstHeadAwaiter.AwaitOrFail(t)

	require.True(t, hl.ReceivingHeads())

	time.Sleep(time.Second * 2)

	require.False(t, hl.ReceivingHeads())

	close(chStop)
	doneAwaiter.AwaitOrFail(t)
}

func Test_HeadListener_SubscriptionErr(t *testing.T) {
	t.Parallel()
	cases := []struct {
		name     string
		err      error
		closeErr bool
	}{
		{"nil error", nil, false},
		{"socket error", pkgerrors.New("close 1006 (abnormal closure): unexpected EOF"), false},
		{"close Err channel", nil, true},
	}

	for _, test := range cases {
		test := test
		t.Run(test.name, func(t *testing.T) {
			l := logger.Test(t)
			ethClient := testutils.NewEthClientMockWithDefaultChain(t)
			evmcfg := testutils.NewTestChainScopedConfig(t, nil)
			chStop := make(chan struct{})
			hl := headtracker.NewHeadListener(l, ethClient, evmcfg.EVM(), chStop)

			hnhCalled := make(chan *evmtypes.Head)
			hnh := func(_ context.Context, header *evmtypes.Head) error {
				hnhCalled <- header
				return nil
			}
			doneAwaiter := testutils.NewAwaiter()
			done := doneAwaiter.ItHappened

			chSubErrTest := make(chan error)
			var chSubErr <-chan error = chSubErrTest
			sub := commonmocks.NewSubscription(t)
			// sub.Err is called twice because we enter the select loop two times: once
			// initially and once again after exactly one head has been received
			sub.On("Err").Return(chSubErr).Twice()

<<<<<<< HEAD
			subscribeAwaiter := cltest.NewAwaiter()
			headsCh := make(chan *evmtypes.Head)
=======
			subscribeAwaiter := testutils.NewAwaiter()
			var headsCh chan<- *evmtypes.Head
>>>>>>> ded393c0
			// Initial subscribe
			ethClient.On("SubscribeNewHead", mock.Anything).Return((<-chan *evmtypes.Head)(headsCh), sub, nil).Once().Run(func(args mock.Arguments) {
				subscribeAwaiter.ItHappened()
			})
			go func() {
				hl.ListenForNewHeads(hnh, done)
			}()

			// Put a head on the channel to ensure we test all code paths
			subscribeAwaiter.AwaitOrFail(t, tests.WaitTimeout(t))
			head := testutils.Head(0)
			headsCh <- head

			h := <-hnhCalled
			assert.Equal(t, head, h)

			// Expect a call to unsubscribe on error
			sub.On("Unsubscribe").Once().Run(func(_ mock.Arguments) {
				close(headsCh)
				// geth guarantees that Unsubscribe closes the errors channel
				if !test.closeErr {
					close(chSubErrTest)
				}
			})
			// Expect a resubscribe
			chSubErrTest2 := make(chan error)
			var chSubErr2 <-chan error = chSubErrTest2
			sub2 := commonmocks.NewSubscription(t)
			sub2.On("Err").Return(chSubErr2)
			subscribeAwaiter2 := testutils.NewAwaiter()

			headsCh2 := make(chan *evmtypes.Head)
			ethClient.On("SubscribeNewHead", mock.Anything).Return((<-chan *evmtypes.Head)(headsCh2), sub2, nil).Once().Run(func(args mock.Arguments) {
				subscribeAwaiter2.ItHappened()
			})

			// Sending test error
			if test.closeErr {
				close(chSubErrTest)
			} else {
				chSubErrTest <- test.err
			}

			// Wait for it to resubscribe
			subscribeAwaiter2.AwaitOrFail(t, tests.WaitTimeout(t))

			head2 := testutils.Head(1)
			headsCh2 <- head2

			h2 := <-hnhCalled
			assert.Equal(t, head2, h2)

			// Second call to unsubscribe on close
			sub2.On("Unsubscribe").Once().Run(func(_ mock.Arguments) {
				close(headsCh2)
				// geth guarantees that Unsubscribe closes the errors channel
				close(chSubErrTest2)
			})
			close(chStop)
			doneAwaiter.AwaitOrFail(t)
		})
	}
}<|MERGE_RESOLUTION|>--- conflicted
+++ resolved
@@ -49,15 +49,9 @@
 		return nil
 	}
 
-<<<<<<< HEAD
-	subscribeAwaiter := cltest.NewAwaiter()
-	unsubscribeAwaiter := cltest.NewAwaiter()
-	chHeads := make(chan *evmtypes.Head)
-=======
 	subscribeAwaiter := testutils.NewAwaiter()
 	unsubscribeAwaiter := testutils.NewAwaiter()
-	var chHeads chan<- *evmtypes.Head
->>>>>>> ded393c0
+	chHeads := make(chan *evmtypes.Head)
 	var chErr = make(chan error)
 	var chSubErr <-chan error = chErr
 	sub := commonmocks.NewSubscription(t)
@@ -115,13 +109,8 @@
 		return nil
 	}
 
-<<<<<<< HEAD
-	subscribeAwaiter := cltest.NewAwaiter()
 	chHeads := make(chan *evmtypes.Head)
-=======
 	subscribeAwaiter := testutils.NewAwaiter()
-	var chHeads chan<- *evmtypes.Head
->>>>>>> ded393c0
 	var chErr = make(chan error)
 	var chSubErr <-chan error = chErr
 	sub := commonmocks.NewSubscription(t)
@@ -191,13 +180,8 @@
 			// initially and once again after exactly one head has been received
 			sub.On("Err").Return(chSubErr).Twice()
 
-<<<<<<< HEAD
-			subscribeAwaiter := cltest.NewAwaiter()
 			headsCh := make(chan *evmtypes.Head)
-=======
 			subscribeAwaiter := testutils.NewAwaiter()
-			var headsCh chan<- *evmtypes.Head
->>>>>>> ded393c0
 			// Initial subscribe
 			ethClient.On("SubscribeNewHead", mock.Anything).Return((<-chan *evmtypes.Head)(headsCh), sub, nil).Once().Run(func(args mock.Arguments) {
 				subscribeAwaiter.ItHappened()
