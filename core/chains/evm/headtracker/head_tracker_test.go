--- conflicted
+++ resolved
@@ -21,17 +21,19 @@
 	"go.uber.org/zap/zaptest/observer"
 	"golang.org/x/exp/maps"
 
+	"github.com/smartcontractkit/chainlink-common/pkg/logger"
+	"github.com/smartcontractkit/chainlink-common/pkg/utils/mailbox/mailboxtest"
+
 	"github.com/jmoiron/sqlx"
 
 	commonconfig "github.com/smartcontractkit/chainlink-common/pkg/config"
-	"github.com/smartcontractkit/chainlink-common/pkg/logger"
 	"github.com/smartcontractkit/chainlink-common/pkg/services"
 	"github.com/smartcontractkit/chainlink-common/pkg/utils/mailbox"
-	"github.com/smartcontractkit/chainlink-common/pkg/utils/mailbox/mailboxtest"
 	"github.com/smartcontractkit/chainlink-common/pkg/utils/tests"
 
 	htmocks "github.com/smartcontractkit/chainlink/v2/common/headtracker/mocks"
 	commontypes "github.com/smartcontractkit/chainlink/v2/common/headtracker/types"
+	"github.com/smartcontractkit/chainlink/v2/core/internal/testutils/evmtest"
 
 	evmclient "github.com/smartcontractkit/chainlink/v2/core/chains/evm/client"
 	evmclimocks "github.com/smartcontractkit/chainlink/v2/core/chains/evm/client/mocks"
@@ -60,17 +62,13 @@
 	ethClient := testutils.NewEthClientMockWithDefaultChain(t)
 	ethClient.On("HeadByNumber", mock.Anything, (*big.Int)(nil)).Return(testutils.Head(0), nil)
 	// finalized
-<<<<<<< HEAD
-	ethClient.On("HeadByNumber", mock.Anything, big.NewInt(0)).Return(cltest.Head(0), nil)
-	mockEth := &evmtest.MockEth{
+	ethClient.On("HeadByNumber", mock.Anything, big.NewInt(0)).Return(testutils.Head(0), nil)
+	mockEth := &testutils.MockEth{
 		EthClient: ethClient,
 	}
 	ethClient.On("SubscribeNewHead", mock.Anything, mock.Anything).
 		Maybe().
 		Return(mockEth.NewSub(t), nil)
-=======
-	ethClient.On("HeadByNumber", mock.Anything, big.NewInt(0)).Return(testutils.Head(0), nil)
->>>>>>> daf8cf6c
 
 	orm := headtracker.NewORM(*testutils.FixtureChainID, db)
 	assert.Nil(t, orm.IdempotentInsertHead(tests.Context(t), testutils.Head(1)))
@@ -138,14 +136,9 @@
 		{"nil no initial", nil, nil, big.NewInt(0)},
 	}
 
-<<<<<<< HEAD
-	for i := range tests {
-		t.Run(tests[i].name, func(t *testing.T) {
-			test := tests[i]
-=======
-	for _, test := range cases {
+	for i := range cases {
+		test := cases[i]
 		t.Run(test.name, func(t *testing.T) {
->>>>>>> daf8cf6c
 			db := pgtest.NewSqlxDB(t)
 			config := testutils.NewTestChainScopedConfig(t, nil)
 			orm := headtracker.NewORM(*testutils.FixtureChainID, db)
@@ -164,11 +157,7 @@
 					},
 					func(ctx context.Context, ch chan<- *evmtypes.Head) error { return nil },
 				)
-<<<<<<< HEAD
-			ethClient.On("HeadByNumber", mock.Anything, (*big.Int)(nil)).Return(cltest.Head(0), nil).Maybe()
-=======
-			ethClient.On("HeadByNumber", mock.Anything, (*big.Int)(nil)).Return(testutils.Head(0), nil)
->>>>>>> daf8cf6c
+			ethClient.On("HeadByNumber", mock.Anything, (*big.Int)(nil)).Return(testutils.Head(0), nil).Maybe()
 
 			fnCall := ethClient.On("HeadByNumber", mock.Anything, mock.Anything).Maybe()
 			fnCall.RunFn = func(args mock.Arguments) {
@@ -188,7 +177,7 @@
 				assert.NoError(t, err)
 			}
 
-			testutils.AssertEventually(t, func() bool {
+			tests.AssertEventually(t, func() bool {
 				latest := ht.headSaver.LatestChain().ToInt()
 				return latest != nil && test.want.Cmp(latest) == 0
 			})
@@ -250,31 +239,13 @@
 				c.HeadTracker.FinalityTagBypass = opts.FinalityTagBypass
 			}
 		})
-<<<<<<< HEAD
-		config := evmtest.NewChainScopedConfig(t, gCfg)
-		orm := headtracker.NewORM(cltest.FixtureChainID, db)
+		orm := headtracker.NewORM(*testutils.FixtureChainID, db)
 		ethClient := evmtest.NewEthClientMockWithDefaultChain(t)
-		mockEth := &evmtest.MockEth{EthClient: ethClient}
+		mockEth := &testutils.MockEth{EthClient: ethClient}
 		sub := mockEth.NewSub(t)
 		ethClient.On("SubscribeNewHead", mock.Anything, mock.Anything).Return(sub, nil).Maybe()
 		return createHeadTracker(t, ethClient, config.EVM(), config.EVM().HeadTracker(), orm)
 	}
-=======
-		orm := headtracker.NewORM(*testutils.FixtureChainID, db)
-		ethClient := testutils.NewEthClientMockWithDefaultChain(t)
-		return createHeadTracker(t, ethClient, config.EVM(), config.EVM().HeadTracker(), orm)
-	}
-
-	t.Run("Fail start if context was canceled", func(t *testing.T) {
-		ctx, cancel := context.WithCancel(tests.Context(t))
-		ht := newHeadTracker(t, opts{})
-		ht.ethClient.On("HeadByNumber", mock.Anything, (*big.Int)(nil)).Run(func(args mock.Arguments) {
-			cancel()
-		}).Return(testutils.Head(0), context.Canceled)
-		err := ht.headTracker.Start(ctx)
-		require.ErrorIs(t, err, context.Canceled)
-	})
->>>>>>> daf8cf6c
 	t.Run("Starts even if failed to get initialHead", func(t *testing.T) {
 		ht := newHeadTracker(t, opts{})
 		ht.ethClient.On("HeadByNumber", mock.Anything, (*big.Int)(nil)).Return(testutils.Head(0), errors.New("failed to get init head"))
@@ -304,23 +275,6 @@
 		ht.Start(t)
 		tests.AssertLogEventually(t, ht.observer, "Error handling initial head")
 	})
-<<<<<<< HEAD
-=======
-	t.Run("Logs error if finality gap is too big", func(t *testing.T) {
-		ht := newHeadTracker(t, opts{FinalityTagEnable: ptr(true), FinalityTagBypass: ptr(false), MaxAllowedFinalityDepth: ptr(uint32(10))})
-		head := testutils.Head(1000)
-		ht.ethClient.On("HeadByNumber", mock.Anything, (*big.Int)(nil)).Return(head, nil).Once()
-		ht.ethClient.On("LatestFinalizedBlock", mock.Anything).Return(testutils.Head(989), nil).Once()
-		ht.ethClient.On("SubscribeNewHead", mock.Anything, mock.Anything).Return(nil, errors.New("failed to connect")).Maybe()
-		ht.Start(t)
-		tests.AssertEventually(t, func() bool {
-			// must exactly match the error passed to logger
-			field := zap.String("err", "failed to calculate latest finalized head: gap between latest finalized block (989) and current head (1000) is too large (> 10)")
-			filtered := ht.observer.FilterMessage("Error handling initial head").FilterField(field)
-			return filtered.Len() > 0
-		})
-	})
->>>>>>> daf8cf6c
 	t.Run("Happy path (finality tag)", func(t *testing.T) {
 		head := testutils.Head(1000)
 		ht := newHeadTracker(t, opts{FinalityTagEnable: ptr(true), FinalityTagBypass: ptr(false)})
@@ -923,21 +877,16 @@
 		MaxAllowedFinalityDepth uint32
 	}
 	newHeadTrackerUniverse := func(t *testing.T, opts opts) *headTrackerUniverse {
-<<<<<<< HEAD
-		cfg := configtest.NewGeneralConfig(t, func(c *chainlink.Config, secrets *chainlink.Secrets) {
-			c.EVM[0].FinalityTagEnabled = ptr(opts.FinalityTagEnabled)
-			c.EVM[0].FinalizedBlockOffset = ptr(opts.FinalizedBlockOffset)
-			c.EVM[0].FinalityDepth = ptr(opts.FinalityDepth)
-			c.EVM[0].HeadTracker.FinalityTagBypass = ptr(false)
+		evmcfg := testutils.NewTestChainScopedConfig(t, func(c *toml.EVMConfig) {
+			c.FinalityTagEnabled = ptr(opts.FinalityTagEnabled)
+			c.FinalizedBlockOffset = ptr(opts.FinalizedBlockOffset)
+			c.FinalityDepth = ptr(opts.FinalityDepth)
+			c.HeadTracker.FinalityTagBypass = ptr(false)
 			if opts.MaxAllowedFinalityDepth > 0 {
-				c.EVM[0].HeadTracker.MaxAllowedFinalityDepth = ptr(opts.MaxAllowedFinalityDepth)
+				c.HeadTracker.MaxAllowedFinalityDepth = ptr(opts.MaxAllowedFinalityDepth)
 			}
 		})
 
-		evmcfg := evmtest.NewChainScopedConfig(t, cfg)
-=======
-		evmcfg := testutils.NewTestChainScopedConfig(t, nil)
->>>>>>> daf8cf6c
 		db := pgtest.NewSqlxDB(t)
 		orm := headtracker.NewORM(*testutils.FixtureChainID, db)
 		for i := range opts.Heads {
@@ -1193,15 +1142,15 @@
 func TestHeadTracker_LatestAndFinalizedBlock(t *testing.T) {
 	t.Parallel()
 
-	ctx := testutils.Context(t)
-
-	h11 := cltest.Head(11)
+	ctx := tests.Context(t)
+
+	h11 := testutils.Head(11)
 	h11.ParentHash = utils.NewHash()
 
-	h12 := cltest.Head(12)
+	h12 := testutils.Head(12)
 	h12.ParentHash = h11.Hash
 
-	h13 := cltest.Head(13)
+	h13 := testutils.Head(13)
 	h13.ParentHash = h12.Hash
 
 	type opts struct {
@@ -1212,23 +1161,21 @@
 	}
 
 	newHeadTrackerUniverse := func(t *testing.T, opts opts) *headTrackerUniverse {
-		cfg := configtest.NewGeneralConfig(t, func(c *chainlink.Config, secrets *chainlink.Secrets) {
-			c.EVM[0].FinalityTagEnabled = ptr(opts.FinalityTagEnabled)
-			c.EVM[0].FinalizedBlockOffset = ptr(opts.FinalizedBlockOffset)
-			c.EVM[0].FinalityDepth = ptr(opts.FinalityDepth)
-			//c.EVM[0].HeadTracker.FinalityTagBypass = ptr(false)
+		evmcfg := testutils.NewTestChainScopedConfig(t, func(c *toml.EVMConfig) {
+			c.FinalityTagEnabled = ptr(opts.FinalityTagEnabled)
+			c.FinalizedBlockOffset = ptr(opts.FinalizedBlockOffset)
+			c.FinalityDepth = ptr(opts.FinalityDepth)
 		})
 
-		evmcfg := evmtest.NewChainScopedConfig(t, cfg)
 		db := pgtest.NewSqlxDB(t)
-		orm := headtracker.NewORM(cltest.FixtureChainID, db)
+		orm := headtracker.NewORM(*testutils.FixtureChainID, db)
 		for i := range opts.Heads {
-			require.NoError(t, orm.IdempotentInsertHead(testutils.Context(t), &opts.Heads[i]))
+			require.NoError(t, orm.IdempotentInsertHead(tests.Context(t), &opts.Heads[i]))
 		}
 		ethClient := evmtest.NewEthClientMock(t)
-		ethClient.On("ConfiguredChainID", mock.Anything).Return(evmtest.MustGetDefaultChainID(t, cfg.EVMConfigs()), nil)
+		ethClient.On("ConfiguredChainID", mock.Anything).Return(testutils.FixtureChainID, nil)
 		ht := createHeadTracker(t, ethClient, evmcfg.EVM(), evmcfg.EVM().HeadTracker(), orm)
-		_, err := ht.headSaver.Load(testutils.Context(t), 0)
+		_, err := ht.headSaver.Load(tests.Context(t), 0)
 		require.NoError(t, err)
 		return ht
 	}
@@ -1288,7 +1235,7 @@
 		htu := newHeadTrackerUniverse(t, opts{FinalityTagEnabled: true, FinalizedBlockOffset: 2, Heads: []evmtypes.Head{*h13, *h12, *h11}})
 		htu.ethClient.On("HeadByNumber", mock.Anything, (*big.Int)(nil)).Return(h13, nil).Once()
 		htu.ethClient.On("LatestFinalizedBlock", mock.Anything).Return(h12, nil).Once()
-		h10 := cltest.Head(10)
+		h10 := testutils.Head(10)
 		htu.ethClient.On("HeadByNumber", mock.Anything, big.NewInt(10)).Return(h10, nil).Once()
 
 		actualL, actualLF, err := htu.headTracker.LatestAndFinalizedBlock(ctx)
@@ -1317,7 +1264,7 @@
 	t.Run("returns latest finalized block with offset from RPC (finality depth)", func(t *testing.T) {
 		htu := newHeadTrackerUniverse(t, opts{FinalityDepth: 1, FinalizedBlockOffset: 2, Heads: []evmtypes.Head{*h13, *h12, *h11}})
 		htu.ethClient.On("HeadByNumber", mock.Anything, (*big.Int)(nil)).Return(h13, nil).Once()
-		h10 := cltest.Head(10)
+		h10 := testutils.Head(10)
 		htu.ethClient.On("HeadByNumber", mock.Anything, big.NewInt(10)).Return(h10, nil).Once()
 
 		actualL, actualLF, err := htu.headTracker.LatestAndFinalizedBlock(ctx)
@@ -1330,14 +1277,9 @@
 // BenchmarkHeadTracker_Backfill - benchmarks HeadTracker's Backfill with focus on efficiency after initial
 // backfill on start up
 func BenchmarkHeadTracker_Backfill(b *testing.B) {
-<<<<<<< HEAD
-	cfg := configtest.NewGeneralConfig(b, func(c *chainlink.Config, _ *chainlink.Secrets) {
-		c.EVM[0].FinalityTagEnabled = ptr(true)
-	})
-	evmcfg := evmtest.NewChainScopedConfig(b, cfg)
-=======
-	evmcfg := testutils.NewTestChainScopedConfig(b, nil)
->>>>>>> daf8cf6c
+	evmcfg := testutils.NewTestChainScopedConfig(b, func(c *toml.EVMConfig) {
+		c.FinalityTagEnabled = ptr(true)
+	})
 	db := pgtest.NewSqlxDB(b)
 	chainID := big.NewInt(evmclient.NullClientChainID)
 	orm := headtracker.NewORM(*chainID, db)
