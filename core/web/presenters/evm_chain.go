package presenters

<<<<<<< HEAD
import (
	"gopkg.in/guregu/null.v4"

	"github.com/smartcontractkit/chainlink/v2/core/chains"
	evmtypes "github.com/smartcontractkit/chainlink/v2/core/chains/evm/types"
	"github.com/smartcontractkit/chainlink/v2/core/utils"
)
=======
import "github.com/smartcontractkit/chainlink-relay/pkg/types"
>>>>>>> 4d02c579

// EVMChainResource is an EVM chain JSONAPI resource.
type EVMChainResource struct {
	ChainResource
}

// GetName implements the api2go EntityNamer interface
func (r EVMChainResource) GetName() string {
	return "evm_chain"
}

// NewEVMChainResource returns a new EVMChainResource for chain.
<<<<<<< HEAD
func NewEVMChainResource(chain chains.ChainConfig) EVMChainResource {
	return EVMChainResource{ChainResource{
		JAID:    NewJAID(chain.ID),
		Config:  chain.Cfg,
=======
func NewEVMChainResource(chain types.ChainStatus) EVMChainResource {
	return EVMChainResource{ChainResource{
		JAID:    NewJAID(chain.ID),
		Config:  chain.Config,
>>>>>>> 4d02c579
		Enabled: chain.Enabled,
	}}
}

// EVMNodeResource is an EVM node JSONAPI resource.
type EVMNodeResource struct {
<<<<<<< HEAD
	JAID
	Name       string      `json:"name"`
	EVMChainID utils.Big   `json:"evmChainID"`
	WSURL      null.String `json:"wsURL"`
	HTTPURL    null.String `json:"httpURL"`
	State      string      `json:"state"`
=======
	NodeResource
>>>>>>> 4d02c579
}

// GetName implements the api2go EntityNamer interface
func (r EVMNodeResource) GetName() string {
	return "evm_node"
}

// NewEVMNodeResource returns a new EVMNodeResource for node.
<<<<<<< HEAD
func NewEVMNodeResource(node evmtypes.Node) EVMNodeResource {
	return EVMNodeResource{
		JAID:       NewJAID(node.Name),
		Name:       node.Name,
		EVMChainID: node.EVMChainID,
		WSURL:      node.WSURL,
		HTTPURL:    node.HTTPURL,
		State:      node.State,
	}
=======
func NewEVMNodeResource(node types.NodeStatus) EVMNodeResource {
	return EVMNodeResource{NodeResource{
		JAID:    NewJAID(node.Name),
		ChainID: node.ChainID,
		Name:    node.Name,
		State:   node.State,
		Config:  node.Config,
	}}
>>>>>>> 4d02c579
}<|MERGE_RESOLUTION|>--- conflicted
+++ resolved
@@ -1,16 +1,6 @@
 package presenters
 
-<<<<<<< HEAD
-import (
-	"gopkg.in/guregu/null.v4"
-
-	"github.com/smartcontractkit/chainlink/v2/core/chains"
-	evmtypes "github.com/smartcontractkit/chainlink/v2/core/chains/evm/types"
-	"github.com/smartcontractkit/chainlink/v2/core/utils"
-)
-=======
 import "github.com/smartcontractkit/chainlink-relay/pkg/types"
->>>>>>> 4d02c579
 
 // EVMChainResource is an EVM chain JSONAPI resource.
 type EVMChainResource struct {
@@ -23,33 +13,17 @@
 }
 
 // NewEVMChainResource returns a new EVMChainResource for chain.
-<<<<<<< HEAD
-func NewEVMChainResource(chain chains.ChainConfig) EVMChainResource {
-	return EVMChainResource{ChainResource{
-		JAID:    NewJAID(chain.ID),
-		Config:  chain.Cfg,
-=======
 func NewEVMChainResource(chain types.ChainStatus) EVMChainResource {
 	return EVMChainResource{ChainResource{
 		JAID:    NewJAID(chain.ID),
 		Config:  chain.Config,
->>>>>>> 4d02c579
 		Enabled: chain.Enabled,
 	}}
 }
 
 // EVMNodeResource is an EVM node JSONAPI resource.
 type EVMNodeResource struct {
-<<<<<<< HEAD
-	JAID
-	Name       string      `json:"name"`
-	EVMChainID utils.Big   `json:"evmChainID"`
-	WSURL      null.String `json:"wsURL"`
-	HTTPURL    null.String `json:"httpURL"`
-	State      string      `json:"state"`
-=======
 	NodeResource
->>>>>>> 4d02c579
 }
 
 // GetName implements the api2go EntityNamer interface
@@ -58,17 +32,6 @@
 }
 
 // NewEVMNodeResource returns a new EVMNodeResource for node.
-<<<<<<< HEAD
-func NewEVMNodeResource(node evmtypes.Node) EVMNodeResource {
-	return EVMNodeResource{
-		JAID:       NewJAID(node.Name),
-		Name:       node.Name,
-		EVMChainID: node.EVMChainID,
-		WSURL:      node.WSURL,
-		HTTPURL:    node.HTTPURL,
-		State:      node.State,
-	}
-=======
 func NewEVMNodeResource(node types.NodeStatus) EVMNodeResource {
 	return EVMNodeResource{NodeResource{
 		JAID:    NewJAID(node.Name),
@@ -77,5 +40,4 @@
 		State:   node.State,
 		Config:  node.Config,
 	}}
->>>>>>> 4d02c579
 }