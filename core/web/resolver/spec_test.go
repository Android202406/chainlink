package resolver

import (
	"context"
	"testing"
	"time"

	"github.com/ethereum/go-ethereum/common"
	"github.com/lib/pq"
	"github.com/stretchr/testify/mock"
	"github.com/stretchr/testify/require"
	"gopkg.in/guregu/null.v4"

	commonassets "github.com/smartcontractkit/chainlink-common/pkg/assets"
	"github.com/smartcontractkit/chainlink-common/pkg/types"

	"github.com/smartcontractkit/chainlink/v2/core/chains/evm/assets"
	evmtypes "github.com/smartcontractkit/chainlink/v2/core/chains/evm/types"
	ubig "github.com/smartcontractkit/chainlink/v2/core/chains/evm/utils/big"
	clnull "github.com/smartcontractkit/chainlink/v2/core/null"
	"github.com/smartcontractkit/chainlink/v2/core/services/job"
	"github.com/smartcontractkit/chainlink/v2/core/services/relay"
	"github.com/smartcontractkit/chainlink/v2/core/services/signatures/secp256k1"
	"github.com/smartcontractkit/chainlink/v2/core/store/models"
)

// Specs are only embedded on the job and are not fetchable by it's own id, so
// we test the spec resolvers by fetching a job by id.

func TestResolver_CronSpec(t *testing.T) {
	var (
		id = int32(1)
	)

	testCases := []GQLTestCase{
		{
			name:          "cron spec success",
			authenticated: true,
			before: func(ctx context.Context, f *gqlTestFramework) {
				f.App.On("JobORM").Return(f.Mocks.jobORM)
				f.Mocks.jobORM.On("FindJobWithoutSpecErrors", mock.Anything, id).Return(job.Job{
					Type: job.Cron,
					CronSpec: &job.CronSpec{
						CronSchedule: "CRON_TZ=UTC 0 0 1 1 *",
						CreatedAt:    f.Timestamp(),
					},
				}, nil)
			},
			query: `
				query GetJob {
					job(id: "1") {
						... on Job {
							spec {
								__typename
								... on CronSpec {
									schedule
									createdAt
								}
							}
						}
					}
				}
			`,
			result: `
				{
					"job": {
						"spec": {
							"__typename": "CronSpec",
							"schedule": "CRON_TZ=UTC 0 0 1 1 *",
							"createdAt": "2021-01-01T00:00:00Z"
						}
					}
				}
			`,
		},
	}

	RunGQLTests(t, testCases)
}

func TestResolver_DirectRequestSpec(t *testing.T) {
	var (
		id               = int32(1)
		requesterAddress = common.HexToAddress("0x3cCad4715152693fE3BC4460591e3D3Fbd071b42")
	)
	contractAddress, err := evmtypes.NewEIP55Address("0x613a38AC1659769640aaE063C651F48E0250454C")
	require.NoError(t, err)

	testCases := []GQLTestCase{
		{
			name:          "direct request spec success",
			authenticated: true,
			before: func(ctx context.Context, f *gqlTestFramework) {
				f.App.On("JobORM").Return(f.Mocks.jobORM)
				f.Mocks.jobORM.On("FindJobWithoutSpecErrors", mock.Anything, id).Return(job.Job{
					Type: job.DirectRequest,
					DirectRequestSpec: &job.DirectRequestSpec{
						ContractAddress:          contractAddress,
						CreatedAt:                f.Timestamp(),
						EVMChainID:               ubig.NewI(42),
						MinIncomingConfirmations: clnull.NewUint32(1, true),
						MinContractPayment:       commonassets.NewLinkFromJuels(1000),
						Requesters:               models.AddressCollection{requesterAddress},
					},
				}, nil)
			},
			query: `
				query GetJob {
					job(id: "1") {
						... on Job {
							spec {
								__typename
								... on DirectRequestSpec {
									contractAddress
									createdAt
									evmChainID
									minIncomingConfirmations
									minContractPaymentLinkJuels
									requesters
								}
							}
						}
					}
				}
			`,
			result: `
				{
					"job": {
						"spec": {
							"__typename": "DirectRequestSpec",
							"contractAddress": "0x613a38AC1659769640aaE063C651F48E0250454C",
							"createdAt": "2021-01-01T00:00:00Z",
							"evmChainID": "42",
							"minIncomingConfirmations": 1,
							"minContractPaymentLinkJuels": "1000",
							"requesters": ["0x3cCad4715152693fE3BC4460591e3D3Fbd071b42"]
						}
					}
				}
			`,
		},
	}

	RunGQLTests(t, testCases)
}

func TestResolver_FluxMonitorSpec(t *testing.T) {
	var (
		id = int32(1)
	)
	contractAddress, err := evmtypes.NewEIP55Address("0x613a38AC1659769640aaE063C651F48E0250454C")
	require.NoError(t, err)

	testCases := []GQLTestCase{
		{
			name:          "flux monitor spec with standard timers",
			authenticated: true,
			before: func(ctx context.Context, f *gqlTestFramework) {
				f.App.On("JobORM").Return(f.Mocks.jobORM)
				f.Mocks.jobORM.On("FindJobWithoutSpecErrors", mock.Anything, id).Return(job.Job{
					Type: job.FluxMonitor,
					FluxMonitorSpec: &job.FluxMonitorSpec{
						ContractAddress:   contractAddress,
						CreatedAt:         f.Timestamp(),
						EVMChainID:        ubig.NewI(42),
						DrumbeatEnabled:   false,
						IdleTimerDisabled: false,
						IdleTimerPeriod:   1 * time.Hour,
						MinPayment:        commonassets.NewLinkFromJuels(1000),
						PollTimerDisabled: false,
						PollTimerPeriod:   1 * time.Minute,
					},
				}, nil)
			},
			query: `
				query GetJob {
					job(id: "1") {
						... on Job {
							spec {
								__typename
								... on FluxMonitorSpec {
									absoluteThreshold
									contractAddress
									createdAt
									drumbeatEnabled
									drumbeatRandomDelay
									drumbeatSchedule
									evmChainID
									idleTimerDisabled
									idleTimerPeriod
									minPayment
									pollTimerDisabled
									pollTimerPeriod
								}
							}
						}
					}
				}
			`,
			result: `
				{
					"job": {
						"spec": {
							"__typename": "FluxMonitorSpec",
							"absoluteThreshold": 0,
							"contractAddress": "0x613a38AC1659769640aaE063C651F48E0250454C",
							"createdAt": "2021-01-01T00:00:00Z",
							"drumbeatEnabled": false,
							"drumbeatRandomDelay": null,
							"drumbeatSchedule": null,
							"evmChainID": "42",
							"idleTimerDisabled": false,
							"idleTimerPeriod": "1h0m0s",
							"minPayment": "1000",
							"pollTimerDisabled": false,
							"pollTimerPeriod": "1m0s"
						}
					}
				}
			`,
		},
		{
			name:          "flux monitor spec with drumbeat",
			authenticated: true,
			before: func(ctx context.Context, f *gqlTestFramework) {
				f.App.On("JobORM").Return(f.Mocks.jobORM)
				f.Mocks.jobORM.On("FindJobWithoutSpecErrors", mock.Anything, id).Return(job.Job{
					Type: job.FluxMonitor,
					FluxMonitorSpec: &job.FluxMonitorSpec{
						ContractAddress:     contractAddress,
						CreatedAt:           f.Timestamp(),
						EVMChainID:          ubig.NewI(42),
						DrumbeatEnabled:     true,
						DrumbeatRandomDelay: 1 * time.Second,
						DrumbeatSchedule:    "CRON_TZ=UTC 0 0 1 1 *",
						IdleTimerDisabled:   true,
						IdleTimerPeriod:     1 * time.Hour,
						MinPayment:          commonassets.NewLinkFromJuels(1000),
						PollTimerDisabled:   true,
						PollTimerPeriod:     1 * time.Minute,
					},
				}, nil)
			},
			query: `
				query GetJob {
					job(id: "1") {
						... on Job {
							spec {
								__typename
								... on FluxMonitorSpec {
									absoluteThreshold
									contractAddress
									createdAt
									drumbeatEnabled
									drumbeatRandomDelay
									drumbeatSchedule
									evmChainID
									idleTimerDisabled
									idleTimerPeriod
									minPayment
									pollTimerDisabled
									pollTimerPeriod
								}
							}
						}
					}
				}
			`,
			result: `
				{
					"job": {
						"spec": {
							"__typename": "FluxMonitorSpec",
							"absoluteThreshold": 0,
							"contractAddress": "0x613a38AC1659769640aaE063C651F48E0250454C",
							"createdAt": "2021-01-01T00:00:00Z",
							"drumbeatEnabled": true,
							"drumbeatRandomDelay": "1s",
							"drumbeatSchedule": "CRON_TZ=UTC 0 0 1 1 *",
							"evmChainID": "42",
							"idleTimerDisabled": true,
							"idleTimerPeriod": "1h0m0s",
							"minPayment": "1000",
							"pollTimerDisabled": true,
							"pollTimerPeriod": "1m0s"
						}
					}
				}
			`,
		},
	}

	RunGQLTests(t, testCases)
}

func TestResolver_KeeperSpec(t *testing.T) {
	var (
		id          = int32(1)
		fromAddress = common.HexToAddress("0x3cCad4715152693fE3BC4460591e3D3Fbd071b42")
	)
	contractAddress, err := evmtypes.NewEIP55Address("0x613a38AC1659769640aaE063C651F48E0250454C")
	require.NoError(t, err)

	testCases := []GQLTestCase{
		{
			name:          "keeper spec",
			authenticated: true,
			before: func(ctx context.Context, f *gqlTestFramework) {
				f.App.On("JobORM").Return(f.Mocks.jobORM)
				f.Mocks.jobORM.On("FindJobWithoutSpecErrors", mock.Anything, id).Return(job.Job{
					Type: job.Keeper,
					KeeperSpec: &job.KeeperSpec{
						ContractAddress: contractAddress,
						CreatedAt:       f.Timestamp(),
						EVMChainID:      ubig.NewI(42),
						FromAddress:     evmtypes.EIP55AddressFromAddress(fromAddress),
					},
				}, nil)
			},
			query: `
				query GetJob {
					job(id: "1") {
						... on Job {
							spec {
								__typename
								... on KeeperSpec {
									contractAddress
									createdAt
									evmChainID
									fromAddress
								}
							}
						}
					}
				}
			`,
			result: `
				{
					"job": {
						"spec": {
							"__typename": "KeeperSpec",
							"contractAddress": "0x613a38AC1659769640aaE063C651F48E0250454C",
							"createdAt": "2021-01-01T00:00:00Z",
							"evmChainID": "42",
							"fromAddress": "0x3cCad4715152693fE3BC4460591e3D3Fbd071b42"
						}
					}
				}
			`,
		},
	}

	RunGQLTests(t, testCases)
}

func TestResolver_OCRSpec(t *testing.T) {
	var (
		id = int32(1)
	)
	contractAddress, err := evmtypes.NewEIP55Address("0x613a38AC1659769640aaE063C651F48E0250454C")
	require.NoError(t, err)

	transmitterAddress, err := evmtypes.NewEIP55Address("0x3cCad4715152693fE3BC4460591e3D3Fbd071b42")
	require.NoError(t, err)

	keyBundleID := models.MustSha256HashFromHex("f5bf259689b26f1374efb3c9a9868796953a0f814bb2d39b968d0e61b58620a5")

	testCases := []GQLTestCase{
		{
			name:          "OCR spec",
			authenticated: true,
			before: func(ctx context.Context, f *gqlTestFramework) {
				f.App.On("JobORM").Return(f.Mocks.jobORM)
				f.Mocks.jobORM.On("FindJobWithoutSpecErrors", mock.Anything, id).Return(job.Job{
					Type: job.OffchainReporting,
					OCROracleSpec: &job.OCROracleSpec{
						BlockchainTimeout:                      models.Interval(1 * time.Minute),
						ContractAddress:                        contractAddress,
						ContractConfigConfirmations:            1,
						ContractConfigTrackerPollInterval:      models.Interval(1 * time.Minute),
						ContractConfigTrackerSubscribeInterval: models.Interval(2 * time.Minute),
						DatabaseTimeout:                        models.NewInterval(3 * time.Second),
						ObservationGracePeriod:                 models.NewInterval(4 * time.Second),
						ContractTransmitterTransmitTimeout:     models.NewInterval(555 * time.Millisecond),
						CreatedAt:                              f.Timestamp(),
						EVMChainID:                             ubig.NewI(42),
						IsBootstrapPeer:                        false,
						EncryptedOCRKeyBundleID:                &keyBundleID,
						ObservationTimeout:                     models.Interval(2 * time.Minute),
						P2PV2Bootstrappers:                     pq.StringArray{"12D3KooWL3XJ9EMCyZvmmGXL2LMiVBtrVa2BuESsJiXkSj7333Jw@localhost:5001"},
						TransmitterAddress:                     &transmitterAddress,
					},
				}, nil)
			},
			query: `
				query GetJob {
					job(id: "1") {
						... on Job {
							spec {
								__typename
								... on OCRSpec {
									blockchainTimeout
									contractAddress
									contractConfigConfirmations
									contractConfigTrackerPollInterval
									contractConfigTrackerSubscribeInterval
									databaseTimeout
									observationGracePeriod
									contractTransmitterTransmitTimeout
									createdAt
									evmChainID
									isBootstrapPeer
									keyBundleID
									observationTimeout
									p2pv2Bootstrappers
									transmitterAddress
								}
							}
						}
					}
				}
			`,
			result: `
				{
					"job": {
						"spec": {
							"__typename": "OCRSpec",
							"blockchainTimeout": "1m0s",
							"contractAddress": "0x613a38AC1659769640aaE063C651F48E0250454C",
							"contractConfigConfirmations": 1,
							"contractConfigTrackerPollInterval": "1m0s",
							"contractConfigTrackerSubscribeInterval": "2m0s",
							"databaseTimeout": "3s",
							"observationGracePeriod": "4s",
							"contractTransmitterTransmitTimeout": "555ms",
							"createdAt": "2021-01-01T00:00:00Z",
							"evmChainID": "42",
							"isBootstrapPeer": false,
							"keyBundleID": "f5bf259689b26f1374efb3c9a9868796953a0f814bb2d39b968d0e61b58620a5",
							"observationTimeout": "2m0s",
							"p2pv2Bootstrappers": ["12D3KooWL3XJ9EMCyZvmmGXL2LMiVBtrVa2BuESsJiXkSj7333Jw@localhost:5001"],
							"transmitterAddress": "0x3cCad4715152693fE3BC4460591e3D3Fbd071b42"
						}
					}
				}
			`,
		},
	}

	RunGQLTests(t, testCases)
}

func TestResolver_OCR2Spec(t *testing.T) {
	var (
		id = int32(1)
	)
	contractAddress, err := evmtypes.NewEIP55Address("0x613a38AC1659769640aaE063C651F48E0250454C")
	require.NoError(t, err)

	transmitterAddress, err := evmtypes.NewEIP55Address("0x3cCad4715152693fE3BC4460591e3D3Fbd071b42")
	require.NoError(t, err)

	keyBundleID := models.MustSha256HashFromHex("f5bf259689b26f1374efb3c9a9868796953a0f814bb2d39b968d0e61b58620a5")

	pluginConfig := map[string]interface{}{
		"juelsPerFeeCoinSource": 100000000,
	}
	require.NoError(t, err)

	testCases := []GQLTestCase{
		{
			name:          "OCR 2 spec",
			authenticated: true,
			before: func(ctx context.Context, f *gqlTestFramework) {
				f.App.On("JobORM").Return(f.Mocks.jobORM)
				f.Mocks.jobORM.On("FindJobWithoutSpecErrors", mock.Anything, id).Return(job.Job{
					Type: job.OffchainReporting2,
					OCR2OracleSpec: &job.OCR2OracleSpec{
						BlockchainTimeout:                 models.Interval(1 * time.Minute),
						ContractID:                        contractAddress.String(),
						ContractConfigConfirmations:       1,
						ContractConfigTrackerPollInterval: models.Interval(1 * time.Minute),
						CreatedAt:                         f.Timestamp(),
						OCRKeyBundleID:                    null.StringFrom(keyBundleID.String()),
						MonitoringEndpoint:                null.StringFrom("https://monitor.endpoint"),
						P2PV2Bootstrappers:                pq.StringArray{"12D3KooWL3XJ9EMCyZvmmGXL2LMiVBtrVa2BuESsJiXkSj7333Jw@localhost:5001"},
<<<<<<< HEAD
=======
						Relay:                             relay.NetworkEVM,
						RelayConfig:                       relayConfig,
>>>>>>> 9176a6e1
						TransmitterID:                     null.StringFrom(transmitterAddress.String()),
						PluginType:                        types.Median,
						PluginConfig:                      pluginConfig,
					},
				}, nil)
			},
			query: `
				query GetJob {
					job(id: "1") {
						... on Job {
							spec {
								__typename
								... on OCR2Spec {
									blockchainTimeout
									contractID
									contractConfigConfirmations
									contractConfigTrackerPollInterval
									createdAt
									ocrKeyBundleID
									monitoringEndpoint
									p2pv2Bootstrappers
									transmitterID
									pluginType
									pluginConfig
								}
							}
						}
					}
				}
			`,
			result: `
				{
					"job": {
							"spec": {
								"__typename": "OCR2Spec",
								"blockchainTimeout": "1m0s",
								"contractID": "0x613a38AC1659769640aaE063C651F48E0250454C",
								"contractConfigConfirmations": 1,
								"contractConfigTrackerPollInterval": "1m0s",
								"createdAt": "2021-01-01T00:00:00Z",
								"ocrKeyBundleID": "f5bf259689b26f1374efb3c9a9868796953a0f814bb2d39b968d0e61b58620a5",
								"monitoringEndpoint": "https://monitor.endpoint",
								"p2pv2Bootstrappers": ["12D3KooWL3XJ9EMCyZvmmGXL2LMiVBtrVa2BuESsJiXkSj7333Jw@localhost:5001"],
								"transmitterID": "0x3cCad4715152693fE3BC4460591e3D3Fbd071b42",
								"pluginType": "median",
								"pluginConfig": {
									"juelsPerFeeCoinSource": 100000000
								}
							}
					}
				}
			`,
		},
	}

	RunGQLTests(t, testCases)
}

func TestResolver_VRFSpec(t *testing.T) {
	var (
		id = int32(1)
	)
	coordinatorAddress, err := evmtypes.NewEIP55Address("0x613a38AC1659769640aaE063C651F48E0250454C")
	require.NoError(t, err)

	batchCoordinatorAddress, err := evmtypes.NewEIP55Address("0x0ad9FE7a58216242a8475ca92F222b0640E26B63")
	require.NoError(t, err)

	fromAddress1, err := evmtypes.NewEIP55Address("0x3cCad4715152693fE3BC4460591e3D3Fbd071b42")
	require.NoError(t, err)

	fromAddress2, err := evmtypes.NewEIP55Address("0x2301958F1BFbC9A068C2aC9c6166Bf483b95864C")
	require.NoError(t, err)

	pubKey, err := secp256k1.NewPublicKeyFromHex("0x9dc09a0f898f3b5e8047204e7ce7e44b587920932f08431e29c9bf6923b8450a01")
	require.NoError(t, err)

	testCases := []GQLTestCase{
		{
			name:          "vrf spec",
			authenticated: true,
			before: func(ctx context.Context, f *gqlTestFramework) {
				f.App.On("JobORM").Return(f.Mocks.jobORM)
				f.Mocks.jobORM.On("FindJobWithoutSpecErrors", mock.Anything, id).Return(job.Job{
					Type: job.VRF,
					VRFSpec: &job.VRFSpec{
						BatchCoordinatorAddress:       &batchCoordinatorAddress,
						BatchFulfillmentEnabled:       true,
						CustomRevertsPipelineEnabled:  true,
						MinIncomingConfirmations:      1,
						CoordinatorAddress:            coordinatorAddress,
						CreatedAt:                     f.Timestamp(),
						EVMChainID:                    ubig.NewI(42),
						FromAddresses:                 []evmtypes.EIP55Address{fromAddress1, fromAddress2},
						PollPeriod:                    1 * time.Minute,
						PublicKey:                     pubKey,
						RequestedConfsDelay:           10,
						RequestTimeout:                24 * time.Hour,
						ChunkSize:                     25,
						BatchFulfillmentGasMultiplier: 1,
						BackoffInitialDelay:           time.Minute,
						BackoffMaxDelay:               time.Hour,
						GasLanePrice:                  assets.GWei(200),
					},
				}, nil)
			},
			query: `
				query GetJob {
					job(id: "1") {
						... on Job {
							spec {
								__typename
								... on VRFSpec {
									coordinatorAddress
									createdAt
									evmChainID
									fromAddresses
									minIncomingConfirmations
									pollPeriod
									publicKey
									requestedConfsDelay
									requestTimeout
									batchCoordinatorAddress
									batchFulfillmentEnabled
									batchFulfillmentGasMultiplier
									customRevertsPipelineEnabled
									chunkSize
									backoffInitialDelay
									backoffMaxDelay
									gasLanePrice
								}
							}
						}
					}
				}
			`,
			result: `
				{
					"job": {
						"spec": {
							"__typename": "VRFSpec",
							"coordinatorAddress": "0x613a38AC1659769640aaE063C651F48E0250454C",
							"createdAt": "2021-01-01T00:00:00Z",
							"evmChainID": "42",
							"fromAddresses": ["0x3cCad4715152693fE3BC4460591e3D3Fbd071b42", "0x2301958F1BFbC9A068C2aC9c6166Bf483b95864C"],
							"minIncomingConfirmations": 1,
							"pollPeriod": "1m0s",
							"publicKey": "0x9dc09a0f898f3b5e8047204e7ce7e44b587920932f08431e29c9bf6923b8450a01",
							"requestedConfsDelay": 10,
							"requestTimeout": "24h0m0s",
							"batchCoordinatorAddress": "0x0ad9FE7a58216242a8475ca92F222b0640E26B63",
							"batchFulfillmentEnabled": true,
							"batchFulfillmentGasMultiplier": 1,
							"customRevertsPipelineEnabled": true,
							"chunkSize": 25,
							"backoffInitialDelay": "1m0s",
							"backoffMaxDelay": "1h0m0s",
							"gasLanePrice": "200 gwei"
						}
					}
				}
			`,
		},
	}

	RunGQLTests(t, testCases)
}

func TestResolver_WebhookSpec(t *testing.T) {
	var (
		id = int32(1)
	)

	testCases := []GQLTestCase{
		{
			name:          "webhook spec",
			authenticated: true,
			before: func(ctx context.Context, f *gqlTestFramework) {
				f.App.On("JobORM").Return(f.Mocks.jobORM)
				f.Mocks.jobORM.On("FindJobWithoutSpecErrors", mock.Anything, id).Return(job.Job{
					Type: job.Webhook,
					WebhookSpec: &job.WebhookSpec{
						CreatedAt: f.Timestamp(),
					},
				}, nil)
			},
			query: `
				query GetJob {
					job(id: "1") {
						... on Job {
							spec {
								__typename
								... on WebhookSpec {
									createdAt
								}
							}
						}
					}
				}
			`,
			result: `
				{
					"job": {
						"spec": {
							"__typename": "WebhookSpec",
							"createdAt": "2021-01-01T00:00:00Z"
						}
					}
				}
			`,
		},
	}

	RunGQLTests(t, testCases)
}

func TestResolver_BlockhashStoreSpec(t *testing.T) {
	var (
		id = int32(1)
	)
	coordinatorV1Address, err := evmtypes.NewEIP55Address("0x613a38AC1659769640aaE063C651F48E0250454C")
	require.NoError(t, err)

	coordinatorV2Address, err := evmtypes.NewEIP55Address("0x2fcA960AF066cAc46085588a66dA2D614c7Cd337")
	require.NoError(t, err)

	coordinatorV2PlusAddress, err := evmtypes.NewEIP55Address("0x92B5e28Ac583812874e4271380c7d070C5FB6E6b")
	require.NoError(t, err)

	fromAddress1, err := evmtypes.NewEIP55Address("0x3cCad4715152693fE3BC4460591e3D3Fbd071b42")
	require.NoError(t, err)

	fromAddress2, err := evmtypes.NewEIP55Address("0xD479d7c994D298cA05bF270136ED9627b7E684D3")
	require.NoError(t, err)

	blockhashStoreAddress, err := evmtypes.NewEIP55Address("0xb26A6829D454336818477B946f03Fb21c9706f3A")
	require.NoError(t, err)

	trustedBlockhashStoreAddress, err := evmtypes.NewEIP55Address("0x0ad9FE7a58216242a8475ca92F222b0640E26B63")
	require.NoError(t, err)
	trustedBlockhashStoreBatchSize := int32(20)

	testCases := []GQLTestCase{
		{
			name:          "blockhash store spec",
			authenticated: true,
			before: func(ctx context.Context, f *gqlTestFramework) {
				f.App.On("JobORM").Return(f.Mocks.jobORM)
				f.Mocks.jobORM.On("FindJobWithoutSpecErrors", mock.Anything, id).Return(job.Job{
					Type: job.BlockhashStore,
					BlockhashStoreSpec: &job.BlockhashStoreSpec{
						CoordinatorV1Address:           &coordinatorV1Address,
						CoordinatorV2Address:           &coordinatorV2Address,
						CoordinatorV2PlusAddress:       &coordinatorV2PlusAddress,
						CreatedAt:                      f.Timestamp(),
						EVMChainID:                     ubig.NewI(42),
						FromAddresses:                  []evmtypes.EIP55Address{fromAddress1, fromAddress2},
						PollPeriod:                     1 * time.Minute,
						RunTimeout:                     37 * time.Second,
						WaitBlocks:                     100,
						LookbackBlocks:                 200,
						HeartbeatPeriod:                450 * time.Second,
						BlockhashStoreAddress:          blockhashStoreAddress,
						TrustedBlockhashStoreAddress:   &trustedBlockhashStoreAddress,
						TrustedBlockhashStoreBatchSize: trustedBlockhashStoreBatchSize,
					},
				}, nil)
			},
			query: `
				query GetJob {
					job(id: "1") {
						... on Job {
							spec {
								__typename
								... on BlockhashStoreSpec {
									coordinatorV1Address
									coordinatorV2Address
									coordinatorV2PlusAddress
									createdAt
									evmChainID
									fromAddresses
									pollPeriod
									runTimeout
									waitBlocks
									lookbackBlocks
									blockhashStoreAddress
									trustedBlockhashStoreAddress
									trustedBlockhashStoreBatchSize
									heartbeatPeriod
								}
							}
						}
					}
				}
			`,
			result: `
				{
					"job": {
						"spec": {
							"__typename": "BlockhashStoreSpec",
							"coordinatorV1Address": "0x613a38AC1659769640aaE063C651F48E0250454C",
							"coordinatorV2Address": "0x2fcA960AF066cAc46085588a66dA2D614c7Cd337",
							"coordinatorV2PlusAddress": "0x92B5e28Ac583812874e4271380c7d070C5FB6E6b",
							"createdAt": "2021-01-01T00:00:00Z",
							"evmChainID": "42",
							"fromAddresses": ["0x3cCad4715152693fE3BC4460591e3D3Fbd071b42", "0xD479d7c994D298cA05bF270136ED9627b7E684D3"],
							"pollPeriod": "1m0s",
							"runTimeout": "37s",
							"waitBlocks": 100,
							"lookbackBlocks": 200,
							"blockhashStoreAddress": "0xb26A6829D454336818477B946f03Fb21c9706f3A",
							"trustedBlockhashStoreAddress": "0x0ad9FE7a58216242a8475ca92F222b0640E26B63",
							"trustedBlockhashStoreBatchSize": 20,
							"heartbeatPeriod": "7m30s"
						}
					}
				}
			`,
		},
	}

	RunGQLTests(t, testCases)
}

func TestResolver_BlockHeaderFeederSpec(t *testing.T) {
	var (
		id = int32(1)
	)
	coordinatorV1Address, err := evmtypes.NewEIP55Address("0x613a38AC1659769640aaE063C651F48E0250454C")
	require.NoError(t, err)

	coordinatorV2Address, err := evmtypes.NewEIP55Address("0x2fcA960AF066cAc46085588a66dA2D614c7Cd337")
	require.NoError(t, err)

	coordinatorV2PlusAddress, err := evmtypes.NewEIP55Address("0x92B5e28Ac583812874e4271380c7d070C5FB6E6b")
	require.NoError(t, err)

	fromAddress, err := evmtypes.NewEIP55Address("0x3cCad4715152693fE3BC4460591e3D3Fbd071b42")
	require.NoError(t, err)

	blockhashStoreAddress, err := evmtypes.NewEIP55Address("0xb26A6829D454336818477B946f03Fb21c9706f3A")
	require.NoError(t, err)

	batchBHSAddress, err := evmtypes.NewEIP55Address("0xd23BAE30019853Caf1D08b4C03291b10AD7743Df")
	require.NoError(t, err)

	testCases := []GQLTestCase{
		{
			name:          "block header feeder spec",
			authenticated: true,
			before: func(ctx context.Context, f *gqlTestFramework) {
				f.App.On("JobORM").Return(f.Mocks.jobORM)
				f.Mocks.jobORM.On("FindJobWithoutSpecErrors", mock.Anything, id).Return(job.Job{
					Type: job.BlockHeaderFeeder,
					BlockHeaderFeederSpec: &job.BlockHeaderFeederSpec{
						CoordinatorV1Address:       &coordinatorV1Address,
						CoordinatorV2Address:       &coordinatorV2Address,
						CoordinatorV2PlusAddress:   &coordinatorV2PlusAddress,
						CreatedAt:                  f.Timestamp(),
						EVMChainID:                 ubig.NewI(42),
						FromAddresses:              []evmtypes.EIP55Address{fromAddress},
						PollPeriod:                 1 * time.Minute,
						RunTimeout:                 37 * time.Second,
						WaitBlocks:                 100,
						LookbackBlocks:             200,
						BlockhashStoreAddress:      blockhashStoreAddress,
						BatchBlockhashStoreAddress: batchBHSAddress,
						GetBlockhashesBatchSize:    5,
						StoreBlockhashesBatchSize:  3,
					},
				}, nil)
			},
			query: `
				query GetJob {
					job(id: "1") {
						... on Job {
							spec {
								__typename
								... on BlockHeaderFeederSpec {
									coordinatorV1Address
									coordinatorV2Address
									coordinatorV2PlusAddress
									createdAt
									evmChainID
									fromAddresses
									pollPeriod
									runTimeout
									waitBlocks
									lookbackBlocks
									blockhashStoreAddress
									batchBlockhashStoreAddress
									getBlockhashesBatchSize
									storeBlockhashesBatchSize
								}
							}
						}
					}
				}
			`,
			result: `
				{
					"job": {
						"spec": {
							"__typename": "BlockHeaderFeederSpec",
							"coordinatorV1Address": "0x613a38AC1659769640aaE063C651F48E0250454C",
							"coordinatorV2Address": "0x2fcA960AF066cAc46085588a66dA2D614c7Cd337",
							"coordinatorV2PlusAddress": "0x92B5e28Ac583812874e4271380c7d070C5FB6E6b",
							"createdAt": "2021-01-01T00:00:00Z",
							"evmChainID": "42",
							"fromAddresses": ["0x3cCad4715152693fE3BC4460591e3D3Fbd071b42"],
							"pollPeriod": "1m0s",
							"runTimeout": "37s",
							"waitBlocks": 100,
							"lookbackBlocks": 200,
							"blockhashStoreAddress": "0xb26A6829D454336818477B946f03Fb21c9706f3A",
							"batchBlockhashStoreAddress": "0xd23BAE30019853Caf1D08b4C03291b10AD7743Df",
							"getBlockhashesBatchSize": 5,
							"storeBlockhashesBatchSize": 3
						}
					}
				}
			`,
		},
	}

	RunGQLTests(t, testCases)
}

func TestResolver_BootstrapSpec(t *testing.T) {
	var (
		id = int32(1)
	)

	testCases := []GQLTestCase{
		{
			name:          "Bootstrap spec",
			authenticated: true,
			before: func(ctx context.Context, f *gqlTestFramework) {
				f.App.On("JobORM").Return(f.Mocks.jobORM)
				f.Mocks.jobORM.On("FindJobWithoutSpecErrors", mock.Anything, id).Return(job.Job{
					Type: job.Bootstrap,
					BootstrapSpec: &job.BootstrapSpec{
						ID:                                id,
						ContractID:                        "0x613a38AC1659769640aaE063C651F48E0250454C",
						Relay:                             "evm",
						RelayConfig:                       map[string]interface{}{},
						MonitoringEndpoint:                null.String{},
						BlockchainTimeout:                 models.Interval(2 * time.Minute),
						ContractConfigTrackerPollInterval: models.Interval(2 * time.Minute),
						ContractConfigConfirmations:       100,
						CreatedAt:                         f.Timestamp(),
					},
				}, nil)
			},
			query: `
				query GetJob {
					job(id: "1") {
						... on Job {
							spec {
								__typename
								... on BootstrapSpec {
									id
									contractID
									relay
									relayConfig
									monitoringEndpoint
									blockchainTimeout
									contractConfigTrackerPollInterval
									contractConfigConfirmations
									createdAt
								}
							}
						}
					}
				}
			`,
			result: `
				{
					"job": {
						"spec": {
							"__typename": "BootstrapSpec",
							"id": "1",
							"contractID": "0x613a38AC1659769640aaE063C651F48E0250454C",
							"relay": "evm",
							"relayConfig": {},
							"monitoringEndpoint": null,
							"blockchainTimeout": "2m0s",
							"contractConfigTrackerPollInterval": "2m0s",
							"contractConfigConfirmations": 100,
							"createdAt": "2021-01-01T00:00:00Z"
						}
					}
				}
			`,
		},
	}

	RunGQLTests(t, testCases)
}

func TestResolver_WorkflowSpec(t *testing.T) {
	var (
		id = int32(1)
	)

	testCases := []GQLTestCase{
		{
			name:          "Workflow spec",
			authenticated: true,
			before: func(ctx context.Context, f *gqlTestFramework) {
				f.App.On("JobORM").Return(f.Mocks.jobORM)
				f.Mocks.jobORM.On("FindJobWithoutSpecErrors", mock.Anything, id).Return(job.Job{
					Type: job.Workflow,
					WorkflowSpec: &job.WorkflowSpec{
						ID:         id,
						WorkflowID: "<test workflow id>",
						Workflow:   "<test workflow spec>",
					},
				}, nil)
			},
			query: `
				query GetJob {
					job(id: "1") {
						... on Job {
							spec {
								__typename
								... on WorkflowSpec {
									id
									workflowID
									workflow
								}
							}
						}
					}
				}
			`,
			result: `
				{
					"job": {
						"spec": {
							"__typename": "WorkflowSpec",
							"id": "1",
							"workflowID": "<test workflow id>",
							"workflow": "<test workflow spec>"
						}
					}
				}
			`,
		},
	}

	RunGQLTests(t, testCases)
}

func TestResolver_GatewaySpec(t *testing.T) {
	var (
		id = int32(1)
	)

	gatewayConfig := map[string]interface{}{
		"NodeServerConfig": map[string]interface{}{},
	}

	testCases := []GQLTestCase{
		{
			name:          "Gateway spec",
			authenticated: true,
			before: func(ctx context.Context, f *gqlTestFramework) {
				f.App.On("JobORM").Return(f.Mocks.jobORM)
				f.Mocks.jobORM.On("FindJobWithoutSpecErrors", mock.Anything, id).Return(job.Job{
					Type: job.Gateway,
					GatewaySpec: &job.GatewaySpec{
						ID:            id,
						GatewayConfig: gatewayConfig,
						CreatedAt:     f.Timestamp(),
					},
				}, nil)
			},
			query: `
				query GetJob {
					job(id: "1") {
						... on Job {
							spec {
								__typename
								... on GatewaySpec {
									id
									gatewayConfig
									createdAt
								}
							}
						}
					}
				}
			`,
			result: `
				{
					"job": {
						"spec": {
							"__typename": "GatewaySpec",
							"id": "1",
							"gatewayConfig": {"NodeServerConfig": {}},
							"createdAt": "2021-01-01T00:00:00Z"
						}
					}
				}
			`,
		},
	}

	RunGQLTests(t, testCases)
}

func TestResolver_StandardCapabilitiesSpec(t *testing.T) {
	var (
		id = int32(1)
	)

	testCases := []GQLTestCase{
		{
			name:          "StandardCapabilities spec",
			authenticated: true,
			before: func(ctx context.Context, f *gqlTestFramework) {
				f.App.On("JobORM").Return(f.Mocks.jobORM)
				f.Mocks.jobORM.On("FindJobWithoutSpecErrors", mock.Anything, id).Return(job.Job{
					Type: job.StandardCapabilities,
					StandardCapabilitiesSpec: &job.StandardCapabilitiesSpec{
						ID:        id,
						CreatedAt: f.Timestamp(),
						Command:   "testcommand",
						Config:    "testconfig",
					},
				}, nil)
			},
			query: `
				query GetJob {
					job(id: "1") {
						... on Job {
							spec {
								__typename
								... on StandardCapabilitiesSpec {
									id
									createdAt
									command
									config
								}
							}
						}
					}
				}
			`,
			result: `
				{
					"job": {
						"spec": {
							"__typename": "StandardCapabilitiesSpec",
							"id": "1",
							"createdAt": "2021-01-01T00:00:00Z",
							"command": "testcommand",
							"config": "testconfig"
						}
					}
				}
			`,
		},
	}

	RunGQLTests(t, testCases)
}<|MERGE_RESOLUTION|>--- conflicted
+++ resolved
@@ -484,11 +484,6 @@
 						OCRKeyBundleID:                    null.StringFrom(keyBundleID.String()),
 						MonitoringEndpoint:                null.StringFrom("https://monitor.endpoint"),
 						P2PV2Bootstrappers:                pq.StringArray{"12D3KooWL3XJ9EMCyZvmmGXL2LMiVBtrVa2BuESsJiXkSj7333Jw@localhost:5001"},
-<<<<<<< HEAD
-=======
-						Relay:                             relay.NetworkEVM,
-						RelayConfig:                       relayConfig,
->>>>>>> 9176a6e1
 						TransmitterID:                     null.StringFrom(transmitterAddress.String()),
 						PluginType:                        types.Median,
 						PluginConfig:                      pluginConfig,
