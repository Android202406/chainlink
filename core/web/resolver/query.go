package resolver

import (
	"context"
	"database/sql"
	"fmt"
	"sort"

	"github.com/ethereum/go-ethereum/common"
	"github.com/graph-gophers/graphql-go"
	"github.com/pkg/errors"

<<<<<<< HEAD
=======
	"github.com/smartcontractkit/chainlink-relay/pkg/types"

>>>>>>> 4d02c579
	"github.com/smartcontractkit/chainlink/v2/core/bridges"
	"github.com/smartcontractkit/chainlink/v2/core/chains"
	"github.com/smartcontractkit/chainlink/v2/core/chains/evm"
	"github.com/smartcontractkit/chainlink/v2/core/services/keystore"
	"github.com/smartcontractkit/chainlink/v2/core/services/keystore/keys/vrfkey"
<<<<<<< HEAD
	"github.com/smartcontractkit/chainlink/v2/core/utils"
=======
>>>>>>> 4d02c579
	"github.com/smartcontractkit/chainlink/v2/core/utils/stringutils"
)

// Bridge retrieves a bridges by name.
func (r *Resolver) Bridge(ctx context.Context, args struct{ ID graphql.ID }) (*BridgePayloadResolver, error) {
	if err := authenticateUser(ctx); err != nil {
		return nil, err
	}

	name, err := bridges.ParseBridgeName(string(args.ID))
	if err != nil {
		return nil, err
	}

	bridge, err := r.App.BridgeORM().FindBridge(name)
	if err != nil {
		if errors.Is(err, sql.ErrNoRows) {
			return NewBridgePayload(bridge, err), nil
		}

		return nil, err
	}

	return NewBridgePayload(bridge, nil), nil
}

// Bridges retrieves a paginated list of bridges.
func (r *Resolver) Bridges(ctx context.Context, args struct {
	Offset *int32
	Limit  *int32
}) (*BridgesPayloadResolver, error) {
	if err := authenticateUser(ctx); err != nil {
		return nil, err
	}

	offset := pageOffset(args.Offset)
	limit := pageLimit(args.Limit)

	brdgs, count, err := r.App.BridgeORM().BridgeTypes(offset, limit)
	if err != nil {
		return nil, err
	}

	return NewBridgesPayload(brdgs, int32(count)), nil
}

// Chain retrieves a chain by id.
func (r *Resolver) Chain(ctx context.Context, args struct{ ID graphql.ID }) (*ChainPayloadResolver, error) {
	if err := authenticateUser(ctx); err != nil {
		return nil, err
	}

	cs, _, err := r.App.EVMORM().Chains(0, -1, string(args.ID))
	if err != nil {
		return nil, err
	}
<<<<<<< HEAD

	cs, _, err := r.App.EVMORM().Chains(0, -1, id)
	if err != nil {
		return nil, err
	}
	l := len(cs)
	if l == 0 {
		return NewChainPayload(chains.ChainConfig{}, chains.ErrNotFound), nil
	}
=======
	l := len(cs)
	if l == 0 {
		return NewChainPayload(types.ChainStatus{}, chains.ErrNotFound), nil
	}
>>>>>>> 4d02c579
	if l > 1 {
		return nil, fmt.Errorf("multiple chains found: %d", len(cs))
	}
	return NewChainPayload(cs[0], nil), nil
}

// Chains retrieves a paginated list of chains.
func (r *Resolver) Chains(ctx context.Context, args struct {
	Offset *int32
	Limit  *int32
}) (*ChainsPayloadResolver, error) {
	if err := authenticateUser(ctx); err != nil {
		return nil, err
	}

	offset := pageOffset(args.Offset)
	limit := pageLimit(args.Limit)

	page, count, err := r.App.EVMORM().Chains(offset, limit)
	if err != nil {
		return nil, err
	}

	return NewChainsPayload(page, int32(count)), nil
}

// FeedsManager retrieves a feeds manager by id.
func (r *Resolver) FeedsManager(ctx context.Context, args struct{ ID graphql.ID }) (*FeedsManagerPayloadResolver, error) {
	if err := authenticateUser(ctx); err != nil {
		return nil, err
	}

	id, err := stringutils.ToInt64(string(args.ID))
	if err != nil {
		return nil, err
	}

	mgr, err := r.App.GetFeedsService().GetManager(id)
	if err != nil {
		if errors.Is(err, sql.ErrNoRows) {
			return NewFeedsManagerPayload(nil, err), nil
		}

		return nil, err
	}

	return NewFeedsManagerPayload(mgr, nil), nil
}

func (r *Resolver) FeedsManagers(ctx context.Context) (*FeedsManagersPayloadResolver, error) {
	if err := authenticateUser(ctx); err != nil {
		return nil, err
	}

	mgrs, err := r.App.GetFeedsService().ListManagers()
	if err != nil {
		return nil, err
	}

	return NewFeedsManagersPayload(mgrs), nil
}

// Job retrieves a job by id.
func (r *Resolver) Job(ctx context.Context, args struct{ ID graphql.ID }) (*JobPayloadResolver, error) {
	if err := authenticateUser(ctx); err != nil {
		return nil, err
	}

	id, err := stringutils.ToInt32(string(args.ID))
	if err != nil {
		return nil, err
	}

	j, err := r.App.JobORM().FindJobWithoutSpecErrors(id)
	if err != nil {
		if errors.Is(err, sql.ErrNoRows) {
			return NewJobPayload(r.App, nil, err), nil

		}

		return nil, err
	}

	return NewJobPayload(r.App, &j, nil), nil
}

// Jobs fetches a paginated list of jobs
func (r *Resolver) Jobs(ctx context.Context, args struct {
	Offset *int32
	Limit  *int32
}) (*JobsPayloadResolver, error) {
	if err := authenticateUser(ctx); err != nil {
		return nil, err
	}

	offset := pageOffset(args.Offset)
	limit := pageLimit(args.Limit)

	jobs, count, err := r.App.JobORM().FindJobs(offset, limit)
	if err != nil {
		return nil, err
	}

	return NewJobsPayload(r.App, jobs, int32(count)), nil
}

func (r *Resolver) OCRKeyBundles(ctx context.Context) (*OCRKeyBundlesPayloadResolver, error) {
	if err := authenticateUser(ctx); err != nil {
		return nil, err
	}

	ocrKeyBundles, err := r.App.GetKeyStore().OCR().GetAll()
	if err != nil {
		return nil, err
	}

	return NewOCRKeyBundlesPayloadResolver(ocrKeyBundles), nil
}

func (r *Resolver) CSAKeys(ctx context.Context) (*CSAKeysPayloadResolver, error) {
	if err := authenticateUser(ctx); err != nil {
		return nil, err
	}

	keys, err := r.App.GetKeyStore().CSA().GetAll()
	if err != nil {
		return nil, err
	}

	return NewCSAKeysResolver(keys), nil
}

// Features retrieves each featured enabled by boolean mapping
func (r *Resolver) Features(ctx context.Context) (*FeaturesPayloadResolver, error) {
	if err := authenticateUser(ctx); err != nil {
		return nil, err
	}

	return NewFeaturesPayloadResolver(r.App.GetConfig()), nil
}

// Node retrieves a node by ID (Name)
func (r *Resolver) Node(ctx context.Context, args struct{ ID graphql.ID }) (*NodePayloadResolver, error) {
	if err := authenticateUser(ctx); err != nil {
		return nil, err
	}

	name := string(args.ID)
	node, err := r.App.EVMORM().NodeStatus(name)
	if err != nil {
		if errors.Is(err, chains.ErrNotFound) {
			npr, warn := NewNodePayloadResolver(nil, err)
			if warn != nil {
				r.App.GetLogger().Warnw("Error creating NodePayloadResolver", "name", name, "error", warn)
			}
			return npr, nil
		}
		return nil, err
	}

	npr, warn := NewNodePayloadResolver(&node, nil)
	if warn != nil {
		r.App.GetLogger().Warnw("Error creating NodePayloadResolver", "name", name, "error", warn)
	}
	return npr, nil
}

func (r *Resolver) P2PKeys(ctx context.Context) (*P2PKeysPayloadResolver, error) {
	if err := authenticateUser(ctx); err != nil {
		return nil, err
	}

	p2pKeys, err := r.App.GetKeyStore().P2P().GetAll()
	if err != nil {
		return nil, err
	}

	return NewP2PKeysPayload(p2pKeys), nil
}

// VRFKeys fetches all VRF keys.
func (r *Resolver) VRFKeys(ctx context.Context) (*VRFKeysPayloadResolver, error) {
	if err := authenticateUser(ctx); err != nil {
		return nil, err
	}

	keys, err := r.App.GetKeyStore().VRF().GetAll()
	if err != nil {
		return nil, err
	}

	return NewVRFKeysPayloadResolver(keys), nil
}

// VRFKey fetches the VRF key with the given ID.
func (r *Resolver) VRFKey(ctx context.Context, args struct {
	ID graphql.ID
}) (*VRFKeyPayloadResolver, error) {
	if err := authenticateUser(ctx); err != nil {
		return nil, err
	}

	key, err := r.App.GetKeyStore().VRF().Get(string(args.ID))
	if err != nil {
		if errors.Is(errors.Cause(err), keystore.ErrMissingVRFKey) {
			return NewVRFKeyPayloadResolver(vrfkey.KeyV2{}, err), nil
		}
		return nil, err
	}

	return NewVRFKeyPayloadResolver(key, nil), err
}

// JobProposal retrieves a job proposal by ID
func (r *Resolver) JobProposal(ctx context.Context, args struct {
	ID graphql.ID
}) (*JobProposalPayloadResolver, error) {
	if err := authenticateUser(ctx); err != nil {
		return nil, err
	}

	id, err := stringutils.ToInt64(string(args.ID))
	if err != nil {
		return nil, err
	}

	jp, err := r.App.GetFeedsService().GetJobProposal(id)
	if err != nil {
		if errors.Is(err, sql.ErrNoRows) {
			return NewJobProposalPayload(nil, err), nil
		}

		return nil, err
	}

	return NewJobProposalPayload(jp, err), nil
}

// Nodes retrieves a paginated list of nodes.
func (r *Resolver) Nodes(ctx context.Context, args struct {
	Offset *int32
	Limit  *int32
}) (*NodesPayloadResolver, error) {
	if err := authenticateUser(ctx); err != nil {
		return nil, err
	}

	offset := pageOffset(args.Offset)
	limit := pageLimit(args.Limit)

	nodes, count, err := r.App.GetChains().EVM.NodeStatuses(ctx, offset, limit)
	if err != nil {
		return nil, err
	}

	npr, warn := NewNodesPayload(nodes, int32(count))
	if warn != nil {
		r.App.GetLogger().Warnw("Error creating NodesPayloadResolver", "error", warn)
	}
	return npr, nil
}

func (r *Resolver) JobRuns(ctx context.Context, args struct {
	Offset *int32
	Limit  *int32
}) (*JobRunsPayloadResolver, error) {
	if err := authenticateUser(ctx); err != nil {
		return nil, err
	}

	limit := pageLimit(args.Limit)
	offset := pageOffset(args.Offset)

	runs, count, err := r.App.JobORM().PipelineRuns(nil, offset, limit)
	if err != nil {
		return nil, err
	}

	return NewJobRunsPayload(runs, int32(count), r.App), nil
}

func (r *Resolver) JobRun(ctx context.Context, args struct {
	ID graphql.ID
}) (*JobRunPayloadResolver, error) {
	if err := authenticateUser(ctx); err != nil {
		return nil, err
	}

	id, err := stringutils.ToInt64(string(args.ID))
	if err != nil {
		return nil, err
	}

	jr, err := r.App.JobORM().FindPipelineRunByID(id)
	if err != nil {
		if errors.Is(err, sql.ErrNoRows) {
			return NewJobRunPayload(nil, r.App, err), nil
		}

		return nil, err
	}

	return NewJobRunPayload(&jr, r.App, err), nil
}

func (r *Resolver) ETHKeys(ctx context.Context) (*ETHKeysPayloadResolver, error) {
	if err := authenticateUser(ctx); err != nil {
		return nil, err
	}

	ks := r.App.GetKeyStore().Eth()

	keys, err := ks.GetAll()
	if err != nil {
		return nil, fmt.Errorf("error getting unlocked keys: %v", err)
	}

	states, err := ks.GetStatesForKeys(keys)
	if err != nil {
		return nil, fmt.Errorf("error getting key states: %v", err)
	}

	var ethKeys []ETHKey

	for _, state := range states {
		k, err := ks.Get(state.Address.Hex())
		if err != nil {
			return nil, err
		}

		chain, err := r.App.GetChains().EVM.Get(state.EVMChainID.ToInt())
		if errors.Is(errors.Cause(err), evm.ErrNoChains) {
			ethKeys = append(ethKeys, ETHKey{
				addr:  k.EIP55Address,
				state: state,
			})

			continue
		}
		// Don't include keys without valid chain.
		// OperatorUI fails to show keys where chains are not in the config.
		if err == nil {
			ethKeys = append(ethKeys, ETHKey{
				addr:  k.EIP55Address,
				state: state,
				chain: chain,
			})
		}
	}
	// Put disabled keys to the end
	sort.SliceStable(ethKeys, func(i, j int) bool {
		return !states[i].Disabled && states[j].Disabled
	})

	return NewETHKeysPayload(ethKeys), nil
}

// ConfigV2 retrieves the Chainlink node's configuration (V2 mode)
func (r *Resolver) ConfigV2(ctx context.Context) (*ConfigV2PayloadResolver, error) {
	if err := authenticateUser(ctx); err != nil {
		return nil, err
	}

	cfg := r.App.GetConfig()
	return NewConfigV2Payload(cfg.ConfigTOML()), nil
}

func (r *Resolver) EthTransaction(ctx context.Context, args struct {
	Hash graphql.ID
}) (*EthTransactionPayloadResolver, error) {
	if err := authenticateUser(ctx); err != nil {
		return nil, err
	}

	hash := common.HexToHash(string(args.Hash))
	etx, err := r.App.TxmStorageService().FindEthTxByHash(hash)
	if err != nil {
		if errors.Is(err, sql.ErrNoRows) {
			return NewEthTransactionPayload(nil, err), nil
		}

		return nil, err
	}

	return NewEthTransactionPayload(etx, err), nil
}

func (r *Resolver) EthTransactions(ctx context.Context, args struct {
	Offset *int32
	Limit  *int32
}) (*EthTransactionsPayloadResolver, error) {
	if err := authenticateUser(ctx); err != nil {
		return nil, err
	}

	offset := pageOffset(args.Offset)
	limit := pageLimit(args.Limit)

	txs, count, err := r.App.TxmStorageService().EthTransactions(offset, limit)
	if err != nil {
		return nil, err
	}

	return NewEthTransactionsPayload(txs, int32(count)), nil
}

func (r *Resolver) EthTransactionsAttempts(ctx context.Context, args struct {
	Offset *int32
	Limit  *int32
}) (*EthTransactionsAttemptsPayloadResolver, error) {
	if err := authenticateUser(ctx); err != nil {
		return nil, err
	}

	offset := pageOffset(args.Offset)
	limit := pageLimit(args.Limit)

	attempts, count, err := r.App.TxmStorageService().EthTxAttempts(offset, limit)
	if err != nil {
		return nil, err
	}

	return NewEthTransactionsAttemptsPayload(attempts, int32(count)), nil
}

func (r *Resolver) GlobalLogLevel(ctx context.Context) (*GlobalLogLevelPayloadResolver, error) {
	if err := authenticateUser(ctx); err != nil {
		return nil, err
	}

	logLevel := r.App.GetConfig().LogLevel().String()

	return NewGlobalLogLevelPayload(logLevel), nil
}

func (r *Resolver) SolanaKeys(ctx context.Context) (*SolanaKeysPayloadResolver, error) {
	if err := authenticateUser(ctx); err != nil {
		return nil, err
	}

	keys, err := r.App.GetKeyStore().Solana().GetAll()
	if err != nil {
		return nil, err
	}

	return NewSolanaKeysPayload(keys), nil
}

func (r *Resolver) SQLLogging(ctx context.Context) (*GetSQLLoggingPayloadResolver, error) {
	if err := authenticateUser(ctx); err != nil {
		return nil, err
	}

	enabled := r.App.GetConfig().LogSQL()

	return NewGetSQLLoggingPayload(enabled), nil
}

// OCR2KeyBundles resolves the list of OCR2 key bundles
func (r *Resolver) OCR2KeyBundles(ctx context.Context) (*OCR2KeyBundlesPayloadResolver, error) {
	if err := authenticateUser(ctx); err != nil {
		return nil, err
	}

	ekbs, err := r.App.GetKeyStore().OCR2().GetAll()
	if err != nil {
		return nil, err
	}

	return NewOCR2KeyBundlesPayload(ekbs), nil
}<|MERGE_RESOLUTION|>--- conflicted
+++ resolved
@@ -10,20 +10,13 @@
 	"github.com/graph-gophers/graphql-go"
 	"github.com/pkg/errors"
 
-<<<<<<< HEAD
-=======
 	"github.com/smartcontractkit/chainlink-relay/pkg/types"
 
->>>>>>> 4d02c579
 	"github.com/smartcontractkit/chainlink/v2/core/bridges"
 	"github.com/smartcontractkit/chainlink/v2/core/chains"
 	"github.com/smartcontractkit/chainlink/v2/core/chains/evm"
 	"github.com/smartcontractkit/chainlink/v2/core/services/keystore"
 	"github.com/smartcontractkit/chainlink/v2/core/services/keystore/keys/vrfkey"
-<<<<<<< HEAD
-	"github.com/smartcontractkit/chainlink/v2/core/utils"
-=======
->>>>>>> 4d02c579
 	"github.com/smartcontractkit/chainlink/v2/core/utils/stringutils"
 )
 
@@ -80,22 +73,10 @@
 	if err != nil {
 		return nil, err
 	}
-<<<<<<< HEAD
-
-	cs, _, err := r.App.EVMORM().Chains(0, -1, id)
-	if err != nil {
-		return nil, err
-	}
-	l := len(cs)
-	if l == 0 {
-		return NewChainPayload(chains.ChainConfig{}, chains.ErrNotFound), nil
-	}
-=======
 	l := len(cs)
 	if l == 0 {
 		return NewChainPayload(types.ChainStatus{}, chains.ErrNotFound), nil
 	}
->>>>>>> 4d02c579
 	if l > 1 {
 		return nil, fmt.Errorf("multiple chains found: %d", len(cs))
 	}
