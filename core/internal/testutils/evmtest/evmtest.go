--- conflicted
+++ resolved
@@ -121,11 +121,7 @@
 		}
 	}
 	if opts.MailMon == nil {
-<<<<<<< HEAD
-		opts.MailMon = servicetest.Run(t, mailbox.NewMonitor(t.Name(), logger.TestLogger(t)))
-=======
 		opts.MailMon = servicetest.Run(t, mailboxtest.NewMonitor(t))
->>>>>>> 3661f487
 	}
 	if testopts.GasEstimator != nil {
 		opts.GenGasEstimator = func(*big.Int) gas.EvmFeeEstimator {
