--- conflicted
+++ resolved
@@ -3,10 +3,6 @@
 import (
 	"context"
 	"database/sql"
-<<<<<<< HEAD
-
-	"github.com/pkg/errors"
-=======
 	"sync"
 	"time"
 
@@ -16,7 +12,6 @@
 
 	"github.com/smartcontractkit/chainlink/core/logger"
 	"github.com/smartcontractkit/chainlink/core/utils"
->>>>>>> 2cd78943
 )
 
 // AdvisoryLock is an interface for postgresql advisory locks.
@@ -118,26 +113,13 @@
 func (l *advisoryLock) getLock(ctx context.Context) (locked bool, err error) {
 	l.logger.Trace("Taking advisory lock")
 	sqlQuery := "SELECT pg_try_advisory_lock($1)"
-<<<<<<< HEAD
-	err := l.conn.QueryRowContext(ctx, sqlQuery, l.id).Scan(&result)
-	return result, errors.WithStack(err)
-}
-
-// Unlock releases the lock and DB connection.
-func (l *Lock) Unlock(ctx context.Context) error {
-	sqlQuery := "SELECT pg_advisory_unlock($1)"
-	_, err := l.conn.ExecContext(ctx, sqlQuery, l.id)
-	if err != nil {
-		return errors.WithStack(err)
-=======
 	err = l.conn.QueryRowContext(ctx, sqlQuery, l.id).Scan(&locked)
-	return locked, err
+	return locked, errors.WithStack(err)
 }
 
 func (l *advisoryLock) logRetry(count int) {
 	if count%1000 == 0 || (count < 1000 && count&(count-1) == 0) {
 		l.logger.Infow("Another application holds the advisory lock, waiting...", "tryCount", count)
->>>>>>> 2cd78943
 	}
 }
 
