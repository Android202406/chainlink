package job_test

import (
	"context"
	"database/sql"
	"fmt"
	"testing"
	"time"

	"github.com/ethereum/go-ethereum/common"
	"github.com/google/uuid"
	"github.com/lib/pq"
	"github.com/pelletier/go-toml/v2"
	"github.com/stretchr/testify/assert"
	"github.com/stretchr/testify/require"
	"gopkg.in/guregu/null.v4"

	"github.com/smartcontractkit/chainlink-common/pkg/sqlutil"
	"github.com/smartcontractkit/chainlink-common/pkg/types"
	"github.com/smartcontractkit/chainlink-common/pkg/utils/jsonserializable"
	pkgworkflows "github.com/smartcontractkit/chainlink-common/pkg/workflows"

	"github.com/smartcontractkit/chainlink/v2/core/bridges"
	"github.com/smartcontractkit/chainlink/v2/core/chains/evm/assets"
	evmcfg "github.com/smartcontractkit/chainlink/v2/core/chains/evm/config/toml"
	evmtypes "github.com/smartcontractkit/chainlink/v2/core/chains/evm/types"
	"github.com/smartcontractkit/chainlink/v2/core/chains/evm/utils/big"
	"github.com/smartcontractkit/chainlink/v2/core/internal/cltest"
	"github.com/smartcontractkit/chainlink/v2/core/internal/cltest/heavyweight"
	"github.com/smartcontractkit/chainlink/v2/core/internal/testutils"
	"github.com/smartcontractkit/chainlink/v2/core/internal/testutils/configtest"
	"github.com/smartcontractkit/chainlink/v2/core/internal/testutils/evmtest"
	"github.com/smartcontractkit/chainlink/v2/core/internal/testutils/pgtest"
	"github.com/smartcontractkit/chainlink/v2/core/logger"
	"github.com/smartcontractkit/chainlink/v2/core/services/blockhashstore"
	"github.com/smartcontractkit/chainlink/v2/core/services/blockheaderfeeder"
	"github.com/smartcontractkit/chainlink/v2/core/services/chainlink"
	"github.com/smartcontractkit/chainlink/v2/core/services/directrequest"
	"github.com/smartcontractkit/chainlink/v2/core/services/job"
	"github.com/smartcontractkit/chainlink/v2/core/services/keeper"
	"github.com/smartcontractkit/chainlink/v2/core/services/keystore/keys/ethkey"
	"github.com/smartcontractkit/chainlink/v2/core/services/ocr"
	ocr2validate "github.com/smartcontractkit/chainlink/v2/core/services/ocr2/validate"
	"github.com/smartcontractkit/chainlink/v2/core/services/ocrbootstrap"
	"github.com/smartcontractkit/chainlink/v2/core/services/pipeline"
	"github.com/smartcontractkit/chainlink/v2/core/services/relay"
	evmrelay "github.com/smartcontractkit/chainlink/v2/core/services/relay/evm"
	"github.com/smartcontractkit/chainlink/v2/core/services/vrf/vrfcommon"
	"github.com/smartcontractkit/chainlink/v2/core/services/webhook"
	"github.com/smartcontractkit/chainlink/v2/core/testdata/testspecs"
)

const mercuryOracleTOML = `name = 'LINK / ETH | 0x0000000000000000000000000000000000000000000000000000000000000001 | verifier_proxy 0x0000000000000000000000000000000000000001'
type = 'offchainreporting2'
schemaVersion = 1
externalJobID = '00000000-0000-0000-0000-000000000001'
contractID = '0x0000000000000000000000000000000000000006'
transmitterID = '%s'
feedID = '%s'
relay = 'evm'
pluginType = 'mercury'
observationSource = """
	ds          [type=http method=GET url="https://chain.link/ETH-USD"];
	ds_parse    [type=jsonparse path="data.price" separator="."];
	ds_multiply [type=multiply times=100];
	ds -> ds_parse -> ds_multiply;
"""

[relayConfig]
chainID = 1
fromBlock = 1000

[onchainSigningStrategy]
strategyName = 'single-chain'
[onchainSigningStrategy.config]
publicKey = '8fa807463ad73f9ee855cfd60ba406dcf98a2855b3dd8af613107b0f6890a707'

[pluginConfig]
serverURL = 'wss://localhost:8080'
serverPubKey = '8fa807463ad73f9ee855cfd60ba406dcf98a2855b3dd8af613107b0f6890a707'
`

func TestORM(t *testing.T) {
	t.Parallel()

	config := configtest.NewTestGeneralConfig(t)
	db := pgtest.NewSqlxDB(t)
	keyStore := cltest.NewKeyStore(t, db)
	ethKeyStore := keyStore.Eth()

	func() {
		ctx := testutils.Context(t)
		require.NoError(t, keyStore.OCR().Add(ctx, cltest.DefaultOCRKey))
		require.NoError(t, keyStore.P2P().Add(ctx, cltest.DefaultP2PKey))
	}()

	pipelineORM := pipeline.NewORM(db, logger.TestLogger(t), config.JobPipeline().MaxSuccessfulRuns())
	borm := bridges.NewORM(db)
	orm := NewTestORM(t, db, pipelineORM, borm, keyStore)

	_, bridge := cltest.MustCreateBridge(t, db, cltest.BridgeOpts{})
	_, bridge2 := cltest.MustCreateBridge(t, db, cltest.BridgeOpts{})
	_, address := cltest.MustInsertRandomKey(t, ethKeyStore)
	jb := makeOCRJobSpec(t, address, bridge.Name.String(), bridge2.Name.String())

	t.Run("it creates job specs", func(t *testing.T) {
		err := orm.CreateJob(testutils.Context(t), jb)
		require.NoError(t, err)

		var returnedSpec job.Job
		var OCROracleSpec job.OCROracleSpec

		err = db.Get(&returnedSpec, "SELECT * FROM jobs WHERE jobs.id = $1", jb.ID)
		require.NoError(t, err)
		err = db.Get(&OCROracleSpec, "SELECT * FROM ocr_oracle_specs WHERE ocr_oracle_specs.id = $1", jb.OCROracleSpecID)
		require.NoError(t, err)
		returnedSpec.OCROracleSpec = &OCROracleSpec
		compareOCRJobSpecs(t, *jb, returnedSpec)
	})

	t.Run("it correctly mark job_pipeline_specs as primary when creating a job", func(t *testing.T) {
		ctx := testutils.Context(t)
		jb2 := makeOCRJobSpec(t, address, bridge.Name.String(), bridge2.Name.String())
		err := orm.CreateJob(ctx, jb2)
		require.NoError(t, err)

		var pipelineSpec pipeline.Spec
		err = db.Get(&pipelineSpec, "SELECT pipeline_specs.* FROM pipeline_specs JOIN job_pipeline_specs ON (pipeline_specs.id = job_pipeline_specs.pipeline_spec_id) WHERE job_pipeline_specs.job_id = $1", jb2.ID)
		require.NoError(t, err)
		var jobPipelineSpec job.PipelineSpec
		err = db.Get(&jobPipelineSpec, "SELECT * FROM job_pipeline_specs WHERE job_id = $1 AND pipeline_spec_id = $2", jb2.ID, pipelineSpec.ID)
		require.NoError(t, err)

		// `jb2.PipelineSpecID` gets loaded when calling `orm.CreateJob()` so we can compare it directly
		assert.Equal(t, jb2.PipelineSpecID, pipelineSpec.ID)
		assert.True(t, jobPipelineSpec.IsPrimary)
	})

	t.Run("autogenerates external job ID if missing", func(t *testing.T) {
		jb2 := makeOCRJobSpec(t, address, bridge.Name.String(), bridge2.Name.String())
		jb2.ExternalJobID = uuid.UUID{}
		err := orm.CreateJob(testutils.Context(t), jb2)
		require.NoError(t, err)

		var returnedSpec job.Job
		err = db.Get(&returnedSpec, "SELECT * FROM jobs WHERE jobs.id = $1", jb.ID)
		require.NoError(t, err)

		assert.NotEqual(t, uuid.UUID{}, returnedSpec.ExternalJobID)
	})

	t.Run("it deletes jobs from the DB", func(t *testing.T) {
		var dbSpecs []job.Job

		err := db.Select(&dbSpecs, "SELECT * FROM jobs")
		require.NoError(t, err)
		require.Len(t, dbSpecs, 3)

		err = orm.DeleteJob(testutils.Context(t), jb.ID)
		require.NoError(t, err)

		dbSpecs = []job.Job{}
		err = db.Select(&dbSpecs, "SELECT * FROM jobs")
		require.NoError(t, err)
		require.Len(t, dbSpecs, 2)
	})

	t.Run("increase job spec error occurrence", func(t *testing.T) {
		ctx := testutils.Context(t)
		jb3 := makeOCRJobSpec(t, address, bridge.Name.String(), bridge2.Name.String())
		err := orm.CreateJob(ctx, jb3)
		require.NoError(t, err)
		var jobSpec job.Job
		err = db.Get(&jobSpec, "SELECT * FROM jobs")
		require.NoError(t, err)

		ocrSpecError1 := "ocr spec 1 errored"
		ocrSpecError2 := "ocr spec 2 errored"
		require.NoError(t, orm.RecordError(ctx, jobSpec.ID, ocrSpecError1))
		require.NoError(t, orm.RecordError(ctx, jobSpec.ID, ocrSpecError1))
		require.NoError(t, orm.RecordError(ctx, jobSpec.ID, ocrSpecError2))

		var specErrors []job.SpecError
		err = db.Select(&specErrors, "SELECT * FROM job_spec_errors")
		require.NoError(t, err)
		require.Len(t, specErrors, 2)

		assert.Equal(t, specErrors[0].Occurrences, uint(2))
		assert.Equal(t, specErrors[1].Occurrences, uint(1))
		assert.True(t, specErrors[0].CreatedAt.Before(specErrors[0].UpdatedAt), "expected created_at (%s) to be before updated_at (%s)", specErrors[0].CreatedAt, specErrors[0].UpdatedAt)
		assert.Equal(t, specErrors[0].Description, ocrSpecError1)
		assert.Equal(t, specErrors[1].Description, ocrSpecError2)
		assert.True(t, specErrors[1].CreatedAt.After(specErrors[0].UpdatedAt))
		var j2 job.Job
		var OCROracleSpec job.OCROracleSpec
		var jobSpecErrors []job.SpecError

		err = db.Get(&j2, "SELECT * FROM jobs WHERE jobs.id = $1", jobSpec.ID)
		require.NoError(t, err)
		err = db.Get(&OCROracleSpec, "SELECT * FROM ocr_oracle_specs WHERE ocr_oracle_specs.id = $1", j2.OCROracleSpecID)
		require.NoError(t, err)
		err = db.Select(&jobSpecErrors, "SELECT * FROM job_spec_errors WHERE job_spec_errors.job_id = $1", j2.ID)
		require.NoError(t, err)
		require.Len(t, jobSpecErrors, 2)
	})

	t.Run("finds job spec error by ID", func(t *testing.T) {
		ctx := testutils.Context(t)
		jb3 := makeOCRJobSpec(t, address, bridge.Name.String(), bridge2.Name.String())
		err := orm.CreateJob(ctx, jb3)
		require.NoError(t, err)
		var jobSpec job.Job
		err = db.Get(&jobSpec, "SELECT * FROM jobs")
		require.NoError(t, err)

		var specErrors []job.SpecError
		err = db.Select(&specErrors, "SELECT * FROM job_spec_errors")
		require.NoError(t, err)
		require.Len(t, specErrors, 2)

		ocrSpecError1 := "ocr spec 3 errored"
		ocrSpecError2 := "ocr spec 4 errored"
		require.NoError(t, orm.RecordError(ctx, jobSpec.ID, ocrSpecError1))
		require.NoError(t, orm.RecordError(ctx, jobSpec.ID, ocrSpecError2))

		var updatedSpecError []job.SpecError

		err = db.Select(&updatedSpecError, "SELECT * FROM job_spec_errors ORDER BY id ASC")
		require.NoError(t, err)
		require.Len(t, updatedSpecError, 4)

		assert.Equal(t, uint(1), updatedSpecError[2].Occurrences)
		assert.Equal(t, uint(1), updatedSpecError[3].Occurrences)
		assert.Equal(t, ocrSpecError1, updatedSpecError[2].Description)
		assert.Equal(t, ocrSpecError2, updatedSpecError[3].Description)

		dbSpecErr1, err := orm.FindSpecError(ctx, updatedSpecError[2].ID)
		require.NoError(t, err)
		dbSpecErr2, err := orm.FindSpecError(ctx, updatedSpecError[3].ID)
		require.NoError(t, err)

		assert.Equal(t, uint(1), dbSpecErr1.Occurrences)
		assert.Equal(t, uint(1), dbSpecErr2.Occurrences)
		assert.Equal(t, ocrSpecError1, dbSpecErr1.Description)
		assert.Equal(t, ocrSpecError2, dbSpecErr2.Description)
	})

	t.Run("creates a job with a direct request spec", func(t *testing.T) {
		drSpec := fmt.Sprintf(`
		type                = "directrequest"
		schemaVersion       = 1
		evmChainID          = "0"
		name                = "example eth request event spec"
		contractAddress     = "0x613a38AC1659769640aaE063C651F48E0250454C"
		externalJobID       = "%s"
		observationSource   = """
		    ds1          [type=http method=GET url="http://example.com" allowunrestrictednetworkaccess="true"];
		    ds1_merge    [type=merge left="{}"]
		    ds1_parse    [type=jsonparse path="USD"];
		    ds1_multiply [type=multiply times=100];
		    ds1 -> ds1_parse -> ds1_multiply;
		"""
		`, uuid.New())

		drJob, err := directrequest.ValidatedDirectRequestSpec(drSpec)
		require.NoError(t, err)
		err = orm.CreateJob(testutils.Context(t), &drJob)
		require.NoError(t, err)
	})

	t.Run("creates webhook specs along with external_initiator_webhook_specs", func(t *testing.T) {
		ctx := testutils.Context(t)
		eiFoo := cltest.MustInsertExternalInitiator(t, borm)
		eiBar := cltest.MustInsertExternalInitiator(t, borm)

		eiWS := []webhook.TOMLWebhookSpecExternalInitiator{
			{Name: eiFoo.Name, Spec: cltest.JSONFromString(t, `{}`)},
			{Name: eiBar.Name, Spec: cltest.JSONFromString(t, `{"bar": 1}`)},
		}
		eim := webhook.NewExternalInitiatorManager(db, nil)
		jb, err := webhook.ValidatedWebhookSpec(ctx, testspecs.GenerateWebhookSpec(testspecs.WebhookSpecParams{ExternalInitiators: eiWS}).Toml(), eim)
		require.NoError(t, err)

		err = orm.CreateJob(testutils.Context(t), &jb)
		require.NoError(t, err)

		cltest.AssertCount(t, db, "external_initiator_webhook_specs", 2)
	})

	t.Run("it creates and deletes records for blockhash store jobs", func(t *testing.T) {
		ctx := testutils.Context(t)
		bhsJob, err := blockhashstore.ValidatedSpec(
			testspecs.GenerateBlockhashStoreSpec(testspecs.BlockhashStoreSpecParams{}).Toml())
		require.NoError(t, err)

		err = orm.CreateJob(ctx, &bhsJob)
		require.NoError(t, err)
		savedJob, err := orm.FindJob(testutils.Context(t), bhsJob.ID)
		require.NoError(t, err)
		require.Equal(t, bhsJob.ID, savedJob.ID)
		require.Equal(t, bhsJob.Type, savedJob.Type)
		require.Equal(t, bhsJob.BlockhashStoreSpec.ID, savedJob.BlockhashStoreSpec.ID)
		require.Equal(t, bhsJob.BlockhashStoreSpec.CoordinatorV1Address, savedJob.BlockhashStoreSpec.CoordinatorV1Address)
		require.Equal(t, bhsJob.BlockhashStoreSpec.CoordinatorV2Address, savedJob.BlockhashStoreSpec.CoordinatorV2Address)
		require.Equal(t, bhsJob.BlockhashStoreSpec.CoordinatorV2PlusAddress, savedJob.BlockhashStoreSpec.CoordinatorV2PlusAddress)
		require.Equal(t, bhsJob.BlockhashStoreSpec.WaitBlocks, savedJob.BlockhashStoreSpec.WaitBlocks)
		require.Equal(t, bhsJob.BlockhashStoreSpec.LookbackBlocks, savedJob.BlockhashStoreSpec.LookbackBlocks)
		require.Equal(t, bhsJob.BlockhashStoreSpec.HeartbeatPeriod, savedJob.BlockhashStoreSpec.HeartbeatPeriod)
		require.Equal(t, bhsJob.BlockhashStoreSpec.BlockhashStoreAddress, savedJob.BlockhashStoreSpec.BlockhashStoreAddress)
		require.Equal(t, bhsJob.BlockhashStoreSpec.TrustedBlockhashStoreAddress, savedJob.BlockhashStoreSpec.TrustedBlockhashStoreAddress)
		require.Equal(t, bhsJob.BlockhashStoreSpec.TrustedBlockhashStoreBatchSize, savedJob.BlockhashStoreSpec.TrustedBlockhashStoreBatchSize)
		require.Equal(t, bhsJob.BlockhashStoreSpec.PollPeriod, savedJob.BlockhashStoreSpec.PollPeriod)
		require.Equal(t, bhsJob.BlockhashStoreSpec.RunTimeout, savedJob.BlockhashStoreSpec.RunTimeout)
		require.Equal(t, bhsJob.BlockhashStoreSpec.EVMChainID, savedJob.BlockhashStoreSpec.EVMChainID)
		require.Equal(t, bhsJob.BlockhashStoreSpec.FromAddresses, savedJob.BlockhashStoreSpec.FromAddresses)
		err = orm.DeleteJob(ctx, bhsJob.ID)
		require.NoError(t, err)
		_, err = orm.FindJob(testutils.Context(t), bhsJob.ID)
		require.Error(t, err)
	})

	t.Run("it creates and deletes records for blockheaderfeeder jobs", func(t *testing.T) {
		ctx := testutils.Context(t)
		bhsJob, err := blockheaderfeeder.ValidatedSpec(
			testspecs.GenerateBlockHeaderFeederSpec(testspecs.BlockHeaderFeederSpecParams{}).Toml())
		require.NoError(t, err)

		err = orm.CreateJob(ctx, &bhsJob)
		require.NoError(t, err)
		savedJob, err := orm.FindJob(testutils.Context(t), bhsJob.ID)
		require.NoError(t, err)
		require.Equal(t, bhsJob.ID, savedJob.ID)
		require.Equal(t, bhsJob.Type, savedJob.Type)
		require.Equal(t, bhsJob.BlockHeaderFeederSpec.ID, savedJob.BlockHeaderFeederSpec.ID)
		require.Equal(t, bhsJob.BlockHeaderFeederSpec.CoordinatorV1Address, savedJob.BlockHeaderFeederSpec.CoordinatorV1Address)
		require.Equal(t, bhsJob.BlockHeaderFeederSpec.CoordinatorV2Address, savedJob.BlockHeaderFeederSpec.CoordinatorV2Address)
		require.Equal(t, bhsJob.BlockHeaderFeederSpec.CoordinatorV2PlusAddress, savedJob.BlockHeaderFeederSpec.CoordinatorV2PlusAddress)
		require.Equal(t, bhsJob.BlockHeaderFeederSpec.WaitBlocks, savedJob.BlockHeaderFeederSpec.WaitBlocks)
		require.Equal(t, bhsJob.BlockHeaderFeederSpec.LookbackBlocks, savedJob.BlockHeaderFeederSpec.LookbackBlocks)
		require.Equal(t, bhsJob.BlockHeaderFeederSpec.BlockhashStoreAddress, savedJob.BlockHeaderFeederSpec.BlockhashStoreAddress)
		require.Equal(t, bhsJob.BlockHeaderFeederSpec.BatchBlockhashStoreAddress, savedJob.BlockHeaderFeederSpec.BatchBlockhashStoreAddress)
		require.Equal(t, bhsJob.BlockHeaderFeederSpec.PollPeriod, savedJob.BlockHeaderFeederSpec.PollPeriod)
		require.Equal(t, bhsJob.BlockHeaderFeederSpec.RunTimeout, savedJob.BlockHeaderFeederSpec.RunTimeout)
		require.Equal(t, bhsJob.BlockHeaderFeederSpec.EVMChainID, savedJob.BlockHeaderFeederSpec.EVMChainID)
		require.Equal(t, bhsJob.BlockHeaderFeederSpec.FromAddresses, savedJob.BlockHeaderFeederSpec.FromAddresses)
		require.Equal(t, bhsJob.BlockHeaderFeederSpec.GetBlockhashesBatchSize, savedJob.BlockHeaderFeederSpec.GetBlockhashesBatchSize)
		require.Equal(t, bhsJob.BlockHeaderFeederSpec.StoreBlockhashesBatchSize, savedJob.BlockHeaderFeederSpec.StoreBlockhashesBatchSize)
		err = orm.DeleteJob(ctx, bhsJob.ID)
		require.NoError(t, err)
		_, err = orm.FindJob(testutils.Context(t), bhsJob.ID)
		require.Error(t, err)
	})
}

func TestORM_DeleteJob_DeletesAssociatedRecords(t *testing.T) {
	t.Parallel()
	ctx := testutils.Context(t)
	config := configtest.NewGeneralConfig(t, nil)

	db := pgtest.NewSqlxDB(t)
	keyStore := cltest.NewKeyStore(t, db)
	require.NoError(t, keyStore.OCR().Add(ctx, cltest.DefaultOCRKey))
	require.NoError(t, keyStore.P2P().Add(ctx, cltest.DefaultP2PKey))

	lggr := logger.TestLogger(t)
	pipelineORM := pipeline.NewORM(db, lggr, config.JobPipeline().MaxSuccessfulRuns())
	bridgesORM := bridges.NewORM(db)
	jobORM := NewTestORM(t, db, pipelineORM, bridgesORM, keyStore)
	korm := keeper.NewORM(db, logger.TestLogger(t))

	t.Run("it deletes records for offchainreporting jobs", func(t *testing.T) {
		ctx := testutils.Context(t)
		_, bridge := cltest.MustCreateBridge(t, db, cltest.BridgeOpts{})
		_, bridge2 := cltest.MustCreateBridge(t, db, cltest.BridgeOpts{})

		_, address := cltest.MustInsertRandomKey(t, keyStore.Eth())
		relayExtenders := evmtest.NewChainRelayExtenders(t, evmtest.TestChainOpts{DB: db, GeneralConfig: config, KeyStore: keyStore.Eth()})
		legacyChains := evmrelay.NewLegacyChainsFromRelayerExtenders(relayExtenders)
		jb, err := ocr.ValidatedOracleSpecToml(config, legacyChains, testspecs.GenerateOCRSpec(testspecs.OCRSpecParams{
			TransmitterAddress: address.Hex(),
			DS1BridgeName:      bridge.Name.String(),
			DS2BridgeName:      bridge2.Name.String(),
		}).Toml())
		require.NoError(t, err)

		err = jobORM.CreateJob(ctx, &jb)
		require.NoError(t, err)

		cltest.AssertCount(t, db, "ocr_oracle_specs", 1)
		cltest.AssertCount(t, db, "pipeline_specs", 1)

		err = jobORM.DeleteJob(ctx, jb.ID)
		require.NoError(t, err)
		cltest.AssertCount(t, db, "ocr_oracle_specs", 0)
		cltest.AssertCount(t, db, "pipeline_specs", 0)
		cltest.AssertCount(t, db, "jobs", 0)
	})

	t.Run("it deletes records for keeper jobs", func(t *testing.T) {
		ctx := testutils.Context(t)
		registry, keeperJob := cltest.MustInsertKeeperRegistry(t, db, korm, keyStore.Eth(), 0, 1, 20)
		cltest.MustInsertUpkeepForRegistry(t, db, registry)

		cltest.AssertCount(t, db, "keeper_specs", 1)
		cltest.AssertCount(t, db, "keeper_registries", 1)
		cltest.AssertCount(t, db, "upkeep_registrations", 1)

		err := jobORM.DeleteJob(ctx, keeperJob.ID)
		require.NoError(t, err)
		cltest.AssertCount(t, db, "keeper_specs", 0)
		cltest.AssertCount(t, db, "keeper_registries", 0)
		cltest.AssertCount(t, db, "upkeep_registrations", 0)
		cltest.AssertCount(t, db, "jobs", 0)
	})

	t.Run("it creates and deletes records for vrf jobs", func(t *testing.T) {
		ctx := testutils.Context(t)
		key, err := keyStore.VRF().Create(ctx)
		require.NoError(t, err)
		pk := key.PublicKey
		jb, err := vrfcommon.ValidatedVRFSpec(testspecs.GenerateVRFSpec(testspecs.VRFSpecParams{PublicKey: pk.String()}).Toml())
		require.NoError(t, err)

		err = jobORM.CreateJob(ctx, &jb)
		require.NoError(t, err)
		cltest.AssertCount(t, db, "vrf_specs", 1)
		cltest.AssertCount(t, db, "jobs", 1)
		err = jobORM.DeleteJob(ctx, jb.ID)
		require.NoError(t, err)
		cltest.AssertCount(t, db, "vrf_specs", 0)
		cltest.AssertCount(t, db, "jobs", 0)
	})

	t.Run("it deletes records for webhook jobs", func(t *testing.T) {
		ctx := testutils.Context(t)
		ei := cltest.MustInsertExternalInitiator(t, bridges.NewORM(db))
		jb, webhookSpec := cltest.MustInsertWebhookSpec(t, db)
		_, err := db.Exec(`INSERT INTO external_initiator_webhook_specs (external_initiator_id, webhook_spec_id, spec) VALUES ($1,$2,$3)`, ei.ID, webhookSpec.ID, `{"ei": "foo", "name": "webhookSpecTwoEIs"}`)
		require.NoError(t, err)

		err = jobORM.DeleteJob(ctx, jb.ID)
		require.NoError(t, err)
		cltest.AssertCount(t, db, "webhook_specs", 0)
		cltest.AssertCount(t, db, "external_initiator_webhook_specs", 0)
		cltest.AssertCount(t, db, "jobs", 0)
	})

	t.Run("does not allow to delete external initiators if they have referencing external_initiator_webhook_specs", func(t *testing.T) {
		// create new db because this will rollback transaction and poison it
		db := pgtest.NewSqlxDB(t)
		ei := cltest.MustInsertExternalInitiator(t, bridges.NewORM(db))
		_, webhookSpec := cltest.MustInsertWebhookSpec(t, db)
		_, err := db.Exec(`INSERT INTO external_initiator_webhook_specs (external_initiator_id, webhook_spec_id, spec) VALUES ($1,$2,$3)`, ei.ID, webhookSpec.ID, `{"ei": "foo", "name": "webhookSpecTwoEIs"}`)
		require.NoError(t, err)

		_, err = db.Exec(`DELETE FROM external_initiators`)
		require.EqualError(t, err, "ERROR: update or delete on table \"external_initiators\" violates foreign key constraint \"external_initiator_webhook_specs_external_initiator_id_fkey\" on table \"external_initiator_webhook_specs\" (SQLSTATE 23503)")
	})
}

func TestORM_CreateJob_VRFV2(t *testing.T) {
	ctx := testutils.Context(t)
	config := configtest.NewTestGeneralConfig(t)
	db := pgtest.NewSqlxDB(t)
	keyStore := cltest.NewKeyStore(t, db)
	require.NoError(t, keyStore.OCR().Add(ctx, cltest.DefaultOCRKey))

	lggr := logger.TestLogger(t)
	pipelineORM := pipeline.NewORM(db, lggr, config.JobPipeline().MaxSuccessfulRuns())
	bridgesORM := bridges.NewORM(db)

	jobORM := NewTestORM(t, db, pipelineORM, bridgesORM, keyStore)

	fromAddresses := []string{cltest.NewEIP55Address().String(), cltest.NewEIP55Address().String()}
	jb, err := vrfcommon.ValidatedVRFSpec(testspecs.GenerateVRFSpec(
		testspecs.VRFSpecParams{
			RequestedConfsDelay: 10,
			FromAddresses:       fromAddresses,
			ChunkSize:           25,
			BackoffInitialDelay: time.Minute,
			BackoffMaxDelay:     time.Hour,
			GasLanePrice:        assets.GWei(100),
			VRFOwnerAddress:     "0x32891BD79647DC9136Fc0a59AAB48c7825eb624c",
		}).
		Toml())
	require.NoError(t, err)

	require.NoError(t, jobORM.CreateJob(ctx, &jb))
	cltest.AssertCount(t, db, "vrf_specs", 1)
	cltest.AssertCount(t, db, "jobs", 1)
	var requestedConfsDelay int64
	require.NoError(t, db.Get(&requestedConfsDelay, `SELECT requested_confs_delay FROM vrf_specs LIMIT 1`))
	require.Equal(t, int64(10), requestedConfsDelay)
	var batchFulfillmentEnabled bool
	require.NoError(t, db.Get(&batchFulfillmentEnabled, `SELECT batch_fulfillment_enabled FROM vrf_specs LIMIT 1`))
	require.False(t, batchFulfillmentEnabled)
	var customRevertsPipelineEnabled bool
	require.NoError(t, db.Get(&customRevertsPipelineEnabled, `SELECT custom_reverts_pipeline_enabled FROM vrf_specs LIMIT 1`))
	require.False(t, customRevertsPipelineEnabled)
	var batchFulfillmentGasMultiplier float64
	require.NoError(t, db.Get(&batchFulfillmentGasMultiplier, `SELECT batch_fulfillment_gas_multiplier FROM vrf_specs LIMIT 1`))
	require.Equal(t, float64(1.0), batchFulfillmentGasMultiplier)
	var requestTimeout time.Duration
	require.NoError(t, db.Get(&requestTimeout, `SELECT request_timeout FROM vrf_specs LIMIT 1`))
	require.Equal(t, 24*time.Hour, requestTimeout)
	var backoffInitialDelay time.Duration
	require.NoError(t, db.Get(&backoffInitialDelay, `SELECT backoff_initial_delay FROM vrf_specs LIMIT 1`))
	require.Equal(t, time.Minute, backoffInitialDelay)
	var backoffMaxDelay time.Duration
	require.NoError(t, db.Get(&backoffMaxDelay, `SELECT backoff_max_delay FROM vrf_specs LIMIT 1`))
	require.Equal(t, time.Hour, backoffMaxDelay)
	var chunkSize int
	require.NoError(t, db.Get(&chunkSize, `SELECT chunk_size FROM vrf_specs LIMIT 1`))
	require.Equal(t, 25, chunkSize)
	var gasLanePrice assets.Wei
	require.NoError(t, db.Get(&gasLanePrice, `SELECT gas_lane_price FROM vrf_specs LIMIT 1`))
	require.Equal(t, jb.VRFSpec.GasLanePrice, &gasLanePrice)
	var fa pq.ByteaArray
	require.NoError(t, db.Get(&fa, `SELECT from_addresses FROM vrf_specs LIMIT 1`))
	var actual []string
	for _, b := range fa {
		actual = append(actual, common.BytesToAddress(b).String())
	}
	require.ElementsMatch(t, fromAddresses, actual)
	var vrfOwnerAddress evmtypes.EIP55Address
	require.NoError(t, db.Get(&vrfOwnerAddress, `SELECT vrf_owner_address FROM vrf_specs LIMIT 1`))
	require.Equal(t, "0x32891BD79647DC9136Fc0a59AAB48c7825eb624c", vrfOwnerAddress.Address().String())
	require.NoError(t, jobORM.DeleteJob(ctx, jb.ID))
	cltest.AssertCount(t, db, "vrf_specs", 0)
	cltest.AssertCount(t, db, "jobs", 0)

	jb, err = vrfcommon.ValidatedVRFSpec(testspecs.GenerateVRFSpec(testspecs.VRFSpecParams{RequestTimeout: 1 * time.Hour}).Toml())
	require.NoError(t, err)
	require.NoError(t, jobORM.CreateJob(ctx, &jb))
	cltest.AssertCount(t, db, "vrf_specs", 1)
	cltest.AssertCount(t, db, "jobs", 1)
	require.NoError(t, db.Get(&requestedConfsDelay, `SELECT requested_confs_delay FROM vrf_specs LIMIT 1`))
	require.Equal(t, int64(0), requestedConfsDelay)
	require.NoError(t, db.Get(&requestTimeout, `SELECT request_timeout FROM vrf_specs LIMIT 1`))
	require.Equal(t, 1*time.Hour, requestTimeout)
	require.NoError(t, jobORM.DeleteJob(ctx, jb.ID))
	cltest.AssertCount(t, db, "vrf_specs", 0)
	cltest.AssertCount(t, db, "jobs", 0)
}

func TestORM_CreateJob_VRFV2Plus(t *testing.T) {
	ctx := testutils.Context(t)
	config := configtest.NewTestGeneralConfig(t)
	db := pgtest.NewSqlxDB(t)
	keyStore := cltest.NewKeyStore(t, db)
	require.NoError(t, keyStore.OCR().Add(ctx, cltest.DefaultOCRKey))

	lggr := logger.TestLogger(t)
	pipelineORM := pipeline.NewORM(db, lggr, config.JobPipeline().MaxSuccessfulRuns())
	bridgesORM := bridges.NewORM(db)
	jobORM := NewTestORM(t, db, pipelineORM, bridgesORM, keyStore)

	fromAddresses := []string{cltest.NewEIP55Address().String(), cltest.NewEIP55Address().String()}
	jb, err := vrfcommon.ValidatedVRFSpec(testspecs.GenerateVRFSpec(
		testspecs.VRFSpecParams{
			VRFVersion:                   vrfcommon.V2Plus,
			RequestedConfsDelay:          10,
			FromAddresses:                fromAddresses,
			ChunkSize:                    25,
			BackoffInitialDelay:          time.Minute,
			BackoffMaxDelay:              time.Hour,
			GasLanePrice:                 assets.GWei(100),
			CustomRevertsPipelineEnabled: true,
		}).
		Toml())
	require.NoError(t, err)

	require.NoError(t, jobORM.CreateJob(ctx, &jb))
	cltest.AssertCount(t, db, "vrf_specs", 1)
	cltest.AssertCount(t, db, "jobs", 1)
	var requestedConfsDelay int64
	require.NoError(t, db.Get(&requestedConfsDelay, `SELECT requested_confs_delay FROM vrf_specs LIMIT 1`))
	require.Equal(t, int64(10), requestedConfsDelay)
	var batchFulfillmentEnabled bool
	require.NoError(t, db.Get(&batchFulfillmentEnabled, `SELECT batch_fulfillment_enabled FROM vrf_specs LIMIT 1`))
	require.False(t, batchFulfillmentEnabled)
	var customRevertsPipelineEnabled bool
	require.NoError(t, db.Get(&customRevertsPipelineEnabled, `SELECT custom_reverts_pipeline_enabled FROM vrf_specs LIMIT 1`))
	require.True(t, customRevertsPipelineEnabled)
	var batchFulfillmentGasMultiplier float64
	require.NoError(t, db.Get(&batchFulfillmentGasMultiplier, `SELECT batch_fulfillment_gas_multiplier FROM vrf_specs LIMIT 1`))
	require.Equal(t, float64(1.0), batchFulfillmentGasMultiplier)
	var requestTimeout time.Duration
	require.NoError(t, db.Get(&requestTimeout, `SELECT request_timeout FROM vrf_specs LIMIT 1`))
	require.Equal(t, 24*time.Hour, requestTimeout)
	var backoffInitialDelay time.Duration
	require.NoError(t, db.Get(&backoffInitialDelay, `SELECT backoff_initial_delay FROM vrf_specs LIMIT 1`))
	require.Equal(t, time.Minute, backoffInitialDelay)
	var backoffMaxDelay time.Duration
	require.NoError(t, db.Get(&backoffMaxDelay, `SELECT backoff_max_delay FROM vrf_specs LIMIT 1`))
	require.Equal(t, time.Hour, backoffMaxDelay)
	var chunkSize int
	require.NoError(t, db.Get(&chunkSize, `SELECT chunk_size FROM vrf_specs LIMIT 1`))
	require.Equal(t, 25, chunkSize)
	var gasLanePrice assets.Wei
	require.NoError(t, db.Get(&gasLanePrice, `SELECT gas_lane_price FROM vrf_specs LIMIT 1`))
	require.Equal(t, jb.VRFSpec.GasLanePrice, &gasLanePrice)
	var fa pq.ByteaArray
	require.NoError(t, db.Get(&fa, `SELECT from_addresses FROM vrf_specs LIMIT 1`))
	var actual []string
	for _, b := range fa {
		actual = append(actual, common.BytesToAddress(b).String())
	}
	require.ElementsMatch(t, fromAddresses, actual)
	var vrfOwnerAddress evmtypes.EIP55Address
	require.Error(t, db.Get(&vrfOwnerAddress, `SELECT vrf_owner_address FROM vrf_specs LIMIT 1`))
	require.NoError(t, jobORM.DeleteJob(ctx, jb.ID))
	cltest.AssertCount(t, db, "vrf_specs", 0)
	cltest.AssertCount(t, db, "jobs", 0)

	jb, err = vrfcommon.ValidatedVRFSpec(testspecs.GenerateVRFSpec(testspecs.VRFSpecParams{
		VRFVersion:     vrfcommon.V2Plus,
		RequestTimeout: 1 * time.Hour,
		FromAddresses:  fromAddresses,
	}).Toml())
	require.NoError(t, err)
	require.NoError(t, jobORM.CreateJob(ctx, &jb))
	cltest.AssertCount(t, db, "vrf_specs", 1)
	cltest.AssertCount(t, db, "jobs", 1)
	require.NoError(t, db.Get(&requestedConfsDelay, `SELECT requested_confs_delay FROM vrf_specs LIMIT 1`))
	require.Equal(t, int64(0), requestedConfsDelay)
	require.NoError(t, db.Get(&requestTimeout, `SELECT request_timeout FROM vrf_specs LIMIT 1`))
	require.Equal(t, 1*time.Hour, requestTimeout)
	require.NoError(t, jobORM.DeleteJob(ctx, jb.ID))
	cltest.AssertCount(t, db, "vrf_specs", 0)
	cltest.AssertCount(t, db, "jobs", 0)
}

func TestORM_CreateJob_OCRBootstrap(t *testing.T) {
	ctx := testutils.Context(t)
	config := configtest.NewTestGeneralConfig(t)
	db := pgtest.NewSqlxDB(t)
	keyStore := cltest.NewKeyStore(t, db)
	require.NoError(t, keyStore.OCR().Add(ctx, cltest.DefaultOCRKey))

	lggr := logger.TestLogger(t)
	pipelineORM := pipeline.NewORM(db, lggr, config.JobPipeline().MaxSuccessfulRuns())
	bridgesORM := bridges.NewORM(db)
	jobORM := NewTestORM(t, db, pipelineORM, bridgesORM, keyStore)

	jb, err := ocrbootstrap.ValidatedBootstrapSpecToml(testspecs.GetOCRBootstrapSpec())
	require.NoError(t, err)

	err = jobORM.CreateJob(ctx, &jb)
	require.NoError(t, err)
	cltest.AssertCount(t, db, "bootstrap_specs", 1)
	cltest.AssertCount(t, db, "jobs", 1)
	var relay string
	require.NoError(t, db.Get(&relay, `SELECT relay FROM bootstrap_specs LIMIT 1`))
	require.Equal(t, "evm", relay)

	require.NoError(t, jobORM.DeleteJob(ctx, jb.ID))
	cltest.AssertCount(t, db, "bootstrap_specs", 0)
	cltest.AssertCount(t, db, "jobs", 0)
}

func TestORM_CreateJob_EVMChainID_Validation(t *testing.T) {
	config := configtest.NewGeneralConfig(t, nil)
	db := pgtest.NewSqlxDB(t)
	keyStore := cltest.NewKeyStore(t, db)

	lggr := logger.TestLogger(t)
	pipelineORM := pipeline.NewORM(db, lggr, config.JobPipeline().MaxSuccessfulRuns())
	bridgesORM := bridges.NewORM(db)

	jobORM := NewTestORM(t, db, pipelineORM, bridgesORM, keyStore)

	t.Run("evm chain id validation for ocr works", func(t *testing.T) {
		jb := job.Job{
			Type:          job.OffchainReporting,
			OCROracleSpec: &job.OCROracleSpec{},
		}
		assert.Equal(t, "CreateJobFailed: evm chain id must be defined", jobORM.CreateJob(testutils.Context(t), &jb).Error())
	})

	t.Run("evm chain id validation for direct request works", func(t *testing.T) {
		jb := job.Job{
			Type:              job.DirectRequest,
			DirectRequestSpec: &job.DirectRequestSpec{},
		}
		assert.Equal(t, "CreateJobFailed: evm chain id must be defined", jobORM.CreateJob(testutils.Context(t), &jb).Error())
	})

	t.Run("evm chain id validation for flux monitor works", func(t *testing.T) {
		jb := job.Job{
			Type:            job.FluxMonitor,
			FluxMonitorSpec: &job.FluxMonitorSpec{},
		}
		assert.Equal(t, "CreateJobFailed: evm chain id must be defined", jobORM.CreateJob(testutils.Context(t), &jb).Error())
	})

	t.Run("evm chain id validation for keepers works", func(t *testing.T) {
		jb := job.Job{
			Type:       job.Keeper,
			KeeperSpec: &job.KeeperSpec{},
		}
		assert.Equal(t, "CreateJobFailed: evm chain id must be defined", jobORM.CreateJob(testutils.Context(t), &jb).Error())
	})

	t.Run("evm chain id validation for vrf works", func(t *testing.T) {
		jb := job.Job{
			Type:    job.VRF,
			VRFSpec: &job.VRFSpec{},
		}
		assert.Equal(t, "CreateJobFailed: evm chain id must be defined", jobORM.CreateJob(testutils.Context(t), &jb).Error())
	})

	t.Run("evm chain id validation for block hash store works", func(t *testing.T) {
		jb := job.Job{
			Type:               job.BlockhashStore,
			BlockhashStoreSpec: &job.BlockhashStoreSpec{},
		}
		assert.Equal(t, "CreateJobFailed: evm chain id must be defined", jobORM.CreateJob(testutils.Context(t), &jb).Error())
	})

	t.Run("evm chain id validation for block header feeder works", func(t *testing.T) {
		jb := job.Job{
			Type:                  job.BlockHeaderFeeder,
			BlockHeaderFeederSpec: &job.BlockHeaderFeederSpec{},
		}
		assert.Equal(t, "CreateJobFailed: evm chain id must be defined", jobORM.CreateJob(testutils.Context(t), &jb).Error())
	})

	t.Run("evm chain id validation for legacy gas station server spec works", func(t *testing.T) {
		jb := job.Job{
			Type:                       job.LegacyGasStationServer,
			LegacyGasStationServerSpec: &job.LegacyGasStationServerSpec{},
		}
		assert.Equal(t, "CreateJobFailed: evm chain id must be defined", jobORM.CreateJob(testutils.Context(t), &jb).Error())
	})

	t.Run("evm chain id validation for legacy gas station sidecar spec works", func(t *testing.T) {
		jb := job.Job{
			Type:                        job.LegacyGasStationSidecar,
			LegacyGasStationSidecarSpec: &job.LegacyGasStationSidecarSpec{},
		}
		assert.Equal(t, "CreateJobFailed: evm chain id must be defined", jobORM.CreateJob(testutils.Context(t), &jb).Error())
	})
}

func TestORM_CreateJob_OCR_DuplicatedContractAddress(t *testing.T) {
	ctx := testutils.Context(t)
	customChainID := big.New(testutils.NewRandomEVMChainID())

	config := configtest.NewGeneralConfig(t, func(c *chainlink.Config, s *chainlink.Secrets) {
		enabled := true
		c.EVM = append(c.EVM, &evmcfg.EVMConfig{
			ChainID: customChainID,
			Chain:   evmcfg.Defaults(customChainID),
			Enabled: &enabled,
			Nodes:   evmcfg.EVMNodes{{}},
		})
	})
	db := pgtest.NewSqlxDB(t)
	keyStore := cltest.NewKeyStore(t, db)
	require.NoError(t, keyStore.OCR().Add(ctx, cltest.DefaultOCRKey))

	lggr := logger.TestLogger(t)
	pipelineORM := pipeline.NewORM(db, lggr, config.JobPipeline().MaxSuccessfulRuns())
	bridgesORM := bridges.NewORM(db)

	jobORM := NewTestORM(t, db, pipelineORM, bridgesORM, keyStore)

	// defaultChainID is deprecated
	defaultChainID := customChainID
	_, address := cltest.MustInsertRandomKey(t, keyStore.Eth())
	_, bridge := cltest.MustCreateBridge(t, db, cltest.BridgeOpts{})
	_, bridge2 := cltest.MustCreateBridge(t, db, cltest.BridgeOpts{})

	// Custom Chain Job
	externalJobID := uuid.NullUUID{UUID: uuid.New(), Valid: true}
	spec := testspecs.GenerateOCRSpec(testspecs.OCRSpecParams{
		Name:               "job3",
		EVMChainID:         customChainID.String(),
		DS1BridgeName:      bridge.Name.String(),
		DS2BridgeName:      bridge2.Name.String(),
		TransmitterAddress: address.Hex(),
		JobID:              externalJobID.UUID.String(),
	})
	relayExtenders := evmtest.NewChainRelayExtenders(t, evmtest.TestChainOpts{DB: db, GeneralConfig: config, KeyStore: keyStore.Eth()})
	legacyChains := evmrelay.NewLegacyChainsFromRelayerExtenders(relayExtenders)
	jb, err := ocr.ValidatedOracleSpecToml(config, legacyChains, spec.Toml())
	require.NoError(t, err)

	t.Run("with a set chain id", func(t *testing.T) {
		ctx := testutils.Context(t)
		err = jobORM.CreateJob(ctx, &jb) // Add job with custom chain id
		require.NoError(t, err)

		cltest.AssertCount(t, db, "ocr_oracle_specs", 1)
		cltest.AssertCount(t, db, "jobs", 1)

		externalJobID = uuid.NullUUID{UUID: uuid.New(), Valid: true}
		spec.JobID = externalJobID.UUID.String()
		jba, err := ocr.ValidatedOracleSpecToml(config, legacyChains, spec.Toml())
		require.NoError(t, err)
		err = jobORM.CreateJob(ctx, &jba) // Try to add duplicate job with default id
		require.Error(t, err)
		assert.Equal(t, fmt.Sprintf("CreateJobFailed: a job with contract address %s already exists for chain ID %s", jb.OCROracleSpec.ContractAddress, defaultChainID.String()), err.Error())

		externalJobID = uuid.NullUUID{UUID: uuid.New(), Valid: true}
		spec.JobID = externalJobID.UUID.String()
		jb2, err := ocr.ValidatedOracleSpecToml(config, legacyChains, spec.Toml())
		require.NoError(t, err)

		err = jobORM.CreateJob(ctx, &jb2) // Try to add duplicate job with custom id
		require.Error(t, err)
		assert.Equal(t, fmt.Sprintf("CreateJobFailed: a job with contract address %s already exists for chain ID %s", jb2.OCROracleSpec.ContractAddress, customChainID), err.Error())
	})
}

func TestORM_CreateJob_OCR2_DuplicatedContractAddress(t *testing.T) {
	ctx := testutils.Context(t)
	customChainID := big.New(testutils.NewRandomEVMChainID())

	config := configtest.NewGeneralConfig(t, func(c *chainlink.Config, s *chainlink.Secrets) {
		enabled := true
		c.EVM = append(c.EVM, &evmcfg.EVMConfig{
			ChainID: customChainID,
			Chain:   evmcfg.Defaults(customChainID),
			Enabled: &enabled,
			Nodes:   evmcfg.EVMNodes{{}},
		})
	})
	db := pgtest.NewSqlxDB(t)
	keyStore := cltest.NewKeyStore(t, db)
	require.NoError(t, keyStore.OCR2().Add(ctx, cltest.DefaultOCR2Key))

	lggr := logger.TestLogger(t)
	pipelineORM := pipeline.NewORM(db, lggr, config.JobPipeline().MaxSuccessfulRuns())
	bridgesORM := bridges.NewORM(db)

	jobORM := NewTestORM(t, db, pipelineORM, bridgesORM, keyStore)

	_, address := cltest.MustInsertRandomKey(t, keyStore.Eth())

	jb, err := ocr2validate.ValidatedOracleSpecToml(testutils.Context(t), config.OCR2(), config.Insecure(), testspecs.GetOCR2EVMSpecMinimal(), nil)
	require.NoError(t, err)

	const juelsPerFeeCoinSource = `
	ds          [type=http method=GET url="https://chain.link/ETH-USD"];
	ds_parse    [type=jsonparse path="data.price" separator="."];
	ds_multiply [type=multiply times=100];
	ds -> ds_parse -> ds_multiply;`

	jb.Name = null.StringFrom("Job 1")
	jb.OCR2OracleSpec.TransmitterID = null.StringFrom(address.String())
	jb.OCR2OracleSpec.PluginConfig["juelsPerFeeCoinSource"] = juelsPerFeeCoinSource

	err = jobORM.CreateJob(ctx, &jb)
	require.NoError(t, err)

	jb2, err := ocr2validate.ValidatedOracleSpecToml(testutils.Context(t), config.OCR2(), config.Insecure(), testspecs.GetOCR2EVMSpecMinimal(), nil)
	require.NoError(t, err)

	jb2.Name = null.StringFrom("Job with same chain id & contract address")
	jb2.OCR2OracleSpec.TransmitterID = null.StringFrom(address.String())
	jb.OCR2OracleSpec.PluginConfig["juelsPerFeeCoinSource"] = juelsPerFeeCoinSource

	err = jobORM.CreateJob(ctx, &jb2)
	require.Error(t, err)

	jb3, err := ocr2validate.ValidatedOracleSpecToml(testutils.Context(t), config.OCR2(), config.Insecure(), testspecs.GetOCR2EVMSpecMinimal(), nil)
	require.NoError(t, err)
	jb3.Name = null.StringFrom("Job with different chain id & same contract address")
	jb3.OCR2OracleSpec.TransmitterID = null.StringFrom(address.String())
	jb3.RelayConfig["chainID"] = customChainID.Int64()
	jb.OCR2OracleSpec.PluginConfig["juelsPerFeeCoinSource"] = juelsPerFeeCoinSource

	err = jobORM.CreateJob(ctx, &jb3)
	require.Error(t, err)
}

func TestORM_CreateJob_OCR2_Sending_Keys_Transmitter_Keys_Validations(t *testing.T) {
	ctx := testutils.Context(t)
	customChainID := big.New(testutils.NewRandomEVMChainID())

	config := configtest.NewGeneralConfig(t, func(c *chainlink.Config, s *chainlink.Secrets) {
		enabled := true
		c.EVM = append(c.EVM, &evmcfg.EVMConfig{
			ChainID: customChainID,
			Chain:   evmcfg.Defaults(customChainID),
			Enabled: &enabled,
			Nodes:   evmcfg.EVMNodes{{}},
		})
	})
	db := pgtest.NewSqlxDB(t)
	keyStore := cltest.NewKeyStore(t, db)
	require.NoError(t, keyStore.OCR2().Add(ctx, cltest.DefaultOCR2Key))

	lggr := logger.TestLogger(t)
	pipelineORM := pipeline.NewORM(db, lggr, config.JobPipeline().MaxSuccessfulRuns())
	bridgesORM := bridges.NewORM(db)

	jobORM := NewTestORM(t, db, pipelineORM, bridgesORM, keyStore)

	jb, err := ocr2validate.ValidatedOracleSpecToml(testutils.Context(t), config.OCR2(), config.Insecure(), testspecs.GetOCR2EVMSpecMinimal(), nil)
	require.NoError(t, err)

	t.Run("sending keys or transmitterID must be defined", func(t *testing.T) {
		ctx := testutils.Context(t)
		jb.OCR2OracleSpec.TransmitterID = null.String{}
		assert.Equal(t, "CreateJobFailed: neither sending keys nor transmitter ID is defined", jobORM.CreateJob(ctx, &jb).Error())
	})

	_, address := cltest.MustInsertRandomKey(t, keyStore.Eth())
	t.Run("sending keys validation works properly", func(t *testing.T) {
		ctx := testutils.Context(t)
		jb.OCR2OracleSpec.TransmitterID = null.String{}
		_, address2 := cltest.MustInsertRandomKey(t, keyStore.Eth())
		jb.RelayConfig["sendingKeys"] = interface{}([]any{address.String(), address2.String(), common.HexToAddress("0X0").String()})
		assert.Equal(t, "CreateJobFailed: no EVM key matching: \"0x0000000000000000000000000000000000000000\": no such sending key exists", jobORM.CreateJob(ctx, &jb).Error())

		jb.RelayConfig["sendingKeys"] = interface{}([]any{1, 2, 3})
		assert.Equal(t, "CreateJobFailed: sending keys are of wrong type", jobORM.CreateJob(ctx, &jb).Error())
	})

	t.Run("sending keys and transmitter ID can't both be defined", func(t *testing.T) {
		ctx := testutils.Context(t)
		jb.OCR2OracleSpec.TransmitterID = null.StringFrom(address.String())
		jb.RelayConfig["sendingKeys"] = interface{}([]any{address.String()})
		assert.Equal(t, "CreateJobFailed: sending keys and transmitter ID can't both be defined", jobORM.CreateJob(ctx, &jb).Error())
	})

	t.Run("transmitter validation works", func(t *testing.T) {
		ctx := testutils.Context(t)
		jb.OCR2OracleSpec.TransmitterID = null.StringFrom("transmitterID that doesn't have a match in key store")
		jb.RelayConfig["sendingKeys"] = nil
		assert.Equal(t, "CreateJobFailed: no EVM key matching: \"transmitterID that doesn't have a match in key store\": no such transmitter key exists", jobORM.CreateJob(ctx, &jb).Error())
	})
}

func TestORM_ValidateKeyStoreMatch(t *testing.T) {
	ctx := testutils.Context(t)
	config := configtest.NewGeneralConfig(t, func(c *chainlink.Config, s *chainlink.Secrets) {})

	keyStore := cltest.NewKeyStore(t, pgtest.NewSqlxDB(t))
	require.NoError(t, keyStore.OCR2().Add(ctx, cltest.DefaultOCR2Key))

	var jb job.Job
	{
		var err error
		jb, err = ocr2validate.ValidatedOracleSpecToml(testutils.Context(t), config.OCR2(), config.Insecure(), testspecs.GetOCR2EVMSpecMinimal(), nil)
		require.NoError(t, err)
	}

	t.Run("test ETH key validation", func(t *testing.T) {
		ctx := testutils.Context(t)
<<<<<<< HEAD
		jb.Relay = types.NetworkEVM
		err := job.ValidateKeyStoreMatch(ctx, jb.OCR2OracleSpec.PluginType, jb.Relay, keyStore, "bad key")
=======
		jb.OCR2OracleSpec.Relay = relay.NetworkEVM
		err := job.ValidateKeyStoreMatch(ctx, jb.OCR2OracleSpec, keyStore, "bad key")
>>>>>>> 9176a6e1
		require.EqualError(t, err, "no EVM key matching: \"bad key\"")

		_, evmKey := cltest.MustInsertRandomKey(t, keyStore.Eth())
		err = job.ValidateKeyStoreMatch(ctx, jb.OCR2OracleSpec.PluginType, jb.Relay, keyStore, evmKey.String())
		require.NoError(t, err)
	})

	t.Run("test Cosmos key validation", func(t *testing.T) {
		ctx := testutils.Context(t)
<<<<<<< HEAD
		jb.Relay = types.NetworkCosmos
		err := job.ValidateKeyStoreMatch(ctx, jb.OCR2OracleSpec.PluginType, jb.Relay, keyStore, "bad key")
=======
		jb.OCR2OracleSpec.Relay = relay.NetworkCosmos
		err := job.ValidateKeyStoreMatch(ctx, jb.OCR2OracleSpec, keyStore, "bad key")
>>>>>>> 9176a6e1
		require.EqualError(t, err, "no Cosmos key matching: \"bad key\"")

		cosmosKey, err := keyStore.Cosmos().Create(ctx)
		require.NoError(t, err)
		err = job.ValidateKeyStoreMatch(ctx, jb.OCR2OracleSpec.PluginType, jb.Relay, keyStore, cosmosKey.ID())
		require.NoError(t, err)
	})

	t.Run("test Solana key validation", func(t *testing.T) {
		ctx := testutils.Context(t)
<<<<<<< HEAD
		jb.Relay = types.NetworkSolana
=======
		jb.OCR2OracleSpec.Relay = relay.NetworkSolana
>>>>>>> 9176a6e1

		err := job.ValidateKeyStoreMatch(ctx, jb.OCR2OracleSpec.PluginType, jb.Relay, keyStore, "bad key")
		require.EqualError(t, err, "no Solana key matching: \"bad key\"")

		solanaKey, err := keyStore.Solana().Create(ctx)
		require.NoError(t, err)
		err = job.ValidateKeyStoreMatch(ctx, jb.OCR2OracleSpec.PluginType, jb.Relay, keyStore, solanaKey.ID())
		require.NoError(t, err)
	})

	t.Run("test Starknet key validation", func(t *testing.T) {
		ctx := testutils.Context(t)
<<<<<<< HEAD
		jb.Relay = types.NetworkStarkNet
		err := job.ValidateKeyStoreMatch(ctx, jb.OCR2OracleSpec.PluginType, jb.Relay, keyStore, "bad key")
=======
		jb.OCR2OracleSpec.Relay = relay.NetworkStarkNet
		err := job.ValidateKeyStoreMatch(ctx, jb.OCR2OracleSpec, keyStore, "bad key")
>>>>>>> 9176a6e1
		require.EqualError(t, err, "no Starknet key matching: \"bad key\"")

		starkNetKey, err := keyStore.StarkNet().Create(ctx)
		require.NoError(t, err)
		err = job.ValidateKeyStoreMatch(ctx, jb.OCR2OracleSpec.PluginType, jb.Relay, keyStore, starkNetKey.ID())
		require.NoError(t, err)
	})

	t.Run("test Mercury ETH key validation", func(t *testing.T) {
		ctx := testutils.Context(t)
		jb.OCR2OracleSpec.PluginType = types.Mercury
		err := job.ValidateKeyStoreMatch(ctx, jb.OCR2OracleSpec.PluginType, jb.Relay, keyStore, "bad key")
		require.EqualError(t, err, "no CSA key matching: \"bad key\"")

		csaKey, err := keyStore.CSA().Create(ctx)
		require.NoError(t, err)
		err = job.ValidateKeyStoreMatch(ctx, jb.OCR2OracleSpec.PluginType, jb.Relay, keyStore, csaKey.ID())
		require.NoError(t, err)
	})
}

func Test_FindJobs(t *testing.T) {
	t.Parallel()
	ctx := testutils.Context(t)

	config := configtest.NewTestGeneralConfig(t)
	db := pgtest.NewSqlxDB(t)
	keyStore := cltest.NewKeyStore(t, db)
	require.NoError(t, keyStore.OCR().Add(ctx, cltest.DefaultOCRKey))
	require.NoError(t, keyStore.P2P().Add(ctx, cltest.DefaultP2PKey))

	pipelineORM := pipeline.NewORM(db, logger.TestLogger(t), config.JobPipeline().MaxSuccessfulRuns())
	bridgesORM := bridges.NewORM(db)

	orm := NewTestORM(t, db, pipelineORM, bridgesORM, keyStore)

	_, bridge := cltest.MustCreateBridge(t, db, cltest.BridgeOpts{})
	_, bridge2 := cltest.MustCreateBridge(t, db, cltest.BridgeOpts{})

	_, address := cltest.MustInsertRandomKey(t, keyStore.Eth())
	relayExtenders := evmtest.NewChainRelayExtenders(t, evmtest.TestChainOpts{DB: db, GeneralConfig: config, KeyStore: keyStore.Eth()})
	legacyChains := evmrelay.NewLegacyChainsFromRelayerExtenders(relayExtenders)
	jb1, err := ocr.ValidatedOracleSpecToml(config, legacyChains,
		testspecs.GenerateOCRSpec(testspecs.OCRSpecParams{
			JobID:              uuid.New().String(),
			TransmitterAddress: address.Hex(),
			DS1BridgeName:      bridge.Name.String(),
			DS2BridgeName:      bridge2.Name.String(),
		}).Toml(),
	)
	require.NoError(t, err)

	err = orm.CreateJob(ctx, &jb1)
	require.NoError(t, err)

	jb2, err := directrequest.ValidatedDirectRequestSpec(
		testspecs.GetDirectRequestSpec(),
	)
	require.NoError(t, err)

	err = orm.CreateJob(ctx, &jb2)
	require.NoError(t, err)

	t.Run("jobs are ordered by latest first", func(t *testing.T) {
		jobs, count, err2 := orm.FindJobs(testutils.Context(t), 0, 2)
		require.NoError(t, err2)
		require.Len(t, jobs, 2)
		assert.Equal(t, count, 2)

		expectedJobs := []job.Job{jb2, jb1}

		for i, exp := range expectedJobs {
			assert.Equal(t, exp.ID, jobs[i].ID)
		}
	})

	t.Run("jobs respect pagination", func(t *testing.T) {
		jobs, count, err2 := orm.FindJobs(testutils.Context(t), 0, 1)
		require.NoError(t, err2)
		require.Len(t, jobs, 1)
		assert.Equal(t, count, 2)

		expectedJobs := []job.Job{jb2}

		for i, exp := range expectedJobs {
			assert.Equal(t, exp.ID, jobs[i].ID)
		}
	})
}

func Test_FindJob(t *testing.T) {
	t.Parallel()
	ctx := testutils.Context(t)

	// Create a config with multiple EVM chains. The test fixtures already load 1337
	// Additional chains will need additional fixture statements to add a chain to evm_chains.
	config := configtest.NewGeneralConfig(t, func(c *chainlink.Config, s *chainlink.Secrets) {
		chainID := big.NewI(1337)
		enabled := true
		c.EVM = append(c.EVM, &evmcfg.EVMConfig{
			ChainID: chainID,
			Chain:   evmcfg.Defaults(chainID),
			Enabled: &enabled,
			Nodes:   evmcfg.EVMNodes{{}},
		})
	})

	db := pgtest.NewSqlxDB(t)
	keyStore := cltest.NewKeyStore(t, db)
	require.NoError(t, keyStore.OCR().Add(ctx, cltest.DefaultOCRKey))
	require.NoError(t, keyStore.P2P().Add(ctx, cltest.DefaultP2PKey))
	require.NoError(t, keyStore.CSA().Add(ctx, cltest.DefaultCSAKey))

	pipelineORM := pipeline.NewORM(db, logger.TestLogger(t), config.JobPipeline().MaxSuccessfulRuns())
	bridgesORM := bridges.NewORM(db)

	orm := NewTestORM(t, db, pipelineORM, bridgesORM, keyStore)

	_, bridge := cltest.MustCreateBridge(t, db, cltest.BridgeOpts{})
	_, bridge2 := cltest.MustCreateBridge(t, db, cltest.BridgeOpts{})

	// Create two jobs.  Each job has the same Transmitter Address but on a different chain.
	// Must uniquely name the OCR Specs to properly insert a new job in the job table.
	externalJobID := uuid.New()
	_, address := cltest.MustInsertRandomKey(t, keyStore.Eth())
	relayExtenders := evmtest.NewChainRelayExtenders(t, evmtest.TestChainOpts{DB: db, GeneralConfig: config, KeyStore: keyStore.Eth()})
	legacyChains := evmrelay.NewLegacyChainsFromRelayerExtenders(relayExtenders)
	job, err := ocr.ValidatedOracleSpecToml(config, legacyChains,
		testspecs.GenerateOCRSpec(testspecs.OCRSpecParams{
			JobID:              externalJobID.String(),
			Name:               "orig ocr spec",
			TransmitterAddress: address.Hex(),
			DS1BridgeName:      bridge.Name.String(),
			DS2BridgeName:      bridge2.Name.String(),
		}).Toml(),
	)
	require.NoError(t, err)

	jobSameAddress, err := ocr.ValidatedOracleSpecToml(config, legacyChains,
		testspecs.GenerateOCRSpec(testspecs.OCRSpecParams{
			JobID:              uuid.New().String(),
			TransmitterAddress: address.Hex(),
			Name:               "ocr spec dup addr",
			EVMChainID:         "1337",
			DS1BridgeName:      bridge.Name.String(),
			DS2BridgeName:      bridge2.Name.String(),
		}).Toml(),
	)
	require.NoError(t, err)

	jobOCR2, err := ocr2validate.ValidatedOracleSpecToml(testutils.Context(t), config.OCR2(), config.Insecure(), testspecs.GetOCR2EVMSpecMinimal(), nil)
	require.NoError(t, err)
	jobOCR2.OCR2OracleSpec.TransmitterID = null.StringFrom(address.String())

	const juelsPerFeeCoinSource = `
	ds          [type=http method=GET url="https://chain.link/ETH-USD"];
	ds_parse    [type=jsonparse path="data.price" separator="."];
	ds_multiply [type=multiply times=100];
	ds -> ds_parse -> ds_multiply;`

	jobOCR2.OCR2OracleSpec.PluginConfig["juelsPerFeeCoinSource"] = juelsPerFeeCoinSource

	ocr2WithFeedID1 := "0x0001000000000000000000000000000000000000000000000000000000000001"
	ocr2WithFeedID2 := "0x0001000000000000000000000000000000000000000000000000000000000002"
	jobOCR2WithFeedID1, err := ocr2validate.ValidatedOracleSpecToml(
		testutils.Context(t),
		config.OCR2(),
		config.Insecure(),
		fmt.Sprintf(mercuryOracleTOML, cltest.DefaultCSAKey.PublicKeyString(), ocr2WithFeedID1),
		nil,
	)
	require.NoError(t, err)

	jobOCR2WithFeedID2, err := ocr2validate.ValidatedOracleSpecToml(
		testutils.Context(t),
		config.OCR2(),
		config.Insecure(),
		fmt.Sprintf(mercuryOracleTOML, cltest.DefaultCSAKey.PublicKeyString(), ocr2WithFeedID2),
		nil,
	)
	jobOCR2WithFeedID2.ExternalJobID = uuid.New()
	jobOCR2WithFeedID2.Name = null.StringFrom("new name")
	require.NoError(t, err)

	err = orm.CreateJob(ctx, &job)
	require.NoError(t, err)

	err = orm.CreateJob(ctx, &jobSameAddress)
	require.NoError(t, err)

	err = orm.CreateJob(ctx, &jobOCR2)
	require.NoError(t, err)

	err = orm.CreateJob(ctx, &jobOCR2WithFeedID1)
	require.NoError(t, err)

	// second ocr2 job with same contract id but different feed id
	err = orm.CreateJob(ctx, &jobOCR2WithFeedID2)
	require.NoError(t, err)

	t.Run("by id", func(t *testing.T) {
		ctx, cancel := context.WithTimeout(testutils.Context(t), 5*time.Second)
		defer cancel()
		jb, err2 := orm.FindJob(ctx, job.ID)
		require.NoError(t, err2)

		assert.Equal(t, jb.ID, job.ID)
		assert.Equal(t, jb.Name, job.Name)

		require.Greater(t, jb.PipelineSpecID, int32(0))
		require.NotNil(t, jb.PipelineSpec)
		require.NotNil(t, jb.OCROracleSpecID)
		require.NotNil(t, jb.OCROracleSpec)
	})

	t.Run("by external job id", func(t *testing.T) {
		ctx := testutils.Context(t)
		jb, err2 := orm.FindJobByExternalJobID(ctx, externalJobID)
		require.NoError(t, err2)

		assert.Equal(t, jb.ID, job.ID)
		assert.Equal(t, jb.Name, job.Name)

		require.Greater(t, jb.PipelineSpecID, int32(0))
		require.NotNil(t, jb.PipelineSpec)
		require.NotNil(t, jb.OCROracleSpecID)
		require.NotNil(t, jb.OCROracleSpec)
	})

	t.Run("by address", func(t *testing.T) {
		ctx := testutils.Context(t)
		jbID, err2 := orm.FindJobIDByAddress(ctx, job.OCROracleSpec.ContractAddress, job.OCROracleSpec.EVMChainID)
		require.NoError(t, err2)

		assert.Equal(t, job.ID, jbID)

		_, err2 = orm.FindJobIDByAddress(ctx, "not-existing", big.NewI(0))
		require.Error(t, err2)
		require.ErrorIs(t, err2, sql.ErrNoRows)
	})

	t.Run("by address yet chain scoped", func(t *testing.T) {
		ctx := testutils.Context(t)
		commonAddr := jobSameAddress.OCROracleSpec.ContractAddress

		// Find job ID for job on chain 1337 with common address.
		jbID, err2 := orm.FindJobIDByAddress(ctx, commonAddr, jobSameAddress.OCROracleSpec.EVMChainID)
		require.NoError(t, err2)

		assert.Equal(t, jobSameAddress.ID, jbID)

		// Find job ID for job on default evm chain with common address.
		jbID, err2 = orm.FindJobIDByAddress(ctx, commonAddr, job.OCROracleSpec.EVMChainID)
		require.NoError(t, err2)

		assert.Equal(t, job.ID, jbID)
	})

	t.Run("by contract id without feed id", func(t *testing.T) {
		ctx := testutils.Context(t)
		contractID := "0x613a38AC1659769640aaE063C651F48E0250454C"

		// Find job ID for ocr2 job without feedID.
		jbID, err2 := orm.FindOCR2JobIDByAddress(ctx, contractID, nil)
		require.NoError(t, err2)

		assert.Equal(t, jobOCR2.ID, jbID)
	})

	t.Run("by contract id with valid feed id", func(t *testing.T) {
		ctx := testutils.Context(t)
		contractID := "0x0000000000000000000000000000000000000006"
		feedID := common.HexToHash(ocr2WithFeedID1)

		// Find job ID for ocr2 job with feed ID
		jbID, err2 := orm.FindOCR2JobIDByAddress(ctx, contractID, &feedID)
		require.NoError(t, err2)

		assert.Equal(t, jobOCR2WithFeedID1.ID, jbID)
	})

	t.Run("with duplicate contract id but different feed id", func(t *testing.T) {
		ctx := testutils.Context(t)
		contractID := "0x0000000000000000000000000000000000000006"
		feedID := common.HexToHash(ocr2WithFeedID2)

		// Find job ID for ocr2 job with feed ID
		jbID, err2 := orm.FindOCR2JobIDByAddress(ctx, contractID, &feedID)
		require.NoError(t, err2)

		assert.Equal(t, jobOCR2WithFeedID2.ID, jbID)
	})
}

func Test_FindJobsByPipelineSpecIDs(t *testing.T) {
	t.Parallel()
	ctx := testutils.Context(t)

	config := configtest.NewTestGeneralConfig(t)
	db := pgtest.NewSqlxDB(t)
	keyStore := cltest.NewKeyStore(t, db)
	require.NoError(t, keyStore.OCR().Add(ctx, cltest.DefaultOCRKey))

	pipelineORM := pipeline.NewORM(db, logger.TestLogger(t), config.JobPipeline().MaxSuccessfulRuns())
	bridgesORM := bridges.NewORM(db)
	orm := NewTestORM(t, db, pipelineORM, bridgesORM, keyStore)

	jb, err := directrequest.ValidatedDirectRequestSpec(testspecs.GetDirectRequestSpec())
	require.NoError(t, err)
	jb.DirectRequestSpec.EVMChainID = big.NewI(0)

	err = orm.CreateJob(testutils.Context(t), &jb)
	require.NoError(t, err)

	t.Run("with jobs", func(t *testing.T) {
		ctx := testutils.Context(t)
		jbs, err2 := orm.FindJobsByPipelineSpecIDs(ctx, []int32{jb.PipelineSpecID})
		require.NoError(t, err2)
		assert.Len(t, jbs, 1)

		assert.Equal(t, jb.ID, jbs[0].ID)
		assert.Equal(t, jb.Name, jbs[0].Name)

		require.Greater(t, jbs[0].PipelineSpecID, int32(0))
		require.Equal(t, jb.PipelineSpecID, jbs[0].PipelineSpecID)
		require.NotNil(t, jbs[0].PipelineSpec)
	})

	t.Run("without jobs", func(t *testing.T) {
		ctx := testutils.Context(t)
		jbs, err2 := orm.FindJobsByPipelineSpecIDs(ctx, []int32{-1})
		require.NoError(t, err2)
		assert.Len(t, jbs, 0)
	})

	t.Run("with chainID disabled", func(t *testing.T) {
		ctx := testutils.Context(t)
		orm2 := NewTestORM(t, db, pipelineORM, bridgesORM, keyStore)

		jbs, err2 := orm2.FindJobsByPipelineSpecIDs(ctx, []int32{jb.PipelineSpecID})
		require.NoError(t, err2)
		assert.Len(t, jbs, 1)
	})
}

func Test_FindPipelineRuns(t *testing.T) {
	t.Parallel()
	ctx := testutils.Context(t)

	config := configtest.NewTestGeneralConfig(t)
	db := pgtest.NewSqlxDB(t)
	keyStore := cltest.NewKeyStore(t, db)
	require.NoError(t, keyStore.OCR().Add(ctx, cltest.DefaultOCRKey))
	require.NoError(t, keyStore.P2P().Add(ctx, cltest.DefaultP2PKey))

	pipelineORM := pipeline.NewORM(db, logger.TestLogger(t), config.JobPipeline().MaxSuccessfulRuns())
	bridgesORM := bridges.NewORM(db)
	relayExtenders := evmtest.NewChainRelayExtenders(t, evmtest.TestChainOpts{DB: db, GeneralConfig: config, KeyStore: keyStore.Eth()})
	legacyChains := evmrelay.NewLegacyChainsFromRelayerExtenders(relayExtenders)
	orm := NewTestORM(t, db, pipelineORM, bridgesORM, keyStore)

	_, bridge := cltest.MustCreateBridge(t, db, cltest.BridgeOpts{})
	_, bridge2 := cltest.MustCreateBridge(t, db, cltest.BridgeOpts{})

	externalJobID := uuid.New()
	_, address := cltest.MustInsertRandomKey(t, keyStore.Eth())
	jb, err := ocr.ValidatedOracleSpecToml(config, legacyChains,
		testspecs.GenerateOCRSpec(testspecs.OCRSpecParams{
			JobID:              externalJobID.String(),
			TransmitterAddress: address.Hex(),
			DS1BridgeName:      bridge.Name.String(),
			DS2BridgeName:      bridge2.Name.String(),
		}).Toml(),
	)
	require.NoError(t, err)

	err = orm.CreateJob(testutils.Context(t), &jb)
	require.NoError(t, err)

	t.Run("with no pipeline runs", func(t *testing.T) {
		ctx := testutils.Context(t)
		runs, count, err2 := orm.PipelineRuns(ctx, nil, 0, 10)
		require.NoError(t, err2)
		assert.Equal(t, count, 0)
		assert.Empty(t, runs)
	})

	t.Run("with a pipeline run", func(t *testing.T) {
		ctx := testutils.Context(t)
		run := mustInsertPipelineRun(t, pipelineORM, jb)

		runs, count, err2 := orm.PipelineRuns(ctx, nil, 0, 10)
		require.NoError(t, err2)

		assert.Equal(t, count, 1)
		actual := runs[0]

		// Test pipeline run fields
		assert.Equal(t, run.State, actual.State)
		assert.Equal(t, run.PipelineSpecID, actual.PipelineSpecID)

		// Test preloaded pipeline spec
		require.NotNil(t, jb.PipelineSpec)
		assert.Equal(t, jb.PipelineSpec.ID, actual.PipelineSpec.ID)
		assert.Equal(t, jb.ID, actual.PipelineSpec.JobID)
	})
}

func Test_PipelineRunsByJobID(t *testing.T) {
	t.Parallel()
	ctx := testutils.Context(t)

	config := configtest.NewTestGeneralConfig(t)
	db := pgtest.NewSqlxDB(t)

	keyStore := cltest.NewKeyStore(t, db)
	require.NoError(t, keyStore.OCR().Add(ctx, cltest.DefaultOCRKey))
	require.NoError(t, keyStore.P2P().Add(ctx, cltest.DefaultP2PKey))

	pipelineORM := pipeline.NewORM(db, logger.TestLogger(t), config.JobPipeline().MaxSuccessfulRuns())
	bridgesORM := bridges.NewORM(db)
	relayExtenders := evmtest.NewChainRelayExtenders(t, evmtest.TestChainOpts{DB: db, GeneralConfig: config, KeyStore: keyStore.Eth()})
	legacyChains := evmrelay.NewLegacyChainsFromRelayerExtenders(relayExtenders)
	orm := NewTestORM(t, db, pipelineORM, bridgesORM, keyStore)

	_, bridge := cltest.MustCreateBridge(t, db, cltest.BridgeOpts{})
	_, bridge2 := cltest.MustCreateBridge(t, db, cltest.BridgeOpts{})

	externalJobID := uuid.New()
	_, address := cltest.MustInsertRandomKey(t, keyStore.Eth())
	jb, err := ocr.ValidatedOracleSpecToml(config, legacyChains,
		testspecs.GenerateOCRSpec(testspecs.OCRSpecParams{
			JobID:              externalJobID.String(),
			TransmitterAddress: address.Hex(),
			DS1BridgeName:      bridge.Name.String(),
			DS2BridgeName:      bridge2.Name.String(),
		}).Toml(),
	)
	require.NoError(t, err)

	err = orm.CreateJob(testutils.Context(t), &jb)
	require.NoError(t, err)

	t.Run("with no pipeline runs", func(t *testing.T) {
		ctx := testutils.Context(t)
		runs, count, err2 := orm.PipelineRuns(ctx, &jb.ID, 0, 10)
		require.NoError(t, err2)
		assert.Equal(t, count, 0)
		assert.Empty(t, runs)
	})

	t.Run("with a pipeline run", func(t *testing.T) {
		ctx := testutils.Context(t)
		run := mustInsertPipelineRun(t, pipelineORM, jb)

		runs, count, err2 := orm.PipelineRuns(ctx, &jb.ID, 0, 10)
		require.NoError(t, err2)

		assert.Equal(t, 1, count)
		actual := runs[0]

		// Test pipeline run fields
		assert.Equal(t, run.State, actual.State)
		assert.Equal(t, run.PipelineSpecID, actual.PipelineSpecID)

		// Test preloaded pipeline spec
		assert.Equal(t, jb.PipelineSpec.ID, actual.PipelineSpec.ID)
		assert.Equal(t, jb.ID, actual.PipelineSpec.JobID)
	})
}

func Test_FindPipelineRunIDsByJobID(t *testing.T) {
	ctx := testutils.Context(t)
	var jb job.Job

	config := configtest.NewTestGeneralConfig(t)
	_, db := heavyweight.FullTestDBV2(t, nil)

	keyStore := cltest.NewKeyStore(t, db)
	require.NoError(t, keyStore.OCR().Add(ctx, cltest.DefaultOCRKey))
	require.NoError(t, keyStore.P2P().Add(ctx, cltest.DefaultP2PKey))

	pipelineORM := pipeline.NewORM(db, logger.TestLogger(t), config.JobPipeline().MaxSuccessfulRuns())
	bridgesORM := bridges.NewORM(db)
	relayExtenders := evmtest.NewChainRelayExtenders(t, evmtest.TestChainOpts{DB: db, GeneralConfig: config, KeyStore: keyStore.Eth()})
	legacyChains := evmrelay.NewLegacyChainsFromRelayerExtenders(relayExtenders)
	orm := NewTestORM(t, db, pipelineORM, bridgesORM, keyStore)

	_, address := cltest.MustInsertRandomKey(t, keyStore.Eth())

	jobs := make([]job.Job, 11)
	for j := 0; j < len(jobs); j++ {
		_, bridge := cltest.MustCreateBridge(t, db, cltest.BridgeOpts{})
		_, bridge2 := cltest.MustCreateBridge(t, db, cltest.BridgeOpts{})
		jobID := uuid.New().String()
		key, err := ethkey.NewV2()

		require.NoError(t, err)
		jb, err = ocr.ValidatedOracleSpecToml(config, legacyChains,
			testspecs.GenerateOCRSpec(testspecs.OCRSpecParams{
				JobID:              jobID,
				Name:               fmt.Sprintf("Job #%v", jobID),
				DS1BridgeName:      bridge.Name.String(),
				DS2BridgeName:      bridge2.Name.String(),
				TransmitterAddress: address.Hex(),
				ContractAddress:    key.Address.String(),
			}).Toml())

		require.NoError(t, err)

		err = orm.CreateJob(testutils.Context(t), &jb)
		require.NoError(t, err)
		jobs[j] = jb
	}

	for i, j := 0, 0; i < 2500; i++ {
		mustInsertPipelineRun(t, pipelineORM, jobs[j])
		j++
		if j == len(jobs)-1 {
			j = 0
		}
	}

	t.Run("with no pipeline runs", func(t *testing.T) {
		ctx := testutils.Context(t)
		runIDs, err := orm.FindPipelineRunIDsByJobID(ctx, jb.ID, 0, 10)
		require.NoError(t, err)
		assert.Empty(t, runIDs)
	})

	t.Run("with a pipeline run", func(t *testing.T) {
		ctx := testutils.Context(t)
		run := mustInsertPipelineRun(t, pipelineORM, jb)

		runIDs, err := orm.FindPipelineRunIDsByJobID(ctx, jb.ID, 0, 10)
		require.NoError(t, err)
		require.Len(t, runIDs, 1)

		assert.Equal(t, run.ID, runIDs[0])
	})

	// Internally these queries are batched by 1000, this tests case requiring concatenation
	//  of more than 1 batch
	t.Run("with batch concatenation limit 10", func(t *testing.T) {
		ctx := testutils.Context(t)
		runIDs, err := orm.FindPipelineRunIDsByJobID(ctx, jobs[3].ID, 95, 10)
		require.NoError(t, err)
		require.Len(t, runIDs, 10)
		assert.Equal(t, int64(4*(len(jobs)-1)), runIDs[3]-runIDs[7])
	})

	// Internally these queries are batched by 1000, this tests case requiring concatenation
	//  of more than 1 batch
	t.Run("with batch concatenation limit 100", func(t *testing.T) {
		ctx := testutils.Context(t)
		runIDs, err := orm.FindPipelineRunIDsByJobID(ctx, jobs[3].ID, 95, 100)
		require.NoError(t, err)
		require.Len(t, runIDs, 100)
		assert.Equal(t, int64(67*(len(jobs)-1)), runIDs[12]-runIDs[79])
	})

	for i := 0; i < 2100; i++ {
		mustInsertPipelineRun(t, pipelineORM, jb)
	}

	// There is a COUNT query which doesn't run unless the query for the most recent 1000 rows
	//  returns empty.  This can happen if the job id being requested hasn't run in a while,
	//  but many other jobs have run since.
	t.Run("with first batch empty, over limit", func(t *testing.T) {
		ctx := testutils.Context(t)
		runIDs, err := orm.FindPipelineRunIDsByJobID(ctx, jobs[3].ID, 0, 25)
		require.NoError(t, err)
		require.Len(t, runIDs, 25)
		assert.Equal(t, int64(16*(len(jobs)-1)), runIDs[7]-runIDs[23])
	})

	// Same as previous, but where there are fewer matching jobs than the limit
	t.Run("with first batch empty, under limit", func(t *testing.T) {
		ctx := testutils.Context(t)
		runIDs, err := orm.FindPipelineRunIDsByJobID(ctx, jobs[3].ID, 143, 190)
		require.NoError(t, err)
		require.Len(t, runIDs, 107)
		assert.Equal(t, int64(16*(len(jobs)-1)), runIDs[7]-runIDs[23])
	})
}

func Test_FindPipelineRunsByIDs(t *testing.T) {
	t.Parallel()
	ctx := testutils.Context(t)

	config := configtest.NewTestGeneralConfig(t)
	db := pgtest.NewSqlxDB(t)

	keyStore := cltest.NewKeyStore(t, db)
	require.NoError(t, keyStore.OCR().Add(ctx, cltest.DefaultOCRKey))
	require.NoError(t, keyStore.P2P().Add(ctx, cltest.DefaultP2PKey))

	pipelineORM := pipeline.NewORM(db, logger.TestLogger(t), config.JobPipeline().MaxSuccessfulRuns())
	bridgesORM := bridges.NewORM(db)
	relayExtenders := evmtest.NewChainRelayExtenders(t, evmtest.TestChainOpts{DB: db, GeneralConfig: config, KeyStore: keyStore.Eth()})
	legacyChains := evmrelay.NewLegacyChainsFromRelayerExtenders(relayExtenders)
	orm := NewTestORM(t, db, pipelineORM, bridgesORM, keyStore)

	_, bridge := cltest.MustCreateBridge(t, db, cltest.BridgeOpts{})
	_, bridge2 := cltest.MustCreateBridge(t, db, cltest.BridgeOpts{})

	externalJobID := uuid.New()
	_, address := cltest.MustInsertRandomKey(t, keyStore.Eth())
	jb, err := ocr.ValidatedOracleSpecToml(config, legacyChains,
		testspecs.GenerateOCRSpec(testspecs.OCRSpecParams{
			JobID:              externalJobID.String(),
			TransmitterAddress: address.Hex(),
			DS1BridgeName:      bridge.Name.String(),
			DS2BridgeName:      bridge2.Name.String(),
		}).Toml(),
	)
	require.NoError(t, err)

	err = orm.CreateJob(testutils.Context(t), &jb)
	require.NoError(t, err)

	t.Run("with no pipeline runs", func(t *testing.T) {
		ctx := testutils.Context(t)
		runs, err2 := orm.FindPipelineRunsByIDs(ctx, []int64{-1})
		require.NoError(t, err2)
		assert.Empty(t, runs)
	})

	t.Run("with a pipeline run", func(t *testing.T) {
		ctx := testutils.Context(t)
		run := mustInsertPipelineRun(t, pipelineORM, jb)

		actual, err2 := orm.FindPipelineRunsByIDs(ctx, []int64{run.ID})
		require.NoError(t, err2)
		require.Len(t, actual, 1)

		actualRun := actual[0]
		// Test pipeline run fields
		assert.Equal(t, run.State, actualRun.State)
		assert.Equal(t, run.PipelineSpecID, actualRun.PipelineSpecID)

		// Test preloaded pipeline spec
		assert.Equal(t, jb.PipelineSpec.ID, actualRun.PipelineSpec.ID)
		assert.Equal(t, jb.ID, actualRun.PipelineSpec.JobID)
	})
}

func Test_FindPipelineRunByID(t *testing.T) {
	t.Parallel()
	ctx := testutils.Context(t)

	config := configtest.NewTestGeneralConfig(t)
	db := pgtest.NewSqlxDB(t)

	keyStore := cltest.NewKeyStore(t, db)
	err := keyStore.OCR().Add(ctx, cltest.DefaultOCRKey)
	require.NoError(t, err)

	pipelineORM := pipeline.NewORM(db, logger.TestLogger(t), config.JobPipeline().MaxSuccessfulRuns())
	bridgesORM := bridges.NewORM(db)
	orm := NewTestORM(t, db, pipelineORM, bridgesORM, keyStore)

	jb, err := directrequest.ValidatedDirectRequestSpec(testspecs.GetDirectRequestSpec())
	require.NoError(t, err)

	err = orm.CreateJob(testutils.Context(t), &jb)
	require.NoError(t, err)

	t.Run("with no pipeline run", func(t *testing.T) {
		ctx := testutils.Context(t)
		run, err2 := orm.FindPipelineRunByID(ctx, -1)
		assert.Equal(t, run, pipeline.Run{})
		require.ErrorIs(t, err2, sql.ErrNoRows)
	})

	t.Run("with a pipeline run", func(t *testing.T) {
		ctx := testutils.Context(t)
		run := mustInsertPipelineRun(t, pipelineORM, jb)

		actual, err2 := orm.FindPipelineRunByID(ctx, run.ID)
		require.NoError(t, err2)

		actualRun := actual
		// Test pipeline run fields
		assert.Equal(t, run.State, actualRun.State)
		assert.Equal(t, run.PipelineSpecID, actualRun.PipelineSpecID)

		// Test preloaded pipeline spec
		assert.Equal(t, jb.PipelineSpec.ID, actualRun.PipelineSpec.ID)
		assert.Equal(t, jb.ID, actualRun.PipelineSpec.JobID)
	})
}

func Test_FindJobWithoutSpecErrors(t *testing.T) {
	t.Parallel()
	ctx := testutils.Context(t)

	config := configtest.NewTestGeneralConfig(t)
	db := pgtest.NewSqlxDB(t)

	keyStore := cltest.NewKeyStore(t, db)
	err := keyStore.OCR().Add(ctx, cltest.DefaultOCRKey)
	require.NoError(t, err)

	pipelineORM := pipeline.NewORM(db, logger.TestLogger(t), config.JobPipeline().MaxSuccessfulRuns())
	bridgesORM := bridges.NewORM(db)
	orm := NewTestORM(t, db, pipelineORM, bridgesORM, keyStore)

	jb, err := directrequest.ValidatedDirectRequestSpec(testspecs.GetDirectRequestSpec())
	require.NoError(t, err)

	err = orm.CreateJob(ctx, &jb)
	require.NoError(t, err)
	var jobSpec job.Job
	err = db.Get(&jobSpec, "SELECT * FROM jobs")
	require.NoError(t, err)

	ocrSpecError1 := "ocr spec 1 errored"
	ocrSpecError2 := "ocr spec 2 errored"
	require.NoError(t, orm.RecordError(ctx, jobSpec.ID, ocrSpecError1))
	require.NoError(t, orm.RecordError(ctx, jobSpec.ID, ocrSpecError2))

	jb, err = orm.FindJobWithoutSpecErrors(ctx, jobSpec.ID)
	require.NoError(t, err)
	jbWithErrors, err := orm.FindJobTx(testutils.Context(t), jobSpec.ID)
	require.NoError(t, err)

	assert.Equal(t, len(jb.JobSpecErrors), 0)
	assert.Equal(t, len(jbWithErrors.JobSpecErrors), 2)
}

func Test_FindSpecErrorsByJobIDs(t *testing.T) {
	t.Parallel()
	ctx := testutils.Context(t)

	config := configtest.NewTestGeneralConfig(t)
	db := pgtest.NewSqlxDB(t)

	keyStore := cltest.NewKeyStore(t, db)
	err := keyStore.OCR().Add(ctx, cltest.DefaultOCRKey)
	require.NoError(t, err)

	pipelineORM := pipeline.NewORM(db, logger.TestLogger(t), config.JobPipeline().MaxSuccessfulRuns())
	bridgesORM := bridges.NewORM(db)
	orm := NewTestORM(t, db, pipelineORM, bridgesORM, keyStore)

	jb, err := directrequest.ValidatedDirectRequestSpec(testspecs.GetDirectRequestSpec())
	require.NoError(t, err)

	err = orm.CreateJob(ctx, &jb)
	require.NoError(t, err)
	var jobSpec job.Job
	err = db.Get(&jobSpec, "SELECT * FROM jobs")
	require.NoError(t, err)

	ocrSpecError1 := "ocr spec 1 errored"
	ocrSpecError2 := "ocr spec 2 errored"
	require.NoError(t, orm.RecordError(ctx, jobSpec.ID, ocrSpecError1))
	require.NoError(t, orm.RecordError(ctx, jobSpec.ID, ocrSpecError2))

	specErrs, err := orm.FindSpecErrorsByJobIDs(ctx, []int32{jobSpec.ID})
	require.NoError(t, err)

	assert.Equal(t, len(specErrs), 2)
}

func Test_CountPipelineRunsByJobID(t *testing.T) {
	t.Parallel()
	ctx := testutils.Context(t)

	config := configtest.NewTestGeneralConfig(t)
	db := pgtest.NewSqlxDB(t)

	keyStore := cltest.NewKeyStore(t, db)
	require.NoError(t, keyStore.OCR().Add(ctx, cltest.DefaultOCRKey))
	require.NoError(t, keyStore.P2P().Add(ctx, cltest.DefaultP2PKey))

	pipelineORM := pipeline.NewORM(db, logger.TestLogger(t), config.JobPipeline().MaxSuccessfulRuns())
	bridgesORM := bridges.NewORM(db)
	relayExtenders := evmtest.NewChainRelayExtenders(t, evmtest.TestChainOpts{DB: db, GeneralConfig: config, KeyStore: keyStore.Eth()})
	legacyChains := evmrelay.NewLegacyChainsFromRelayerExtenders(relayExtenders)
	orm := NewTestORM(t, db, pipelineORM, bridgesORM, keyStore)

	_, bridge := cltest.MustCreateBridge(t, db, cltest.BridgeOpts{})
	_, bridge2 := cltest.MustCreateBridge(t, db, cltest.BridgeOpts{})

	externalJobID := uuid.New()
	_, address := cltest.MustInsertRandomKey(t, keyStore.Eth())
	jb, err := ocr.ValidatedOracleSpecToml(config, legacyChains,
		testspecs.GenerateOCRSpec(testspecs.OCRSpecParams{
			JobID:              externalJobID.String(),
			TransmitterAddress: address.Hex(),
			DS1BridgeName:      bridge.Name.String(),
			DS2BridgeName:      bridge2.Name.String(),
		}).Toml(),
	)
	require.NoError(t, err)

	err = orm.CreateJob(testutils.Context(t), &jb)
	require.NoError(t, err)

	t.Run("with no pipeline runs", func(t *testing.T) {
		ctx := testutils.Context(t)
		count, err2 := orm.CountPipelineRunsByJobID(ctx, jb.ID)
		require.NoError(t, err2)
		assert.Equal(t, int32(0), count)
	})

	t.Run("with a pipeline run", func(t *testing.T) {
		ctx := testutils.Context(t)
		mustInsertPipelineRun(t, pipelineORM, jb)

		count, err2 := orm.CountPipelineRunsByJobID(ctx, jb.ID)
		require.NoError(t, err2)
		require.Equal(t, int32(1), count)
	})
}

func Test_ORM_FindJobByWorkflow(t *testing.T) {
	var addr1 = "0x0123456789012345678901234567890123456789"
	var addr2 = "0xabcdefabcdefabcdefabcdefabcdefabcdefabcd"
	t.Parallel()
	type fields struct {
		ds sqlutil.DataSource
	}
	type args struct {
		spec   *job.WorkflowSpec
		before func(t *testing.T, o job.ORM, s *job.WorkflowSpec) int32
	}
	tests := []struct {
		name    string
		fields  fields
		args    args
		wantErr bool
	}{

		{
			name: "wf not job found",
			fields: fields{
				ds: pgtest.NewSqlxDB(t),
			},
			args: args{
				// before is nil, so no job is inserted
				spec: &job.WorkflowSpec{
					ID:       1,
					Workflow: pkgworkflows.WFYamlSpec(t, "workflow00", addr1),
				},
			},
			wantErr: true,
		},

		{
			name: "wf job found",
			fields: fields{
				ds: pgtest.NewSqlxDB(t),
			},
			args: args{
				spec: &job.WorkflowSpec{
					ID:       1,
					Workflow: pkgworkflows.WFYamlSpec(t, "workflow01", addr1),
				},
				before: mustInsertWFJob,
			},
			wantErr: false,
		},

		{
			name: "wf wrong name",
			fields: fields{
				ds: pgtest.NewSqlxDB(t),
			},
			args: args{
				spec: &job.WorkflowSpec{
					ID:       1,
					Workflow: pkgworkflows.WFYamlSpec(t, "workflow02", addr1),
				},
				before: func(t *testing.T, o job.ORM, s *job.WorkflowSpec) int32 {
					var c job.WorkflowSpec
					c.ID = s.ID
					c.Workflow = pkgworkflows.WFYamlSpec(t, "workflow99", addr1) // insert with mismatched name
					return mustInsertWFJob(t, o, &c)
				},
			},
			wantErr: true,
		},
		{
			name: "wf wrong owner",
			fields: fields{
				ds: pgtest.NewSqlxDB(t),
			},
			args: args{
				spec: &job.WorkflowSpec{
					ID:       1,
					Workflow: pkgworkflows.WFYamlSpec(t, "workflow03", addr1),
				},
				before: func(t *testing.T, o job.ORM, s *job.WorkflowSpec) int32 {
					var c job.WorkflowSpec
					c.ID = s.ID
					c.Workflow = pkgworkflows.WFYamlSpec(t, "workflow03", addr2) // insert with mismatched owner
					return mustInsertWFJob(t, o, &c)
				},
			},
			wantErr: true,
		},
	}

	for _, tt := range tests {
		t.Run(tt.name, func(t *testing.T) {
			ks := cltest.NewKeyStore(t, tt.fields.ds)
			pipelineORM := pipeline.NewORM(tt.fields.ds, logger.TestLogger(t), configtest.NewTestGeneralConfig(t).JobPipeline().MaxSuccessfulRuns())
			bridgesORM := bridges.NewORM(tt.fields.ds)
			o := NewTestORM(t, tt.fields.ds, pipelineORM, bridgesORM, ks)
			var wantJobID int32
			if tt.args.before != nil {
				wantJobID = tt.args.before(t, o, tt.args.spec)
			}
			ctx := testutils.Context(t)
			gotJ, err := o.FindJobIDByWorkflow(ctx, *tt.args.spec)
			if (err != nil) != tt.wantErr {
				t.Errorf("orm.FindJobByWorkflow() error = %v, wantErr %v", err, tt.wantErr)
				return
			}
			if err == nil {
				assert.Equal(t, wantJobID, gotJ, "mismatch job id")
			}
		})
	}
}

func Test_ORM_FindJobByWorkflow_Multiple(t *testing.T) {
	var addr1 = "0x012345678901234567890123456789012345ffff"
	var addr2 = "0xabcdefabcdefabcdefabcdefabcdefabcdef0000"
	t.Parallel()
	t.Run("multiple jobs", func(t *testing.T) {
		db := pgtest.NewSqlxDB(t)
		o := NewTestORM(t,
			db,
			pipeline.NewORM(db,
				logger.TestLogger(t),
				configtest.NewTestGeneralConfig(t).JobPipeline().MaxSuccessfulRuns()),
			bridges.NewORM(db),
			cltest.NewKeyStore(t, db))
		ctx := testutils.Context(t)

		wfYaml1 := pkgworkflows.WFYamlSpec(t, "workflow00", addr1)
		s1 := job.WorkflowSpec{
			Workflow: wfYaml1,
		}
		wantJobID1 := mustInsertWFJob(t, o, &s1)

		wfYaml2 := pkgworkflows.WFYamlSpec(t, "workflow01", addr1)
		s2 := job.WorkflowSpec{
			Workflow: wfYaml2,
		}
		wantJobID2 := mustInsertWFJob(t, o, &s2)

		wfYaml3 := pkgworkflows.WFYamlSpec(t, "workflow00", addr2)
		s3 := job.WorkflowSpec{
			Workflow: wfYaml3,
		}
		wantJobID3 := mustInsertWFJob(t, o, &s3)

		expectedIDs := []int32{wantJobID1, wantJobID2, wantJobID3}
		for i, s := range []job.WorkflowSpec{s1, s2, s3} {
			gotJ, err := o.FindJobIDByWorkflow(ctx, s)
			require.NoError(t, err)
			assert.Equal(t, expectedIDs[i], gotJ, "mismatch job id case %d, spec %v", i, s)
			j, err := o.FindJob(ctx, expectedIDs[i])
			require.NoError(t, err)
			assert.NotNil(t, j)
			t.Logf("found job %v", j)
			assert.EqualValues(t, j.WorkflowSpec.Workflow, s.Workflow)
			assert.EqualValues(t, j.WorkflowSpec.WorkflowID, s.WorkflowID)
			assert.EqualValues(t, j.WorkflowSpec.WorkflowOwner, s.WorkflowOwner)
			assert.EqualValues(t, j.WorkflowSpec.WorkflowName, s.WorkflowName)
		}
	})
}

func mustInsertWFJob(t *testing.T, orm job.ORM, s *job.WorkflowSpec) int32 {
	t.Helper()
	err := s.Validate()
	require.NoError(t, err, "failed to validate spec %v", s)
	ctx := testutils.Context(t)
	_, err = toml.Marshal(s.Workflow)
	require.NoError(t, err, "failed to TOML marshal workflow %v", s.Workflow)
	j := job.Job{
		Type:          job.Workflow,
		WorkflowSpec:  s,
		ExternalJobID: uuid.New(),
		Name:          null.StringFrom(s.WorkflowOwner + "_" + s.WorkflowName),
		SchemaVersion: 1,
	}

	err = orm.CreateJob(ctx, &j)
	require.NoError(t, err, "failed to insert job with wf spec %v %s", s, s.Workflow)
	return j.ID
}

func mustInsertPipelineRun(t *testing.T, orm pipeline.ORM, j job.Job) pipeline.Run {
	t.Helper()
	ctx := testutils.Context(t)

	run := pipeline.Run{
		PipelineSpecID: j.PipelineSpecID,
		PruningKey:     j.ID,
		State:          pipeline.RunStatusRunning,
		Outputs:        jsonserializable.JSONSerializable{Valid: false},
		AllErrors:      pipeline.RunErrors{},
		CreatedAt:      time.Now(),
		FinishedAt:     null.Time{},
	}
	err := orm.CreateRun(ctx, &run)
	require.NoError(t, err)
	return run
}<|MERGE_RESOLUTION|>--- conflicted
+++ resolved
@@ -951,13 +951,8 @@
 
 	t.Run("test ETH key validation", func(t *testing.T) {
 		ctx := testutils.Context(t)
-<<<<<<< HEAD
-		jb.Relay = types.NetworkEVM
+		jb.Relay = relay.NetworkEVM
 		err := job.ValidateKeyStoreMatch(ctx, jb.OCR2OracleSpec.PluginType, jb.Relay, keyStore, "bad key")
-=======
-		jb.OCR2OracleSpec.Relay = relay.NetworkEVM
-		err := job.ValidateKeyStoreMatch(ctx, jb.OCR2OracleSpec, keyStore, "bad key")
->>>>>>> 9176a6e1
 		require.EqualError(t, err, "no EVM key matching: \"bad key\"")
 
 		_, evmKey := cltest.MustInsertRandomKey(t, keyStore.Eth())
@@ -967,13 +962,8 @@
 
 	t.Run("test Cosmos key validation", func(t *testing.T) {
 		ctx := testutils.Context(t)
-<<<<<<< HEAD
-		jb.Relay = types.NetworkCosmos
+		jb.Relay = relay.NetworkCosmos
 		err := job.ValidateKeyStoreMatch(ctx, jb.OCR2OracleSpec.PluginType, jb.Relay, keyStore, "bad key")
-=======
-		jb.OCR2OracleSpec.Relay = relay.NetworkCosmos
-		err := job.ValidateKeyStoreMatch(ctx, jb.OCR2OracleSpec, keyStore, "bad key")
->>>>>>> 9176a6e1
 		require.EqualError(t, err, "no Cosmos key matching: \"bad key\"")
 
 		cosmosKey, err := keyStore.Cosmos().Create(ctx)
@@ -984,11 +974,7 @@
 
 	t.Run("test Solana key validation", func(t *testing.T) {
 		ctx := testutils.Context(t)
-<<<<<<< HEAD
-		jb.Relay = types.NetworkSolana
-=======
-		jb.OCR2OracleSpec.Relay = relay.NetworkSolana
->>>>>>> 9176a6e1
+		jb.Relay = relay.NetworkSolana
 
 		err := job.ValidateKeyStoreMatch(ctx, jb.OCR2OracleSpec.PluginType, jb.Relay, keyStore, "bad key")
 		require.EqualError(t, err, "no Solana key matching: \"bad key\"")
@@ -1001,13 +987,8 @@
 
 	t.Run("test Starknet key validation", func(t *testing.T) {
 		ctx := testutils.Context(t)
-<<<<<<< HEAD
-		jb.Relay = types.NetworkStarkNet
+		jb.Relay = relay.NetworkStarkNet
 		err := job.ValidateKeyStoreMatch(ctx, jb.OCR2OracleSpec.PluginType, jb.Relay, keyStore, "bad key")
-=======
-		jb.OCR2OracleSpec.Relay = relay.NetworkStarkNet
-		err := job.ValidateKeyStoreMatch(ctx, jb.OCR2OracleSpec, keyStore, "bad key")
->>>>>>> 9176a6e1
 		require.EqualError(t, err, "no Starknet key matching: \"bad key\"")
 
 		starkNetKey, err := keyStore.StarkNet().Create(ctx)
