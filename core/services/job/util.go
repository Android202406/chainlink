--- conflicted
+++ resolved
@@ -3,13 +3,7 @@
 import (
 	"fmt"
 
-<<<<<<< HEAD
-	"github.com/lib/pq"
-=======
 	"github.com/pkg/errors"
-
-	"github.com/smartcontractkit/chainlink/v2/core/chains/evm"
->>>>>>> 2a127346
 )
 
 var (
