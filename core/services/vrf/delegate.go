package vrf

import (
	"encoding/hex"
	"fmt"
	"math/big"
	"strings"

	"github.com/pkg/errors"
	"github.com/theodesp/go-heaps/pairing"
	"go.uber.org/multierr"

	"github.com/smartcontractkit/sqlx"

	"github.com/smartcontractkit/chainlink/v2/core/chains/evm"
	"github.com/smartcontractkit/chainlink/v2/core/chains/evm/config"
	"github.com/smartcontractkit/chainlink/v2/core/chains/evm/log"
	"github.com/smartcontractkit/chainlink/v2/core/gethwrappers/generated/aggregator_v3_interface"
	"github.com/smartcontractkit/chainlink/v2/core/gethwrappers/generated/batch_vrf_coordinator_v2"
	"github.com/smartcontractkit/chainlink/v2/core/gethwrappers/generated/solidity_vrf_coordinator_interface"
	"github.com/smartcontractkit/chainlink/v2/core/gethwrappers/generated/vrf_coordinator_v2"
	"github.com/smartcontractkit/chainlink/v2/core/gethwrappers/generated/vrf_coordinator_v2plus"
	"github.com/smartcontractkit/chainlink/v2/core/gethwrappers/generated/vrf_owner"
	"github.com/smartcontractkit/chainlink/v2/core/logger"
	"github.com/smartcontractkit/chainlink/v2/core/services/job"
	"github.com/smartcontractkit/chainlink/v2/core/services/keystore"
	"github.com/smartcontractkit/chainlink/v2/core/services/pg"
	"github.com/smartcontractkit/chainlink/v2/core/services/pipeline"
	v1 "github.com/smartcontractkit/chainlink/v2/core/services/vrf/v1"
	v2 "github.com/smartcontractkit/chainlink/v2/core/services/vrf/v2"
	"github.com/smartcontractkit/chainlink/v2/core/services/vrf/vrfcommon"
	"github.com/smartcontractkit/chainlink/v2/core/utils"
)

type Delegate struct {
	q       pg.Q
	pr      pipeline.Runner
	porm    pipeline.ORM
	ks      keystore.Master
	cc      evm.ChainSet
	lggr    logger.Logger
	mailMon *utils.MailboxMonitor
}

<<<<<<< HEAD
=======
type GethKeyStore interface {
	GetRoundRobinAddress(chainID *big.Int, addresses ...common.Address) (common.Address, error)
}

//go:generate mockery --quiet --name Config --output ./mocks/ --case=underscore
type Config interface {
	FinalityDepth() uint32
	KeySpecificMaxGasPriceWei(addr common.Address) *assets.Wei
	MinIncomingConfirmations() uint32
}

type FeeConfig interface {
	LimitDefault() uint32
	LimitJobType() config.LimitJobType
}

>>>>>>> f6da19d5
func NewDelegate(
	db *sqlx.DB,
	ks keystore.Master,
	pr pipeline.Runner,
	porm pipeline.ORM,
	chainSet evm.ChainSet,
	lggr logger.Logger,
	cfg pg.QConfig,
	mailMon *utils.MailboxMonitor) *Delegate {
	return &Delegate{
		q:       pg.NewQ(db, lggr, cfg),
		ks:      ks,
		pr:      pr,
		porm:    porm,
		cc:      chainSet,
		lggr:    lggr,
		mailMon: mailMon,
	}
}

func (d *Delegate) JobType() job.Type {
	return job.VRF
}

func (d *Delegate) BeforeJobCreated(spec job.Job)                {}
func (d *Delegate) AfterJobCreated(spec job.Job)                 {}
func (d *Delegate) BeforeJobDeleted(spec job.Job)                {}
func (d *Delegate) OnDeleteJob(spec job.Job, q pg.Queryer) error { return nil }

// ServicesForSpec satisfies the job.Delegate interface.
func (d *Delegate) ServicesForSpec(jb job.Job) ([]job.ServiceCtx, error) {
	if jb.VRFSpec == nil || jb.PipelineSpec == nil {
		return nil, errors.Errorf("vrf.Delegate expects a VRFSpec and PipelineSpec to be present, got %+v", jb)
	}
	pl, err := jb.PipelineSpec.Pipeline()
	if err != nil {
		return nil, err
	}
	chain, err := d.cc.Get(jb.VRFSpec.EVMChainID.ToInt())
	if err != nil {
		return nil, err
	}
	chainId := chain.Client().ConfiguredChainID()
	coordinator, err := solidity_vrf_coordinator_interface.NewVRFCoordinator(jb.VRFSpec.CoordinatorAddress.Address(), chain.Client())
	if err != nil {
		return nil, err
	}
	coordinatorV2, err := vrf_coordinator_v2.NewVRFCoordinatorV2(jb.VRFSpec.CoordinatorAddress.Address(), chain.Client())
	if err != nil {
		return nil, err
	}
	coordinatorV2Plus, err := vrf_coordinator_v2plus.NewVRFCoordinatorV2Plus(jb.VRFSpec.CoordinatorAddress.Address(), chain.Client())
	if err != nil {
		return nil, err
	}

	// If the batch coordinator address is not provided, we will fall back to non-batched
	var batchCoordinatorV2 *batch_vrf_coordinator_v2.BatchVRFCoordinatorV2
	if jb.VRFSpec.BatchCoordinatorAddress != nil {
		batchCoordinatorV2, err = batch_vrf_coordinator_v2.NewBatchVRFCoordinatorV2(
			jb.VRFSpec.BatchCoordinatorAddress.Address(), chain.Client())
		if err != nil {
			return nil, errors.Wrap(err, "create batch coordinator wrapper")
		}
	}

	var vrfOwner *vrf_owner.VRFOwner
	if jb.VRFSpec.VRFOwnerAddress != nil {
		vrfOwner, err = vrf_owner.NewVRFOwner(
			jb.VRFSpec.VRFOwnerAddress.Address(), chain.Client(),
		)
		if err != nil {
			return nil, errors.Wrap(err, "create vrf owner wrapper")
		}
	}

	l := d.lggr.With(
		"jobID", jb.ID,
		"externalJobID", jb.ExternalJobID,
		"coordinatorAddress", jb.VRFSpec.CoordinatorAddress,
	)
	lV1 := l.Named("VRFListener")
	lV2 := l.Named("VRFListenerV2")

	if vrfOwner == nil {
		lV2.Infow("Running without VRFOwnerAddress set on the spec")
	}

	for _, task := range pl.Tasks {
		if _, ok := task.(*pipeline.VRFTaskV2Plus); ok {
			if err := CheckFromAddressesExist(jb, d.ks.Eth()); err != nil {
				return nil, err
			}

			if !FromAddressMaxGasPricesAllEqual(jb, chain.Config()) {
				return nil, errors.New("key-specific max gas prices of all fromAddresses are not equal, please set them to equal values")
			}

			if err := CheckFromAddressMaxGasPrices(jb, chain.Config()); err != nil {
				return nil, err
			}

			linkEthFeedAddress, err := coordinatorV2Plus.LINKETHFEED(nil)
			if err != nil {
				return nil, errors.Wrap(err, "LINKETHFEED")
			}
			aggregator, err := aggregator_v3_interface.NewAggregatorV3Interface(linkEthFeedAddress, chain.Client())
			if err != nil {
				return nil, errors.Wrap(err, "NewAggregatorV3Interface")
			}

			return []job.ServiceCtx{v2.New(
				chain.Config(),
				lV2,
				chain.Client(),
				chain.ID(),
				chain.LogBroadcaster(),
				d.q,
				v2.NewCoordinatorV2Plus(coordinatorV2Plus),
				batchCoordinatorV2,
				vrfOwner,
				aggregator,
				chain.TxManager(),
				d.pr,
				d.ks.Eth(),
				jb,
				d.mailMon,
				utils.NewHighCapacityMailbox[log.Broadcast](),
				func() {},
				GetStartingResponseCountsV2(d.q, lV2, chainId.Uint64(), chain.Config().EvmFinalityDepth()),
				chain.HeadBroadcaster(),
				vrfcommon.NewLogDeduper(int(chain.Config().EvmFinalityDepth())))}, nil
		}
		if _, ok := task.(*pipeline.VRFTaskV2); ok {
			if err := CheckFromAddressesExist(jb, d.ks.Eth()); err != nil {
				return nil, err
			}

			if !FromAddressMaxGasPricesAllEqual(jb, chain.Config().EVM().KeySpecificMaxGasPriceWei) {
				return nil, errors.New("key-specific max gas prices of all fromAddresses are not equal, please set them to equal values")
			}

			if err := CheckFromAddressMaxGasPrices(jb, chain.Config().EVM().KeySpecificMaxGasPriceWei); err != nil {
				return nil, err
			}

			linkEthFeedAddress, err := coordinatorV2.LINKETHFEED(nil)
			if err != nil {
				return nil, errors.Wrap(err, "LINKETHFEED")
			}
			aggregator, err := aggregator_v3_interface.NewAggregatorV3Interface(linkEthFeedAddress, chain.Client())
			if err != nil {
				return nil, errors.Wrap(err, "NewAggregatorV3Interface")
			}

<<<<<<< HEAD
			return []job.ServiceCtx{v2.New(
				chain.Config(),
=======
			return []job.ServiceCtx{newListenerV2(
				chain.Config().EVM(),
				chain.Config().EVM().GasEstimator(),
>>>>>>> f6da19d5
				lV2,
				chain.Client(),
				chain.ID(),
				chain.LogBroadcaster(),
				d.q,
				v2.NewCoordinatorV2(coordinatorV2),
				batchCoordinatorV2,
				vrfOwner,
				aggregator,
				chain.TxManager(),
				d.pr,
				d.ks.Eth(),
				jb,
				d.mailMon,
				utils.NewHighCapacityMailbox[log.Broadcast](),
				func() {},
				GetStartingResponseCountsV2(d.q, lV2, chainId.Uint64(), chain.Config().EVM().FinalityDepth()),
				chain.HeadBroadcaster(),
<<<<<<< HEAD
				vrfcommon.NewLogDeduper(int(chain.Config().EvmFinalityDepth())))}, nil
		}
		if _, ok := task.(*pipeline.VRFTask); ok {
			return []job.ServiceCtx{&v1.Listener{
				Cfg:             chain.Config(),
				L:               logger.Sugared(lV1),
				HeadBroadcaster: chain.HeadBroadcaster(),
				LogBroadcaster:  chain.LogBroadcaster(),
				Q:               d.q,
				Txm:             chain.TxManager(),
				Coordinator:     coordinator,
				PipelineRunner:  d.pr,
				GethKs:          d.ks.Eth(),
				Job:             jb,
				MailMon:         d.mailMon,
				// Note the mailbox size effectively sets a limit on how many logs we can replay
				// in the event of a VRF outage.
				ReqLogs:            utils.NewHighCapacityMailbox[log.Broadcast](),
				ChStop:             make(chan struct{}),
				WaitOnStop:         make(chan struct{}),
				NewHead:            make(chan struct{}, 1),
				ResponseCount:      GetStartingResponseCountsV1(d.q, lV1, chainId.Uint64(), chain.Config().EvmFinalityDepth()),
				BlockNumberToReqID: pairing.New(),
				ReqAdded:           func() {},
				Deduper:            vrfcommon.NewLogDeduper(int(chain.Config().EvmFinalityDepth())),
=======
				newLogDeduper(int(chain.Config().EVM().FinalityDepth())))}, nil
		}
		if _, ok := task.(*pipeline.VRFTask); ok {
			return []job.ServiceCtx{&listenerV1{
				cfg:             chain.Config().EVM(),
				feeCfg:          chain.Config().EVM().GasEstimator(),
				l:               logger.Sugared(lV1),
				headBroadcaster: chain.HeadBroadcaster(),
				logBroadcaster:  chain.LogBroadcaster(),
				q:               d.q,
				txm:             chain.TxManager(),
				coordinator:     coordinator,
				pipelineRunner:  d.pr,
				gethks:          d.ks.Eth(),
				job:             jb,
				mailMon:         d.mailMon,
				// Note the mailbox size effectively sets a limit on how many logs we can replay
				// in the event of a VRF outage.
				reqLogs:            utils.NewHighCapacityMailbox[log.Broadcast](),
				chStop:             make(chan struct{}),
				waitOnStop:         make(chan struct{}),
				newHead:            make(chan struct{}, 1),
				respCount:          GetStartingResponseCountsV1(d.q, lV1, chainId.Uint64(), chain.Config().EVM().FinalityDepth()),
				blockNumberToReqID: pairing.New(),
				reqAdded:           func() {},
				deduper:            newLogDeduper(int(chain.Config().EVM().FinalityDepth())),
>>>>>>> f6da19d5
			}}, nil
		}
	}
	return nil, errors.New("invalid job spec expected a vrf task")
}

// CheckFromAddressesExist returns an error if and only if one of the addresses
// in the VRF spec's fromAddresses field does not exist in the keystore.
func CheckFromAddressesExist(jb job.Job, gethks keystore.Eth) (err error) {
	for _, a := range jb.VRFSpec.FromAddresses {
		_, err2 := gethks.Get(a.Hex())
		err = multierr.Append(err, err2)
	}
	return
}

// CheckFromAddressMaxGasPrices checks if the provided gas price in the job spec gas lane parameter
// matches what is set for the  provided from addresses.
// If they don't match, this is a configuration error. An error is returned with all the keys that do
// not match the provided gas lane price.
<<<<<<< HEAD
func CheckFromAddressMaxGasPrices(jb job.Job, cfg vrfcommon.Config) (err error) {
=======
func CheckFromAddressMaxGasPrices(jb job.Job, keySpecificMaxGas keySpecificMaxGasFn) (err error) {
>>>>>>> f6da19d5
	if jb.VRFSpec.GasLanePrice != nil {
		for _, a := range jb.VRFSpec.FromAddresses {
			if keySpecific := keySpecificMaxGas(a.Address()); !keySpecific.Equal(jb.VRFSpec.GasLanePrice) {
				err = multierr.Append(err,
					fmt.Errorf(
						"key-specific max gas price of from address %s (%s) does not match gasLanePriceGWei (%s) specified in job spec",
						a.Hex(), keySpecific.String(), jb.VRFSpec.GasLanePrice.String()))
			}
		}
	}
	return
}

type keySpecificMaxGasFn func(common.Address) *assets.Wei

// FromAddressMaxGasPricesAllEqual returns true if and only if all the specified from
// addresses in the fromAddresses field of the VRF v2 job have the same key-specific max
// gas price.
<<<<<<< HEAD
func FromAddressMaxGasPricesAllEqual(jb job.Job, cfg vrfcommon.Config) (allEqual bool) {
=======
func FromAddressMaxGasPricesAllEqual(jb job.Job, keySpecificMaxGasPriceWei keySpecificMaxGasFn) (allEqual bool) {
>>>>>>> f6da19d5
	allEqual = true
	for i := range jb.VRFSpec.FromAddresses {
		allEqual = allEqual && keySpecificMaxGasPriceWei(jb.VRFSpec.FromAddresses[i].Address()).Equal(
			keySpecificMaxGasPriceWei(jb.VRFSpec.FromAddresses[0].Address()),
		)
	}
	return
}

func GetStartingResponseCountsV1(q pg.Q, l logger.Logger, chainID uint64, evmFinalityDepth uint32) map[[32]byte]uint64 {
	respCounts := map[[32]byte]uint64{}

	// Only check as far back as the evm finality depth for completed transactions.
	counts, err := getRespCounts(q, chainID, evmFinalityDepth)
	if err != nil {
		// Continue with an empty map, do not block job on this.
		l.Errorw("Unable to read previous confirmed fulfillments", "err", err)
		return respCounts
	}

	for _, c := range counts {
		// Remove the quotes from the json
		req := strings.Replace(c.RequestID, `"`, ``, 2)
		// Remove the 0x prefix
		b, err := hex.DecodeString(req[2:])
		if err != nil {
			l.Errorw("Unable to read fulfillment", "err", err, "reqID", c.RequestID)
			continue
		}
		var reqID [32]byte
		copy(reqID[:], b)
		respCounts[reqID] = uint64(c.Count)
	}

	return respCounts
}

func GetStartingResponseCountsV2(
	q pg.Q,
	l logger.Logger,
	chainID uint64,
	evmFinalityDepth uint32,
) map[string]uint64 {
	respCounts := map[string]uint64{}

	// Only check as far back as the evm finality depth for completed transactions.
	counts, err := getRespCounts(q, chainID, evmFinalityDepth)
	if err != nil {
		// Continue with an empty map, do not block job on this.
		l.Errorw("Unable to read previous confirmed fulfillments", "err", err)
		return respCounts
	}

	for _, c := range counts {
		// Remove the quotes from the json
		req := strings.Replace(c.RequestID, `"`, ``, 2)
		// Remove the 0x prefix
		b, err := hex.DecodeString(req[2:])
		if err != nil {
			l.Errorw("Unable to read fulfillment", "err", err, "reqID", c.RequestID)
			continue
		}
		bi := new(big.Int).SetBytes(b)
		respCounts[bi.String()] = uint64(c.Count)
	}
	return respCounts
}

func getRespCounts(q pg.Q, chainID uint64, evmFinalityDepth uint32) (
	[]struct {
		RequestID string
		Count     int
	},
	error,
) {
	counts := []struct {
		RequestID string
		Count     int
	}{}
	// This query should use the idx_eth_txes_state_from_address_evm_chain_id
	// index, since the quantity of unconfirmed/unstarted/in_progress transactions _should_ be small
	// relative to the rest of the data.
	unconfirmedQuery := `
SELECT meta->'RequestID' AS request_id, count(meta->'RequestID') AS count
FROM eth_txes et
WHERE et.meta->'RequestID' IS NOT NULL
AND et.state IN ('unconfirmed', 'unstarted', 'in_progress')
GROUP BY meta->'RequestID'
	`
	// Fetch completed transactions only as far back as the given cutoffBlockNumber. This avoids
	// a table scan of the eth_txes table, which could be large if it is unpruned.
	confirmedQuery := `
SELECT meta->'RequestID' AS request_id, count(meta->'RequestID') AS count
FROM eth_txes et JOIN eth_tx_attempts eta on et.id = eta.eth_tx_id
	join eth_receipts er on eta.hash = er.tx_hash
WHERE et.meta->'RequestID' is not null
AND er.block_number >= (SELECT number FROM evm_heads WHERE evm_chain_id = $1 ORDER BY number DESC LIMIT 1) - $2
GROUP BY meta->'RequestID'
	`
	query := unconfirmedQuery + "\nUNION ALL\n" + confirmedQuery
	err := q.Select(&counts, query, chainID, evmFinalityDepth)
	if err != nil {
		return nil, err
	}
	return counts, nil
}<|MERGE_RESOLUTION|>--- conflicted
+++ resolved
@@ -6,14 +6,15 @@
 	"math/big"
 	"strings"
 
+	"github.com/ethereum/go-ethereum/common"
 	"github.com/pkg/errors"
 	"github.com/theodesp/go-heaps/pairing"
 	"go.uber.org/multierr"
 
 	"github.com/smartcontractkit/sqlx"
 
+	"github.com/smartcontractkit/chainlink/v2/core/assets"
 	"github.com/smartcontractkit/chainlink/v2/core/chains/evm"
-	"github.com/smartcontractkit/chainlink/v2/core/chains/evm/config"
 	"github.com/smartcontractkit/chainlink/v2/core/chains/evm/log"
 	"github.com/smartcontractkit/chainlink/v2/core/gethwrappers/generated/aggregator_v3_interface"
 	"github.com/smartcontractkit/chainlink/v2/core/gethwrappers/generated/batch_vrf_coordinator_v2"
@@ -42,25 +43,6 @@
 	mailMon *utils.MailboxMonitor
 }
 
-<<<<<<< HEAD
-=======
-type GethKeyStore interface {
-	GetRoundRobinAddress(chainID *big.Int, addresses ...common.Address) (common.Address, error)
-}
-
-//go:generate mockery --quiet --name Config --output ./mocks/ --case=underscore
-type Config interface {
-	FinalityDepth() uint32
-	KeySpecificMaxGasPriceWei(addr common.Address) *assets.Wei
-	MinIncomingConfirmations() uint32
-}
-
-type FeeConfig interface {
-	LimitDefault() uint32
-	LimitJobType() config.LimitJobType
-}
-
->>>>>>> f6da19d5
 func NewDelegate(
 	db *sqlx.DB,
 	ks keystore.Master,
@@ -155,11 +137,11 @@
 				return nil, err
 			}
 
-			if !FromAddressMaxGasPricesAllEqual(jb, chain.Config()) {
+			if !FromAddressMaxGasPricesAllEqual(jb, chain.Config().EVM().KeySpecificMaxGasPriceWei) {
 				return nil, errors.New("key-specific max gas prices of all fromAddresses are not equal, please set them to equal values")
 			}
 
-			if err := CheckFromAddressMaxGasPrices(jb, chain.Config()); err != nil {
+			if err := CheckFromAddressMaxGasPrices(jb, chain.Config().EVM().KeySpecificMaxGasPriceWei); err != nil {
 				return nil, err
 			}
 
@@ -173,7 +155,8 @@
 			}
 
 			return []job.ServiceCtx{v2.New(
-				chain.Config(),
+				chain.Config().EVM(),
+				chain.Config().EVM().GasEstimator(),
 				lV2,
 				chain.Client(),
 				chain.ID(),
@@ -190,9 +173,9 @@
 				d.mailMon,
 				utils.NewHighCapacityMailbox[log.Broadcast](),
 				func() {},
-				GetStartingResponseCountsV2(d.q, lV2, chainId.Uint64(), chain.Config().EvmFinalityDepth()),
+				GetStartingResponseCountsV2(d.q, lV2, chainId.Uint64(), chain.Config().EVM().FinalityDepth()),
 				chain.HeadBroadcaster(),
-				vrfcommon.NewLogDeduper(int(chain.Config().EvmFinalityDepth())))}, nil
+				vrfcommon.NewLogDeduper(int(chain.Config().EVM().FinalityDepth())))}, nil
 		}
 		if _, ok := task.(*pipeline.VRFTaskV2); ok {
 			if err := CheckFromAddressesExist(jb, d.ks.Eth()); err != nil {
@@ -216,14 +199,9 @@
 				return nil, errors.Wrap(err, "NewAggregatorV3Interface")
 			}
 
-<<<<<<< HEAD
 			return []job.ServiceCtx{v2.New(
-				chain.Config(),
-=======
-			return []job.ServiceCtx{newListenerV2(
 				chain.Config().EVM(),
 				chain.Config().EVM().GasEstimator(),
->>>>>>> f6da19d5
 				lV2,
 				chain.Client(),
 				chain.ID(),
@@ -242,12 +220,12 @@
 				func() {},
 				GetStartingResponseCountsV2(d.q, lV2, chainId.Uint64(), chain.Config().EVM().FinalityDepth()),
 				chain.HeadBroadcaster(),
-<<<<<<< HEAD
-				vrfcommon.NewLogDeduper(int(chain.Config().EvmFinalityDepth())))}, nil
+				vrfcommon.NewLogDeduper(int(chain.Config().EVM().FinalityDepth())))}, nil
 		}
 		if _, ok := task.(*pipeline.VRFTask); ok {
 			return []job.ServiceCtx{&v1.Listener{
-				Cfg:             chain.Config(),
+				Cfg:             chain.Config().EVM(),
+				FeeCfg:          chain.Config().EVM().GasEstimator(),
 				L:               logger.Sugared(lV1),
 				HeadBroadcaster: chain.HeadBroadcaster(),
 				LogBroadcaster:  chain.LogBroadcaster(),
@@ -264,38 +242,10 @@
 				ChStop:             make(chan struct{}),
 				WaitOnStop:         make(chan struct{}),
 				NewHead:            make(chan struct{}, 1),
-				ResponseCount:      GetStartingResponseCountsV1(d.q, lV1, chainId.Uint64(), chain.Config().EvmFinalityDepth()),
+				ResponseCount:      GetStartingResponseCountsV1(d.q, lV1, chainId.Uint64(), chain.Config().EVM().FinalityDepth()),
 				BlockNumberToReqID: pairing.New(),
 				ReqAdded:           func() {},
-				Deduper:            vrfcommon.NewLogDeduper(int(chain.Config().EvmFinalityDepth())),
-=======
-				newLogDeduper(int(chain.Config().EVM().FinalityDepth())))}, nil
-		}
-		if _, ok := task.(*pipeline.VRFTask); ok {
-			return []job.ServiceCtx{&listenerV1{
-				cfg:             chain.Config().EVM(),
-				feeCfg:          chain.Config().EVM().GasEstimator(),
-				l:               logger.Sugared(lV1),
-				headBroadcaster: chain.HeadBroadcaster(),
-				logBroadcaster:  chain.LogBroadcaster(),
-				q:               d.q,
-				txm:             chain.TxManager(),
-				coordinator:     coordinator,
-				pipelineRunner:  d.pr,
-				gethks:          d.ks.Eth(),
-				job:             jb,
-				mailMon:         d.mailMon,
-				// Note the mailbox size effectively sets a limit on how many logs we can replay
-				// in the event of a VRF outage.
-				reqLogs:            utils.NewHighCapacityMailbox[log.Broadcast](),
-				chStop:             make(chan struct{}),
-				waitOnStop:         make(chan struct{}),
-				newHead:            make(chan struct{}, 1),
-				respCount:          GetStartingResponseCountsV1(d.q, lV1, chainId.Uint64(), chain.Config().EVM().FinalityDepth()),
-				blockNumberToReqID: pairing.New(),
-				reqAdded:           func() {},
-				deduper:            newLogDeduper(int(chain.Config().EVM().FinalityDepth())),
->>>>>>> f6da19d5
+				Deduper:            vrfcommon.NewLogDeduper(int(chain.Config().EVM().FinalityDepth())),
 			}}, nil
 		}
 	}
@@ -316,11 +266,7 @@
 // matches what is set for the  provided from addresses.
 // If they don't match, this is a configuration error. An error is returned with all the keys that do
 // not match the provided gas lane price.
-<<<<<<< HEAD
-func CheckFromAddressMaxGasPrices(jb job.Job, cfg vrfcommon.Config) (err error) {
-=======
 func CheckFromAddressMaxGasPrices(jb job.Job, keySpecificMaxGas keySpecificMaxGasFn) (err error) {
->>>>>>> f6da19d5
 	if jb.VRFSpec.GasLanePrice != nil {
 		for _, a := range jb.VRFSpec.FromAddresses {
 			if keySpecific := keySpecificMaxGas(a.Address()); !keySpecific.Equal(jb.VRFSpec.GasLanePrice) {
@@ -339,11 +285,7 @@
 // FromAddressMaxGasPricesAllEqual returns true if and only if all the specified from
 // addresses in the fromAddresses field of the VRF v2 job have the same key-specific max
 // gas price.
-<<<<<<< HEAD
-func FromAddressMaxGasPricesAllEqual(jb job.Job, cfg vrfcommon.Config) (allEqual bool) {
-=======
 func FromAddressMaxGasPricesAllEqual(jb job.Job, keySpecificMaxGasPriceWei keySpecificMaxGasFn) (allEqual bool) {
->>>>>>> f6da19d5
 	allEqual = true
 	for i := range jb.VRFSpec.FromAddresses {
 		allEqual = allEqual && keySpecificMaxGasPriceWei(jb.VRFSpec.FromAddresses[i].Address()).Equal(
