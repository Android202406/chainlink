--- conflicted
+++ resolved
@@ -728,7 +728,6 @@
 	// Update
 	jp.Multiaddrs = pq.StringArray{"dns/example.com"}
 	jp.Name = null.StringFrom("jp1_updated")
-	jp.Status = feeds.JobProposalStatusDeleted
 
 	jpID, err = orm.UpsertJobProposal(jp)
 	require.NoError(t, err)
@@ -742,23 +741,9 @@
 	// Ensure there is a difference in the created proposal and the upserted
 	// proposal
 	assert.NotEqual(t, createdActual.Multiaddrs, actual.Multiaddrs)
-	assert.NotEqual(t, createdActual.Status, actual.Status)
 	assert.Equal(t, createdActual.CreatedAt, actual.CreatedAt) // CreatedAt does not change
 	assert.True(t, actual.PendingUpdate)
 
-<<<<<<< HEAD
-	// Update deleted proposal
-	jp.Status = feeds.JobProposalStatusRejected
-
-	id, err = orm.UpsertJobProposal(jp)
-	require.NoError(t, err)
-
-	// Ensure the deleted proposal does not get updated
-	actual, err = orm.GetJobProposal(id)
-	require.NoError(t, err)
-	assert.NotEqual(t, jp.Status, actual.Status)
-	assert.Equal(t, actual.Status, feeds.JobProposalStatusDeleted)
-=======
 	// Approve
 	specID := createJobSpec(t, orm, int64(jpID))
 
@@ -812,7 +797,6 @@
 	require.NoError(t, err)
 	assert.NotEqual(t, jp.Status, actual.Status)
 	assert.Equal(t, feeds.JobProposalStatusDeleted, actual.Status)
->>>>>>> 4d02c579
 }
 
 // Job Proposal Specs
