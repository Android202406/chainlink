--- conflicted
+++ resolved
@@ -4,11 +4,7 @@
 	"context"
 	"encoding/json"
 	"errors"
-<<<<<<< HEAD
-=======
-	"math/big"
 	"time"
->>>>>>> 08c7e7f8
 
 	"github.com/ethereum/go-ethereum/common"
 
@@ -56,14 +52,9 @@
 
 var _ handlers.Handler = (*functionsHandler)(nil)
 
-<<<<<<< HEAD
-func NewFunctionsHandler(handlerConfig json.RawMessage, donConfig *config.DONConfig, don handlers.DON, legacyChains *evm.Chains, lggr logger.Logger) (handlers.Handler, error) {
-	cfg, err := ParseConfig(handlerConfig)
-=======
-func NewFunctionsHandlerFromConfig(handlerConfig json.RawMessage, donConfig *config.DONConfig, don handlers.DON, chains evm.ChainSet, lggr logger.Logger) (handlers.Handler, error) {
+func NewFunctionsHandlerFromConfig(handlerConfig json.RawMessage, donConfig *config.DONConfig, don handlers.DON, legacyChains *evm.Chains, lggr logger.Logger) (handlers.Handler, error) {
 	var cfg FunctionsHandlerConfig
 	err := json.Unmarshal(handlerConfig, &cfg)
->>>>>>> 08c7e7f8
 	if err != nil {
 		return nil, err
 	}
