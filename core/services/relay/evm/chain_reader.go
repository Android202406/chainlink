--- conflicted
+++ resolved
@@ -389,7 +389,28 @@
 	return filterArgs, types.NewCodecEntry(inputArgs, nil, nil), indexArgNames
 }
 
-<<<<<<< HEAD
+func confirmationsFromConfig(values map[string]int) (map[primitives.ConfidenceLevel]evmtypes.Confirmations, error) {
+	mappings := map[primitives.ConfidenceLevel]evmtypes.Confirmations{
+		primitives.Unconfirmed: evmtypes.Unconfirmed,
+		primitives.Finalized:   evmtypes.Finalized,
+	}
+
+	if values == nil {
+		return mappings, nil
+	}
+
+	for key, mapped := range values {
+		mappings[primitives.ConfidenceLevel(key)] = evmtypes.Confirmations(mapped)
+	}
+
+	if mappings[primitives.Finalized] != evmtypes.Finalized &&
+		mappings[primitives.Finalized] > mappings[primitives.Unconfirmed] {
+		return nil, errors.New("finalized confidence level should map to -1 or a higher value than 0")
+	}
+
+	return mappings, nil
+}
+
 func NewContractStateReader(ctx context.Context, lggr logger.Logger, client evmclient.Client, config types.ChainReaderConfig) (commontypes.ContractStateReader, error) {
 	cr := &chainReader{
 		lggr:             lggr.Named("ContractStateReader"),
@@ -414,26 +435,4 @@
 	})
 
 	return cr, err
-=======
-func confirmationsFromConfig(values map[string]int) (map[primitives.ConfidenceLevel]evmtypes.Confirmations, error) {
-	mappings := map[primitives.ConfidenceLevel]evmtypes.Confirmations{
-		primitives.Unconfirmed: evmtypes.Unconfirmed,
-		primitives.Finalized:   evmtypes.Finalized,
-	}
-
-	if values == nil {
-		return mappings, nil
-	}
-
-	for key, mapped := range values {
-		mappings[primitives.ConfidenceLevel(key)] = evmtypes.Confirmations(mapped)
-	}
-
-	if mappings[primitives.Finalized] != evmtypes.Finalized &&
-		mappings[primitives.Finalized] > mappings[primitives.Unconfirmed] {
-		return nil, errors.New("finalized confidence level should map to -1 or a higher value than 0")
-	}
-
-	return mappings, nil
->>>>>>> 9176a6e1
 }