package evm_test

import (
	"context"
	"fmt"
	"math"
	"math/big"
	"os"
	"strconv"
	"testing"
	"time"

	"github.com/ethereum/go-ethereum/accounts/abi/bind"
<<<<<<< HEAD
	"github.com/ethereum/go-ethereum/common"
	"github.com/ethereum/go-ethereum/common/hexutil"
	evmtypes "github.com/ethereum/go-ethereum/core/types"
	"github.com/ethereum/go-ethereum/crypto"
	"github.com/ethereum/go-ethereum/ethclient/simulated"
	"github.com/smartcontractkit/libocr/commontypes"
=======
	"github.com/ethereum/go-ethereum/accounts/abi/bind/backends"
	"github.com/ethereum/go-ethereum/core"
	"github.com/ethereum/go-ethereum/crypto"
	"github.com/jmoiron/sqlx"
>>>>>>> 95f3e7be
	"github.com/stretchr/testify/assert"
	"github.com/stretchr/testify/require"

	clcommontypes "github.com/smartcontractkit/chainlink-common/pkg/types"
	. "github.com/smartcontractkit/chainlink-common/pkg/types/interfacetests" //nolint common practice to import test mods with .
	"github.com/smartcontractkit/chainlink/v2/core/logger"
	"github.com/smartcontractkit/chainlink/v2/core/services/relay/evm"
	"github.com/smartcontractkit/chainlink/v2/core/services/relay/evm/types"

	commontestutils "github.com/smartcontractkit/chainlink-common/pkg/loop/testutils"

	"github.com/smartcontractkit/chainlink/v2/core/chains/evm/client"
	"github.com/smartcontractkit/chainlink/v2/core/internal/testutils"
	"github.com/smartcontractkit/chainlink/v2/core/internal/testutils/pgtest"
	. "github.com/smartcontractkit/chainlink/v2/core/services/relay/evm/evmtesting" //nolint common practice to import test mods with .
)

<<<<<<< HEAD
const (
	commonGasLimitOnEvms    = uint64(4712388)
	triggerWithDynamicTopic = "TriggeredEventWithDynamicTopic"
	triggerWithAllTopics    = "TriggeredWithFourTopics"
)

func TestChainReaderInterfaceTests(t *testing.T) {
	t.Parallel()
	it := &chainReaderInterfaceTester{}

	RunChainReaderInterfaceTests(t, it)
	RunChainReaderInterfaceTests(t, commontestutils.WrapChainReaderTesterForLoop(it))

	t.Run("Dynamically typed topics can be used to filter and have type correct in return", func(t *testing.T) {
		it.Setup(t)

		// bind event before firing it to avoid log poller race
		ctx := testutils.Context(t)
		cr := it.GetChainReader(t)
		require.NoError(t, cr.Bind(ctx, it.GetBindings(t)))

		anyString := "foo"
		tx, err := it.evmTest.TriggerEventWithDynamicTopic(it.auth, anyString)
		require.NoError(t, err)
		it.backend.Commit()
		it.incNonce()
		it.awaitTx(t, tx)

		input := struct{ Field string }{Field: anyString}
		tp := cr.(clcommontypes.ContractTypeProvider)
		output, err := tp.CreateContractType(AnyContractName, triggerWithDynamicTopic, false)
		require.NoError(t, err)
		rOutput := reflect.Indirect(reflect.ValueOf(output))

		require.Eventually(t, func() bool {
			return cr.GetLatestValue(ctx, AnyContractName, triggerWithDynamicTopic, input, output) == nil
		}, it.MaxWaitTimeForEvents(), time.Millisecond*10)

		assert.Equal(t, &anyString, rOutput.FieldByName("Field").Interface())
		topic, err := abi.MakeTopics([]any{anyString})
		require.NoError(t, err)
		assert.Equal(t, &topic[0][0], rOutput.FieldByName("FieldHash").Interface())
	})

	t.Run("Multiple topics can filter together", func(t *testing.T) {
		it.Setup(t)

		// bind event before firing it to avoid log poller race
		ctx := testutils.Context(t)
		cr := it.GetChainReader(t)
		require.NoError(t, cr.Bind(ctx, it.GetBindings(t)))

		triggerFourTopics(t, it, int32(1), int32(2), int32(3))
		triggerFourTopics(t, it, int32(2), int32(2), int32(3))
		triggerFourTopics(t, it, int32(1), int32(3), int32(3))
		triggerFourTopics(t, it, int32(1), int32(2), int32(4))

		var latest struct{ Field1, Field2, Field3 int32 }
		params := struct{ Field1, Field2, Field3 int32 }{Field1: 1, Field2: 2, Field3: 3}

		require.Eventually(t, func() bool {
			return cr.GetLatestValue(ctx, AnyContractName, triggerWithAllTopics, params, &latest) == nil
		}, it.MaxWaitTimeForEvents(), time.Millisecond*10)

		assert.Equal(t, int32(1), latest.Field1)
		assert.Equal(t, int32(2), latest.Field2)
		assert.Equal(t, int32(3), latest.Field3)
	})
}

func triggerFourTopics(t *testing.T, it *chainReaderInterfaceTester, i1, i2, i3 int32) {
	tx, err := it.evmTest.ChainReaderTesterTransactor.TriggerWithFourTopics(it.auth, i1, i2, i3)
	require.NoError(t, err)
	require.NoError(t, err)
	it.backend.Commit()
	it.incNonce()
	it.awaitTx(t, tx)
}

type chainReaderInterfaceTester struct {
	client      client.Client
	address     string
	address2    string
	chainConfig types.ChainReaderConfig
	auth        *bind.TransactOpts
	backend     *simulated.Backend
	pk          *ecdsa.PrivateKey
	evmTest     *chain_reader_tester.ChainReaderTester
	cr          evm.ChainReaderService
}

func (it *chainReaderInterfaceTester) MaxWaitTimeForEvents() time.Duration {
	// From trial and error, when running on CI, sometimes the boxes get slow
	maxWaitTime := time.Second * 20
	maxWaitTimeStr, ok := os.LookupEnv("MAX_WAIT_TIME_FOR_EVENTS_S")
	if ok {
		waitS, err := strconv.ParseInt(maxWaitTimeStr, 10, 64)
		if err != nil {
			fmt.Printf("Error parsing MAX_WAIT_TIME_FOR_EVENTS_S: %v, defaulting to %v\n", err, maxWaitTime)
		}
		maxWaitTime = time.Second * time.Duration(waitS)
	}

	return maxWaitTime
}

func (it *chainReaderInterfaceTester) Setup(t *testing.T) {
	t.Cleanup(func() {
		// DB may be closed by the test already, ignore errors
		if it.cr != nil {
			_ = it.cr.Close()
		}
		it.cr = nil
		it.evmTest = nil
	})

	// can re-use the same chain for tests, just make new contract for each test
	if it.client != nil {
		it.deployNewContracts(t)
		return
	}

	it.setupChainNoClient(t)

	testStruct := CreateTestStruct(0, it)

	it.chainConfig = types.ChainReaderConfig{
		Contracts: map[string]types.ChainContractReader{
			AnyContractName: {
				ContractABI: chain_reader_tester.ChainReaderTesterMetaData.ABI,
				Configs: map[string]*types.ChainReaderDefinition{
					MethodTakingLatestParamsReturningTestStruct: {
						ChainSpecificName: "getElementAtIndex",
						OutputModifications: codec.ModifiersConfig{
							&codec.RenameModifierConfig{Fields: map[string]string{"NestedStruct.Inner.IntVal": "I"}},
						},
					},
					MethodReturningUint64: {
						ChainSpecificName: "getPrimitiveValue",
					},
					DifferentMethodReturningUint64: {
						ChainSpecificName: "getDifferentPrimitiveValue",
					},
					MethodReturningUint64Slice: {
						ChainSpecificName: "getSliceValue",
					},
					EventName: {
						ChainSpecificName: "Triggered",
						ReadType:          types.Event,
						OutputModifications: codec.ModifiersConfig{
							&codec.RenameModifierConfig{Fields: map[string]string{"NestedStruct.Inner.IntVal": "I"}},
=======
const commonGasLimitOnEvms = uint64(4712388)

func TestChainReaderEventsInitValidation(t *testing.T) {
	tests := []struct {
		name                 string
		chainContractReaders map[string]types.ChainContractReader
		expectedError        error
	}{
		{
			name: "Invalid ABI",
			chainContractReaders: map[string]types.ChainContractReader{
				"InvalidContract": {
					ContractABI: "{invalid json}",
					Configs:     map[string]*types.ChainReaderDefinition{},
				},
			},
			expectedError: fmt.Errorf("failed to parse abi"),
		},
		{
			name: "Conflicting polling filter definitions",
			chainContractReaders: map[string]types.ChainContractReader{
				"ContractWithConflict": {
					ContractABI: "[]",
					Configs: map[string]*types.ChainReaderDefinition{
						"EventWithConflict": {
							ChainSpecificName: "EventName",
							ReadType:          types.Event,
							EventDefinitions: &types.EventDefinitions{
								PollingFilter: &types.PollingFilter{},
							},
>>>>>>> 95f3e7be
						},
					},
					ContractPollingFilter: types.ContractPollingFilter{
						GenericEventNames: []string{"EventWithConflict"},
					},
				},
			},
			expectedError: fmt.Errorf(
				"%w: conflicting chain reader polling filter definitions for contract: %s event: %s, can't have polling filter defined both on contract and event level",
				clcommontypes.ErrInvalidConfig, "ContractWithConflict", "EventWithConflict"),
		},
		{
			name: "No polling filter defined",
			chainContractReaders: map[string]types.ChainContractReader{
				"ContractWithNoFilter": {
					ContractABI: "[]",
					Configs: map[string]*types.ChainReaderDefinition{
						"EventWithNoFilter": {
							ChainSpecificName: "EventName",
							ReadType:          types.Event,
						},
					},
				},
			},
			expectedError: fmt.Errorf(
				"%w: chain reader has no polling filter defined for contract: %s, event: %s",
				clcommontypes.ErrInvalidConfig, "ContractWithNoFilter", "EventWithNoFilter"),
		},
		{
			name: "Invalid chain reader definition read type",
			chainContractReaders: map[string]types.ChainContractReader{
				"ContractWithInvalidReadType": {
					ContractABI: "[]",
					Configs: map[string]*types.ChainReaderDefinition{
						"InvalidReadType": {
							ChainSpecificName: "InvalidName",
							ReadType:          types.ReadType(2),
						},
					},
				},
			},
			expectedError: fmt.Errorf(
				"%w: invalid chain reader definition read type",
				clcommontypes.ErrInvalidConfig),
		},
		{
			name: "Event not present in ABI",
			chainContractReaders: map[string]types.ChainContractReader{
				"ContractWithConflict": {
					ContractABI: "[{\"anonymous\":false,\"inputs\":[],\"name\":\"WrongEvent\",\"type\":\"event\"}]",
					Configs: map[string]*types.ChainReaderDefinition{
						"SomeEvent": {
							ChainSpecificName: "EventName",
							ReadType:          types.Event,
						},
					},
					ContractPollingFilter: types.ContractPollingFilter{
						GenericEventNames: []string{"SomeEvent"},
					},
				},
			},
			expectedError: fmt.Errorf(
				"%w: event %s doesn't exist",
				clcommontypes.ErrInvalidConfig, "EventName"),
		},
	}
<<<<<<< HEAD
	it.client = client.NewSimulatedBackendClient(t, it.backend, big.NewInt(1337))
	it.deployNewContracts(t)
}

func (it *chainReaderInterfaceTester) Name() string {
	return "EVM"
}

func (it *chainReaderInterfaceTester) GetAccountBytes(i int) []byte {
	account := [20]byte{1, 2, 3, 4, 5, 6, 7, 8, 9, 10, 1, 2, 3, 4, 5, 6, 7, 8, 9, 10}
	account[i%20] += byte(i)
	account[(i+3)%20] += byte(i + 3)
	return account[:]
}

func (it *chainReaderInterfaceTester) GetChainReader(t *testing.T) clcommontypes.ContractReader {
	ctx := testutils.Context(t)
	if it.cr != nil {
		return it.cr
	}
=======
>>>>>>> 95f3e7be

	for _, tt := range tests {
		t.Run(tt.name, func(t *testing.T) {
			_, err := evm.NewChainReaderService(testutils.Context(t), logger.NullLogger, nil, nil, types.ChainReaderConfig{Contracts: tt.chainContractReaders})
			require.Error(t, err)
			if err != nil {
				assert.Contains(t, err.Error(), tt.expectedError.Error())
			}
		})
	}
}

<<<<<<< HEAD
func (it *chainReaderInterfaceTester) SetLatestValue(t *testing.T, testStruct *TestStruct) {
	it.sendTxWithTestStruct(t, testStruct, (*chain_reader_tester.ChainReaderTesterTransactor).AddTestStruct)
}

func (it *chainReaderInterfaceTester) TriggerEvent(t *testing.T, testStruct *TestStruct) {
	it.sendTxWithTestStruct(t, testStruct, (*chain_reader_tester.ChainReaderTesterTransactor).TriggerEvent)
}

func (it *chainReaderInterfaceTester) GetBindings(_ *testing.T) []clcommontypes.BoundContract {
	return []clcommontypes.BoundContract{
		{Name: AnyContractName, Address: it.address, Pending: true},
		{Name: AnySecondContractName, Address: it.address2, Pending: true},
	}
}

type testStructFn = func(*chain_reader_tester.ChainReaderTesterTransactor, *bind.TransactOpts, int32, string, uint8, [32]uint8, common.Address, []common.Address, *big.Int, chain_reader_tester.MidLevelTestStruct) (*evmtypes.Transaction, error)

func (it *chainReaderInterfaceTester) sendTxWithTestStruct(t *testing.T, testStruct *TestStruct, fn testStructFn) {
	tx, err := fn(
		&it.evmTest.ChainReaderTesterTransactor,
		it.auth,
		*testStruct.Field,
		testStruct.DifferentField,
		uint8(testStruct.OracleID),
		convertOracleIDs(testStruct.OracleIDs),
		common.Address(testStruct.Account),
		convertAccounts(testStruct.Accounts),
		testStruct.BigField,
		midToInternalType(testStruct.NestedStruct),
	)
	require.NoError(t, err)
	it.backend.Commit()
	it.incNonce()
	it.awaitTx(t, tx)
=======
func TestChainReader(t *testing.T) {
	// TODO QueryKey test is flaky BCF-3258
	t.Parallel()
	it := &EVMChainReaderInterfaceTester[*testing.T]{Helper: &helper{}}
	RunChainReaderEvmTests(t, it)
	RunChainReaderInterfaceTests[*testing.T](t, commontestutils.WrapChainReaderTesterForLoop(it))
>>>>>>> 95f3e7be
}

type helper struct {
	sim  *backends.SimulatedBackend
	auth *bind.TransactOpts
}

func (h *helper) GasPriceBufferPercent() int64 {
	return 0
}

func (h *helper) SetupAuth(t *testing.T) *bind.TransactOpts {
	privateKey, err := crypto.GenerateKey()
	require.NoError(t, err)

	h.auth, err = bind.NewKeyedTransactorWithChainID(privateKey, big.NewInt(1337))
	require.NoError(t, err)

<<<<<<< HEAD
	it.backend = simulated.NewBackend(evmtypes.GenesisAlloc{it.auth.From: {Balance: big.NewInt(math.MaxInt64)}}, simulated.WithBlockGasLimit(commonGasLimitOnEvms*5000))
	it.backend.Commit()
}

func (it *chainReaderInterfaceTester) deployNewContracts(t *testing.T) {
	it.address = it.deployNewContract(t)
	it.address2 = it.deployNewContract(t)
}

func (it *chainReaderInterfaceTester) deployNewContract(t *testing.T) string {
	ctx := testutils.Context(t)
	gasPrice, err := it.client.SuggestGasPrice(ctx)
	require.NoError(t, err)
	it.auth.GasPrice = gasPrice

	// 105528 was in the error: gas too low: have 0, want 105528
	// Not sure if there's a better way to get it.
	it.auth.GasLimit = 10552800

	address, tx, ts, err := chain_reader_tester.DeployChainReaderTester(it.auth, it.client)

	require.NoError(t, err)
	it.backend.Commit()
	if it.evmTest == nil {
		it.evmTest = ts
=======
	h.Backend()
	h.Commit()
	return h.auth
}

func (h *helper) Backend() bind.ContractBackend {
	if h.sim == nil {
		h.sim = backends.NewSimulatedBackend(
			core.GenesisAlloc{h.auth.From: {Balance: big.NewInt(math.MaxInt64)}}, commonGasLimitOnEvms*5000)
>>>>>>> 95f3e7be
	}

<<<<<<< HEAD
func (it *chainReaderInterfaceTester) awaitTx(t *testing.T, tx *evmtypes.Transaction) {
	ctx := testutils.Context(t)
	receipt, err := it.client.TransactionReceipt(ctx, tx.Hash())
	require.NoError(t, err)
	require.Equal(t, evmtypes.ReceiptStatusSuccessful, receipt.Status)
=======
	return h.sim
>>>>>>> 95f3e7be
}

func (h *helper) Commit() {
	h.sim.Commit()
}

func (h *helper) Client(t *testing.T) client.Client {
	return client.NewSimulatedBackendClient(t, h.sim, big.NewInt(1337))
}

func (h *helper) ChainID() *big.Int {
	return testutils.SimulatedChainID
}

func (h *helper) NewSqlxDB(t *testing.T) *sqlx.DB {
	return pgtest.NewSqlxDB(t)
}

func (h *helper) Context(t *testing.T) context.Context {
	return testutils.Context(t)
}

func (h *helper) MaxWaitTimeForEvents() time.Duration {
	// From trial and error, when running on CI, sometimes the boxes get slow
	maxWaitTime := time.Second * 30
	maxWaitTimeStr, ok := os.LookupEnv("MAX_WAIT_TIME_FOR_EVENTS_S")
	if ok {
		waitS, err := strconv.ParseInt(maxWaitTimeStr, 10, 64)
		if err != nil {
			fmt.Printf("Error parsing MAX_WAIT_TIME_FOR_EVENTS_S: %v, defaulting to %v\n", err, maxWaitTime)
		}
		maxWaitTime = time.Second * time.Duration(waitS)
	}

	return maxWaitTime
}<|MERGE_RESOLUTION|>--- conflicted
+++ resolved
@@ -11,189 +11,26 @@
 	"time"
 
 	"github.com/ethereum/go-ethereum/accounts/abi/bind"
-<<<<<<< HEAD
-	"github.com/ethereum/go-ethereum/common"
-	"github.com/ethereum/go-ethereum/common/hexutil"
 	evmtypes "github.com/ethereum/go-ethereum/core/types"
 	"github.com/ethereum/go-ethereum/crypto"
 	"github.com/ethereum/go-ethereum/ethclient/simulated"
-	"github.com/smartcontractkit/libocr/commontypes"
-=======
-	"github.com/ethereum/go-ethereum/accounts/abi/bind/backends"
-	"github.com/ethereum/go-ethereum/core"
-	"github.com/ethereum/go-ethereum/crypto"
 	"github.com/jmoiron/sqlx"
->>>>>>> 95f3e7be
 	"github.com/stretchr/testify/assert"
 	"github.com/stretchr/testify/require"
 
+	commontestutils "github.com/smartcontractkit/chainlink-common/pkg/loop/testutils"
+
 	clcommontypes "github.com/smartcontractkit/chainlink-common/pkg/types"
 	. "github.com/smartcontractkit/chainlink-common/pkg/types/interfacetests" //nolint common practice to import test mods with .
-	"github.com/smartcontractkit/chainlink/v2/core/logger"
-	"github.com/smartcontractkit/chainlink/v2/core/services/relay/evm"
-	"github.com/smartcontractkit/chainlink/v2/core/services/relay/evm/types"
-
-	commontestutils "github.com/smartcontractkit/chainlink-common/pkg/loop/testutils"
-
 	"github.com/smartcontractkit/chainlink/v2/core/chains/evm/client"
 	"github.com/smartcontractkit/chainlink/v2/core/internal/testutils"
 	"github.com/smartcontractkit/chainlink/v2/core/internal/testutils/pgtest"
+	"github.com/smartcontractkit/chainlink/v2/core/logger"
+	"github.com/smartcontractkit/chainlink/v2/core/services/relay/evm"
 	. "github.com/smartcontractkit/chainlink/v2/core/services/relay/evm/evmtesting" //nolint common practice to import test mods with .
+	"github.com/smartcontractkit/chainlink/v2/core/services/relay/evm/types"
 )
 
-<<<<<<< HEAD
-const (
-	commonGasLimitOnEvms    = uint64(4712388)
-	triggerWithDynamicTopic = "TriggeredEventWithDynamicTopic"
-	triggerWithAllTopics    = "TriggeredWithFourTopics"
-)
-
-func TestChainReaderInterfaceTests(t *testing.T) {
-	t.Parallel()
-	it := &chainReaderInterfaceTester{}
-
-	RunChainReaderInterfaceTests(t, it)
-	RunChainReaderInterfaceTests(t, commontestutils.WrapChainReaderTesterForLoop(it))
-
-	t.Run("Dynamically typed topics can be used to filter and have type correct in return", func(t *testing.T) {
-		it.Setup(t)
-
-		// bind event before firing it to avoid log poller race
-		ctx := testutils.Context(t)
-		cr := it.GetChainReader(t)
-		require.NoError(t, cr.Bind(ctx, it.GetBindings(t)))
-
-		anyString := "foo"
-		tx, err := it.evmTest.TriggerEventWithDynamicTopic(it.auth, anyString)
-		require.NoError(t, err)
-		it.backend.Commit()
-		it.incNonce()
-		it.awaitTx(t, tx)
-
-		input := struct{ Field string }{Field: anyString}
-		tp := cr.(clcommontypes.ContractTypeProvider)
-		output, err := tp.CreateContractType(AnyContractName, triggerWithDynamicTopic, false)
-		require.NoError(t, err)
-		rOutput := reflect.Indirect(reflect.ValueOf(output))
-
-		require.Eventually(t, func() bool {
-			return cr.GetLatestValue(ctx, AnyContractName, triggerWithDynamicTopic, input, output) == nil
-		}, it.MaxWaitTimeForEvents(), time.Millisecond*10)
-
-		assert.Equal(t, &anyString, rOutput.FieldByName("Field").Interface())
-		topic, err := abi.MakeTopics([]any{anyString})
-		require.NoError(t, err)
-		assert.Equal(t, &topic[0][0], rOutput.FieldByName("FieldHash").Interface())
-	})
-
-	t.Run("Multiple topics can filter together", func(t *testing.T) {
-		it.Setup(t)
-
-		// bind event before firing it to avoid log poller race
-		ctx := testutils.Context(t)
-		cr := it.GetChainReader(t)
-		require.NoError(t, cr.Bind(ctx, it.GetBindings(t)))
-
-		triggerFourTopics(t, it, int32(1), int32(2), int32(3))
-		triggerFourTopics(t, it, int32(2), int32(2), int32(3))
-		triggerFourTopics(t, it, int32(1), int32(3), int32(3))
-		triggerFourTopics(t, it, int32(1), int32(2), int32(4))
-
-		var latest struct{ Field1, Field2, Field3 int32 }
-		params := struct{ Field1, Field2, Field3 int32 }{Field1: 1, Field2: 2, Field3: 3}
-
-		require.Eventually(t, func() bool {
-			return cr.GetLatestValue(ctx, AnyContractName, triggerWithAllTopics, params, &latest) == nil
-		}, it.MaxWaitTimeForEvents(), time.Millisecond*10)
-
-		assert.Equal(t, int32(1), latest.Field1)
-		assert.Equal(t, int32(2), latest.Field2)
-		assert.Equal(t, int32(3), latest.Field3)
-	})
-}
-
-func triggerFourTopics(t *testing.T, it *chainReaderInterfaceTester, i1, i2, i3 int32) {
-	tx, err := it.evmTest.ChainReaderTesterTransactor.TriggerWithFourTopics(it.auth, i1, i2, i3)
-	require.NoError(t, err)
-	require.NoError(t, err)
-	it.backend.Commit()
-	it.incNonce()
-	it.awaitTx(t, tx)
-}
-
-type chainReaderInterfaceTester struct {
-	client      client.Client
-	address     string
-	address2    string
-	chainConfig types.ChainReaderConfig
-	auth        *bind.TransactOpts
-	backend     *simulated.Backend
-	pk          *ecdsa.PrivateKey
-	evmTest     *chain_reader_tester.ChainReaderTester
-	cr          evm.ChainReaderService
-}
-
-func (it *chainReaderInterfaceTester) MaxWaitTimeForEvents() time.Duration {
-	// From trial and error, when running on CI, sometimes the boxes get slow
-	maxWaitTime := time.Second * 20
-	maxWaitTimeStr, ok := os.LookupEnv("MAX_WAIT_TIME_FOR_EVENTS_S")
-	if ok {
-		waitS, err := strconv.ParseInt(maxWaitTimeStr, 10, 64)
-		if err != nil {
-			fmt.Printf("Error parsing MAX_WAIT_TIME_FOR_EVENTS_S: %v, defaulting to %v\n", err, maxWaitTime)
-		}
-		maxWaitTime = time.Second * time.Duration(waitS)
-	}
-
-	return maxWaitTime
-}
-
-func (it *chainReaderInterfaceTester) Setup(t *testing.T) {
-	t.Cleanup(func() {
-		// DB may be closed by the test already, ignore errors
-		if it.cr != nil {
-			_ = it.cr.Close()
-		}
-		it.cr = nil
-		it.evmTest = nil
-	})
-
-	// can re-use the same chain for tests, just make new contract for each test
-	if it.client != nil {
-		it.deployNewContracts(t)
-		return
-	}
-
-	it.setupChainNoClient(t)
-
-	testStruct := CreateTestStruct(0, it)
-
-	it.chainConfig = types.ChainReaderConfig{
-		Contracts: map[string]types.ChainContractReader{
-			AnyContractName: {
-				ContractABI: chain_reader_tester.ChainReaderTesterMetaData.ABI,
-				Configs: map[string]*types.ChainReaderDefinition{
-					MethodTakingLatestParamsReturningTestStruct: {
-						ChainSpecificName: "getElementAtIndex",
-						OutputModifications: codec.ModifiersConfig{
-							&codec.RenameModifierConfig{Fields: map[string]string{"NestedStruct.Inner.IntVal": "I"}},
-						},
-					},
-					MethodReturningUint64: {
-						ChainSpecificName: "getPrimitiveValue",
-					},
-					DifferentMethodReturningUint64: {
-						ChainSpecificName: "getDifferentPrimitiveValue",
-					},
-					MethodReturningUint64Slice: {
-						ChainSpecificName: "getSliceValue",
-					},
-					EventName: {
-						ChainSpecificName: "Triggered",
-						ReadType:          types.Event,
-						OutputModifications: codec.ModifiersConfig{
-							&codec.RenameModifierConfig{Fields: map[string]string{"NestedStruct.Inner.IntVal": "I"}},
-=======
 const commonGasLimitOnEvms = uint64(4712388)
 
 func TestChainReaderEventsInitValidation(t *testing.T) {
@@ -224,7 +61,6 @@
 							EventDefinitions: &types.EventDefinitions{
 								PollingFilter: &types.PollingFilter{},
 							},
->>>>>>> 95f3e7be
 						},
 					},
 					ContractPollingFilter: types.ContractPollingFilter{
@@ -291,29 +127,6 @@
 				clcommontypes.ErrInvalidConfig, "EventName"),
 		},
 	}
-<<<<<<< HEAD
-	it.client = client.NewSimulatedBackendClient(t, it.backend, big.NewInt(1337))
-	it.deployNewContracts(t)
-}
-
-func (it *chainReaderInterfaceTester) Name() string {
-	return "EVM"
-}
-
-func (it *chainReaderInterfaceTester) GetAccountBytes(i int) []byte {
-	account := [20]byte{1, 2, 3, 4, 5, 6, 7, 8, 9, 10, 1, 2, 3, 4, 5, 6, 7, 8, 9, 10}
-	account[i%20] += byte(i)
-	account[(i+3)%20] += byte(i + 3)
-	return account[:]
-}
-
-func (it *chainReaderInterfaceTester) GetChainReader(t *testing.T) clcommontypes.ContractReader {
-	ctx := testutils.Context(t)
-	if it.cr != nil {
-		return it.cr
-	}
-=======
->>>>>>> 95f3e7be
 
 	for _, tt := range tests {
 		t.Run(tt.name, func(t *testing.T) {
@@ -326,53 +139,16 @@
 	}
 }
 
-<<<<<<< HEAD
-func (it *chainReaderInterfaceTester) SetLatestValue(t *testing.T, testStruct *TestStruct) {
-	it.sendTxWithTestStruct(t, testStruct, (*chain_reader_tester.ChainReaderTesterTransactor).AddTestStruct)
-}
-
-func (it *chainReaderInterfaceTester) TriggerEvent(t *testing.T, testStruct *TestStruct) {
-	it.sendTxWithTestStruct(t, testStruct, (*chain_reader_tester.ChainReaderTesterTransactor).TriggerEvent)
-}
-
-func (it *chainReaderInterfaceTester) GetBindings(_ *testing.T) []clcommontypes.BoundContract {
-	return []clcommontypes.BoundContract{
-		{Name: AnyContractName, Address: it.address, Pending: true},
-		{Name: AnySecondContractName, Address: it.address2, Pending: true},
-	}
-}
-
-type testStructFn = func(*chain_reader_tester.ChainReaderTesterTransactor, *bind.TransactOpts, int32, string, uint8, [32]uint8, common.Address, []common.Address, *big.Int, chain_reader_tester.MidLevelTestStruct) (*evmtypes.Transaction, error)
-
-func (it *chainReaderInterfaceTester) sendTxWithTestStruct(t *testing.T, testStruct *TestStruct, fn testStructFn) {
-	tx, err := fn(
-		&it.evmTest.ChainReaderTesterTransactor,
-		it.auth,
-		*testStruct.Field,
-		testStruct.DifferentField,
-		uint8(testStruct.OracleID),
-		convertOracleIDs(testStruct.OracleIDs),
-		common.Address(testStruct.Account),
-		convertAccounts(testStruct.Accounts),
-		testStruct.BigField,
-		midToInternalType(testStruct.NestedStruct),
-	)
-	require.NoError(t, err)
-	it.backend.Commit()
-	it.incNonce()
-	it.awaitTx(t, tx)
-=======
 func TestChainReader(t *testing.T) {
 	// TODO QueryKey test is flaky BCF-3258
 	t.Parallel()
 	it := &EVMChainReaderInterfaceTester[*testing.T]{Helper: &helper{}}
 	RunChainReaderEvmTests(t, it)
 	RunChainReaderInterfaceTests[*testing.T](t, commontestutils.WrapChainReaderTesterForLoop(it))
->>>>>>> 95f3e7be
 }
 
 type helper struct {
-	sim  *backends.SimulatedBackend
+	sim  *simulated.Backend
 	auth *bind.TransactOpts
 }
 
@@ -387,33 +163,6 @@
 	h.auth, err = bind.NewKeyedTransactorWithChainID(privateKey, big.NewInt(1337))
 	require.NoError(t, err)
 
-<<<<<<< HEAD
-	it.backend = simulated.NewBackend(evmtypes.GenesisAlloc{it.auth.From: {Balance: big.NewInt(math.MaxInt64)}}, simulated.WithBlockGasLimit(commonGasLimitOnEvms*5000))
-	it.backend.Commit()
-}
-
-func (it *chainReaderInterfaceTester) deployNewContracts(t *testing.T) {
-	it.address = it.deployNewContract(t)
-	it.address2 = it.deployNewContract(t)
-}
-
-func (it *chainReaderInterfaceTester) deployNewContract(t *testing.T) string {
-	ctx := testutils.Context(t)
-	gasPrice, err := it.client.SuggestGasPrice(ctx)
-	require.NoError(t, err)
-	it.auth.GasPrice = gasPrice
-
-	// 105528 was in the error: gas too low: have 0, want 105528
-	// Not sure if there's a better way to get it.
-	it.auth.GasLimit = 10552800
-
-	address, tx, ts, err := chain_reader_tester.DeployChainReaderTester(it.auth, it.client)
-
-	require.NoError(t, err)
-	it.backend.Commit()
-	if it.evmTest == nil {
-		it.evmTest = ts
-=======
 	h.Backend()
 	h.Commit()
 	return h.auth
@@ -421,20 +170,10 @@
 
 func (h *helper) Backend() bind.ContractBackend {
 	if h.sim == nil {
-		h.sim = backends.NewSimulatedBackend(
-			core.GenesisAlloc{h.auth.From: {Balance: big.NewInt(math.MaxInt64)}}, commonGasLimitOnEvms*5000)
->>>>>>> 95f3e7be
-	}
-
-<<<<<<< HEAD
-func (it *chainReaderInterfaceTester) awaitTx(t *testing.T, tx *evmtypes.Transaction) {
-	ctx := testutils.Context(t)
-	receipt, err := it.client.TransactionReceipt(ctx, tx.Hash())
-	require.NoError(t, err)
-	require.Equal(t, evmtypes.ReceiptStatusSuccessful, receipt.Status)
-=======
-	return h.sim
->>>>>>> 95f3e7be
+		h.sim = simulated.NewBackend(evmtypes.GenesisAlloc{h.auth.From: {Balance: big.NewInt(math.MaxInt64)}}, simulated.WithBlockGasLimit(commonGasLimitOnEvms*5000))
+	}
+
+	return h.sim.Client()
 }
 
 func (h *helper) Commit() {
