--- conflicted
+++ resolved
@@ -120,16 +120,11 @@
 		if !ok {
 			return nil, errors.New("chainID must be provided in relay config")
 		}
-<<<<<<< HEAD
-		chainID := int64(chainIDInterface.(float64))
-		chain, err2 := d.chainSet.Get(big.NewInt(chainID))
-=======
 		chainID, ok := chainIDInterface.(float64)
 		if !ok {
 			return nil, errors.Errorf("invalid chain type got %T want float64", chainIDInterface)
 		}
 		chain, err2 := d.chainSet.Get(big.NewInt(int64(chainID)))
->>>>>>> 254fa94b
 		if err2 != nil {
 			return nil, errors.Wrap(err2, "get chainset")
 		}
