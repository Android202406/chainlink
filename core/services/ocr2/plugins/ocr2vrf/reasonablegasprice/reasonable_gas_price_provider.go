package reasonablegasprice

import (
	"math/big"
	"time"

	"github.com/ethereum/go-ethereum/common"
	"github.com/smartcontractkit/ocr2vrf/types"

<<<<<<< HEAD
	txmgrtypes "github.com/smartcontractkit/chainlink/v2/common/txmgr/types"
	"github.com/smartcontractkit/chainlink/v2/core/assets"
	"github.com/smartcontractkit/chainlink/v2/core/chains/evm/gas"
	evmtypes "github.com/smartcontractkit/chainlink/v2/core/chains/evm/types"
=======
	"github.com/smartcontractkit/chainlink/v2/core/assets"
	"github.com/smartcontractkit/chainlink/v2/core/chains/evm/gas"
>>>>>>> c51bf53a
)

// reasonableGasPriceProvider provides an estimate for the average gas price
type reasonableGasPriceProvider struct {
<<<<<<< HEAD
	estimator          txmgrtypes.FeeEstimator[*evmtypes.Head, gas.EvmFee, *assets.Wei, common.Hash]
=======
	estimator          gas.EvmFeeEstimator
>>>>>>> c51bf53a
	timeout            time.Duration
	maxGasPrice        *assets.Wei
	supportsDynamicFee bool
}

var _ types.ReasonableGasPrice = (*reasonableGasPriceProvider)(nil)

func NewReasonableGasPriceProvider(
<<<<<<< HEAD
	estimator txmgrtypes.FeeEstimator[*evmtypes.Head, gas.EvmFee, *assets.Wei, common.Hash],
=======
	estimator gas.EvmFeeEstimator,
>>>>>>> c51bf53a
	timeout time.Duration,
	maxGasPrice *assets.Wei,
	supportsDynamicFee bool,
) types.ReasonableGasPrice {
	return &reasonableGasPriceProvider{
		estimator:          estimator,
		timeout:            timeout,
		maxGasPrice:        maxGasPrice,
		supportsDynamicFee: supportsDynamicFee,
	}
}

// TODO: implement this function to use a gas estimator. This change can be rolled out
// to all nodes while the on-chain `useReasonableGasPrice` flag is disabled. Once reasonable
// gas prices reported by nodes become 'reasonable' the flag can be enabled.
func (r *reasonableGasPriceProvider) ReasonableGasPrice() (*big.Int, error) {
	return big.NewInt(0), nil
}<|MERGE_RESOLUTION|>--- conflicted
+++ resolved
@@ -4,27 +4,15 @@
 	"math/big"
 	"time"
 
-	"github.com/ethereum/go-ethereum/common"
 	"github.com/smartcontractkit/ocr2vrf/types"
 
-<<<<<<< HEAD
-	txmgrtypes "github.com/smartcontractkit/chainlink/v2/common/txmgr/types"
 	"github.com/smartcontractkit/chainlink/v2/core/assets"
 	"github.com/smartcontractkit/chainlink/v2/core/chains/evm/gas"
-	evmtypes "github.com/smartcontractkit/chainlink/v2/core/chains/evm/types"
-=======
-	"github.com/smartcontractkit/chainlink/v2/core/assets"
-	"github.com/smartcontractkit/chainlink/v2/core/chains/evm/gas"
->>>>>>> c51bf53a
 )
 
 // reasonableGasPriceProvider provides an estimate for the average gas price
 type reasonableGasPriceProvider struct {
-<<<<<<< HEAD
-	estimator          txmgrtypes.FeeEstimator[*evmtypes.Head, gas.EvmFee, *assets.Wei, common.Hash]
-=======
 	estimator          gas.EvmFeeEstimator
->>>>>>> c51bf53a
 	timeout            time.Duration
 	maxGasPrice        *assets.Wei
 	supportsDynamicFee bool
@@ -33,11 +21,7 @@
 var _ types.ReasonableGasPrice = (*reasonableGasPriceProvider)(nil)
 
 func NewReasonableGasPriceProvider(
-<<<<<<< HEAD
-	estimator txmgrtypes.FeeEstimator[*evmtypes.Head, gas.EvmFee, *assets.Wei, common.Hash],
-=======
 	estimator gas.EvmFeeEstimator,
->>>>>>> c51bf53a
 	timeout time.Duration,
 	maxGasPrice *assets.Wei,
 	supportsDynamicFee bool,
