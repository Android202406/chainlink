package evm

import (
	"bytes"
	"context"
	"crypto/hmac"
	"crypto/sha256"
	"encoding/hex"
	"encoding/json"
	"errors"
	"fmt"
	"io"
	"io/ioutil"
	"math/big"
	"net/http"
	"net/url"
	"strconv"
	"strings"
	"sync"
	"time"

	"github.com/avast/retry-go/v4"
	"github.com/ethereum/go-ethereum/accounts/abi/bind"
	"github.com/ethereum/go-ethereum/common"
	"github.com/ethereum/go-ethereum/common/hexutil"
	"github.com/patrickmn/go-cache"
	ocr2keepers "github.com/smartcontractkit/ocr2keepers/pkg/v3/types"

	"github.com/smartcontractkit/chainlink/v2/core/logger"
	"github.com/smartcontractkit/chainlink/v2/core/services/ocr2/plugins/ocr2keeper/evm21/encoding"
	"github.com/smartcontractkit/chainlink/v2/core/utils"
)

const (
	applicationJson     = "application/json"
	blockNumber         = "blockNumber" // valid for v0.2
	feedIDs             = "feedIDs"     // valid for v0.3
	feedIdHex           = "feedIdHex"   // valid for v0.2
	headerAuthorization = "Authorization"
	headerContentType   = "Content-Type"
	headerTimestamp     = "X-Authorization-Timestamp"
	headerSignature     = "X-Authorization-Signature-SHA256"
	headerUpkeepId      = "X-Authorization-Upkeep-Id"
	mercuryPathV02      = "/client?"              // only used to access mercury v0.2 server
	mercuryBatchPathV03 = "/api/v1/reports/bulk?" // only used to access mercury v0.3 server
	retryDelay          = 500 * time.Millisecond
	timestamp           = "timestamp" // valid for v0.3
	totalAttempt        = 3
)

// Mercury report ABIs used to decode data off-chain.
const (
	innerReportType = `[{"type":"bytes32"},{"type":"uint32"},{"type":"int192"},{"type":"int192"},{"type":"int192"},{"type":"uint64"},{"type":"bytes32"},{"type":"uint64"},{"type":"uint64"}]`
	reportType      = `[{ "type": "bytes32[3]" },{ "type": "bytes" },{ "type": "bytes32[]" },{ "type": "bytes32[]" },{ "type": "bytes32" }]`
)

type StreamsLookup struct {
	*encoding.StreamsLookupError
	upkeepId *big.Int
	block    uint64
}

type ComposerRequestV1 struct {
	scriptHash         string
	functionsArguments []string
	useMercury         bool
	feedParamKey       string
	feeds              []string
	timeParamKey       string
	time               *big.Int
	extraData          []byte
	upkeepId           *big.Int
	block              uint64
}

type MercuryReportStruct struct {
	ObservationsTimestamp uint32   `json:"observations_timestamp"`
	Price                 *big.Int `json:"price"`
	Bid                   *big.Int `json:"bid"`
	Ask                   *big.Int `json:"ask"`
	FeedId                string   `json:"feed_id"`
}

// MercuryV02Response represents a JSON structure used by Mercury v0.2
type MercuryV02Response struct {
	ChainlinkBlob string `json:"chainlinkBlob"`
}

// MercuryV03Response represents a JSON structure used by Mercury v0.3
type MercuryV03Response struct {
	Reports []MercuryV03Report `json:"reports"`
}

type MercuryV03Report struct {
	FeedID                string `json:"feedID"` // feed id in hex encoded
	ValidFromTimestamp    uint32 `json:"validFromTimestamp"`
	ObservationsTimestamp uint32 `json:"observationsTimestamp"`
	FullReport            string `json:"fullReport"` // the actual hex encoded mercury report of this feed, can be sent to verifier
}

type MercuryData struct {
	Index     int
	Error     error
	Retryable bool
	Bytes     [][]byte
	State     encoding.PipelineExecutionState
}

type FunctionsScriptData struct {
	Index     int
	Error     error
	Retryable bool
	Response  string
	State     encoding.PipelineExecutionState
}

// UpkeepPrivilegeConfig represents the administrative offchain config for each upkeep. It can be set by s_upkeepPrivilegeManager
// role on the registry. Upkeeps allowed to use Mercury server will have this set to true.
type UpkeepPrivilegeConfig struct {
	MercuryEnabled bool `json:"mercuryEnabled"`
}

// streamsLookup looks through check upkeep results looking for any that need off chain lookup
func (r *EvmRegistry) streamsLookup(ctx context.Context, checkResults []ocr2keepers.CheckResult) []ocr2keepers.CheckResult {
	lggr := r.lggr.With("where", "StreamsLookup")
	lookups := map[int]*StreamsLookup{}
	for i, res := range checkResults {
		if res.IneligibilityReason != uint8(encoding.UpkeepFailureReasonTargetCheckReverted) {
			// Streams Lookup only works when upkeep target check reverts
			continue
		}

		block := big.NewInt(int64(res.Trigger.BlockNumber))
		upkeepId := res.UpkeepID

		// Try to decode the revert error into streams lookup format. User upkeeps can revert with any reason, see if they
		// tried to call mercury
		lggr.Infof("at block %d upkeep %s trying to DecodeStreamsLookupRequest performData=%s", block, upkeepId, hexutil.Encode(checkResults[i].PerformData))
		streamsLookupErr, err := r.packer.DecodeStreamsLookupRequest(res.PerformData)
		if err != nil {
			lggr.Debugf("at block %d upkeep %s DecodeStreamsLookupRequest failed: %v", block, upkeepId, err)
			// user contract did not revert with StreamsLookup error
			continue
		}
		l := &StreamsLookup{StreamsLookupError: streamsLookupErr}
		if r.mercury.cred == nil {
			lggr.Errorf("at block %d upkeep %s tries to access mercury server but mercury credential is not configured", block, upkeepId)
			continue
		}

		if len(l.Feeds) == 0 {
			checkResults[i].IneligibilityReason = uint8(encoding.UpkeepFailureReasonInvalidRevertDataInput)
			lggr.Debugf("at block %s upkeep %s has empty feeds array", block, upkeepId)
			continue
		}
		// mercury permission checking for v0.3 is done by mercury server
		if l.FeedParamKey == feedIdHex && l.TimeParamKey == blockNumber {
			// check permission on the registry for mercury v0.2
			opts := r.buildCallOpts(ctx, block)
			state, reason, retryable, allowed, err := r.allowedToUseMercury(opts, upkeepId.BigInt())
			if err != nil {
				lggr.Warnf("at block %s upkeep %s failed to query mercury allow list: %s", block, upkeepId, err)
				checkResults[i].PipelineExecutionState = uint8(state)
				checkResults[i].IneligibilityReason = uint8(reason)
				checkResults[i].Retryable = retryable
				continue
			}

			if !allowed {
				lggr.Debugf("at block %d upkeep %s NOT allowed to query Mercury server", block, upkeepId)
				checkResults[i].IneligibilityReason = uint8(encoding.UpkeepFailureReasonMercuryAccessNotAllowed)
				continue
			}
		} else if l.FeedParamKey != feedIDs || l.TimeParamKey != timestamp {
			// if mercury version cannot be determined, set failure reason
			lggr.Debugf("at block %d upkeep %s NOT allowed to query Mercury server", block, upkeepId)
			checkResults[i].IneligibilityReason = uint8(encoding.UpkeepFailureReasonInvalidRevertDataInput)
			continue
		}

		l.upkeepId = upkeepId.BigInt()
		// the block here is exclusively used to call checkCallback at this block, not to be confused with the block number
		// in the revert for mercury v0.2, which is denoted by time in the struct bc starting from v0.3, only timestamp will be supported
		l.block = uint64(block.Int64())
		lggr.Infof("at block %d upkeep %s DecodeStreamsLookupRequest feedKey=%s timeKey=%s feeds=%v time=%s extraData=%s", block, upkeepId, l.FeedParamKey, l.TimeParamKey, l.Feeds, l.Time, hexutil.Encode(l.ExtraData))
		lookups[i] = l
	}

	var wg sync.WaitGroup
	for i, lookup := range lookups {
		wg.Add(1)
		go r.doLookup(ctx, &wg, lookup, i, checkResults, lggr)
	}
	wg.Wait()

	// don't surface error to plugin bc StreamsLookup process should be self-contained.
	return checkResults
}

func (r *EvmRegistry) doLookup(ctx context.Context, wg *sync.WaitGroup, lookup *StreamsLookup, i int, checkResults []ocr2keepers.CheckResult, lggr logger.Logger) {
	defer wg.Done()

	state, reason, values, retryable, err := r.doMercuryRequest(ctx, lookup, lggr)
	if err != nil {
		lggr.Errorf("upkeep %s retryable %v doMercuryRequest: %s", lookup.upkeepId, retryable, err.Error())
		checkResults[i].Retryable = retryable
		checkResults[i].PipelineExecutionState = uint8(state)
		checkResults[i].IneligibilityReason = uint8(reason)
		return
	}

	for j, v := range values {
		lggr.Infof("upkeep %s doMercuryRequest values[%d]: %s", lookup.upkeepId, j, hexutil.Encode(v))
	}

	state, retryable, mercuryBytes, err := r.checkCallback(ctx, values, lookup)
	if err != nil {
		lggr.Errorf("at block %d upkeep %s checkCallback err: %s", lookup.block, lookup.upkeepId, err.Error())
		checkResults[i].Retryable = retryable
		checkResults[i].PipelineExecutionState = uint8(state)
		return
	}
	lggr.Infof("checkCallback mercuryBytes=%s", hexutil.Encode(mercuryBytes))

	state, needed, performData, failureReason, _, err := r.packer.UnpackCheckCallbackResult(mercuryBytes)
	if err != nil {
		lggr.Errorf("at block %d upkeep %s UnpackCheckCallbackResult err: %s", lookup.block, lookup.upkeepId, err.Error())
		checkResults[i].PipelineExecutionState = uint8(state)
		return
	}

	if failureReason == uint8(encoding.UpkeepFailureReasonMercuryCallbackReverted) {
		checkResults[i].IneligibilityReason = uint8(encoding.UpkeepFailureReasonMercuryCallbackReverted)
		lggr.Debugf("at block %d upkeep %s mercury callback reverts", lookup.block, lookup.upkeepId)
		return
	}

	if !needed {
		checkResults[i].IneligibilityReason = uint8(encoding.UpkeepFailureReasonUpkeepNotNeeded)
		lggr.Debugf("at block %d upkeep %s callback reports upkeep not needed", lookup.block, lookup.upkeepId)
		return
	}

	checkResults[i].IneligibilityReason = uint8(encoding.UpkeepFailureReasonNone)
	checkResults[i].Eligible = true
	checkResults[i].PerformData = performData
	lggr.Infof("at block %d upkeep %s successful with perform data: %s", lookup.block, lookup.upkeepId, hexutil.Encode(performData))
}

// allowedToUseMercury retrieves upkeep's administrative offchain config and decode a mercuryEnabled bool to indicate if
// this upkeep is allowed to use Mercury service.
func (r *EvmRegistry) allowedToUseMercury(opts *bind.CallOpts, upkeepId *big.Int) (state encoding.PipelineExecutionState, reason encoding.UpkeepFailureReason, retryable bool, allow bool, err error) {
	allowed, ok := r.mercury.allowListCache.Get(upkeepId.String())
	if ok {
		return encoding.NoPipelineError, encoding.UpkeepFailureReasonNone, false, allowed.(bool), nil
	}

	payload, err := r.packer.PackGetUpkeepPrivilegeConfig(upkeepId)
	if err != nil {
		// pack error, no retryable
		r.lggr.Warnf("failed to pack getUpkeepPrivilegeConfig data for upkeepId %s: %s", upkeepId, err)

		return encoding.PackUnpackDecodeFailed, encoding.UpkeepFailureReasonNone, false, false, fmt.Errorf("failed to pack upkeepId: %w", err)
	}

	var resultBytes hexutil.Bytes
	args := map[string]interface{}{
		"to":   r.addr.Hex(),
		"data": hexutil.Bytes(payload),
	}

	// call checkCallback function at the block which OCR3 has agreed upon
<<<<<<< HEAD
	err = r.client.CallContext(opts.Context, &resultBytes, "eth_call", args, hexutil.EncodeUint64(opts.BlockNumber.Uint64()))
=======
	err = r.client.CallContext(opts.Context, &resultBytes, "eth_call", args, hexutil.EncodeBig(opts.BlockNumber))
>>>>>>> 849e6b9d
	if err != nil {
		return encoding.RpcFlakyFailure, encoding.UpkeepFailureReasonNone, true, false, fmt.Errorf("failed to get upkeep privilege config: %v", err)
	}

	cfg, err := r.packer.UnpackGetUpkeepPrivilegeConfig(resultBytes)
	if err != nil {
		return encoding.PackUnpackDecodeFailed, encoding.UpkeepFailureReasonNone, false, false, fmt.Errorf("failed to get upkeep privilege config: %v", err)
	}

	if len(cfg) == 0 {
		r.mercury.allowListCache.Set(upkeepId.String(), false, cache.DefaultExpiration)
		return encoding.NoPipelineError, encoding.UpkeepFailureReasonMercuryAccessNotAllowed, false, false, fmt.Errorf("upkeep privilege config is empty")
	}

	var privilegeConfig UpkeepPrivilegeConfig
	if err := json.Unmarshal(cfg, &privilegeConfig); err != nil {
		return encoding.MercuryUnmarshalError, encoding.UpkeepFailureReasonNone, false, false, fmt.Errorf("failed to unmarshal privilege config: %v", err)
	}

	r.mercury.allowListCache.Set(upkeepId.String(), privilegeConfig.MercuryEnabled, cache.DefaultExpiration)

	return encoding.NoPipelineError, encoding.UpkeepFailureReasonNone, false, privilegeConfig.MercuryEnabled, nil
}

<<<<<<< HEAD
// decodeStreamsLookup decodes the revert error StreamsLookup(string feedParamKey, string[] feeds, string feedParamKey, uint256 time, byte[] extraData)
func (r *EvmRegistry) decodeStreamsLookup(data []byte) (*StreamsLookup, error) {
	e := r.mercury.abi.Errors["StreamsLookup"]
	unpack, err := e.Unpack(data)
	if err != nil {
		return nil, fmt.Errorf("unpack error: %w", err)
	}
	errorParameters := unpack.([]interface{})

	return &StreamsLookup{
		feedParamKey: *abi.ConvertType(errorParameters[0], new(string)).(*string),
		feeds:        *abi.ConvertType(errorParameters[1], new([]string)).(*[]string),
		timeParamKey: *abi.ConvertType(errorParameters[2], new(string)).(*string),
		time:         *abi.ConvertType(errorParameters[3], new(*big.Int)).(**big.Int),
		extraData:    *abi.ConvertType(errorParameters[4], new([]byte)).(*[]byte),
	}, nil
}

// streamsLookup looks through check upkeep results looking for any that need off chain lookup
func (r *EvmRegistry) composerRequest(ctx context.Context, checkResults []ocr2keepers.CheckResult) []ocr2keepers.CheckResult {
	lggr := r.lggr.With("where", "ComposerRequest")
	requests := map[int]*ComposerRequestV1{}
	for i, res := range checkResults {
		if res.IneligibilityReason != uint8(encoding.UpkeepFailureReasonTargetCheckReverted) {
			// Streams Lookup only works when upkeep target check reverts
			continue
		}

		block := big.NewInt(int64(res.Trigger.BlockNumber))
		upkeepId := res.UpkeepID

		// Try to decode the revert error into streams lookup format. User upkeeps can revert with any reason, see if they
		// tried to call mercury
		lggr.Infof("at block %d upkeep %s trying to decodeComposerRequest performData=%s", block, upkeepId, hexutil.Encode(checkResults[i].PerformData))
		req, err := r.decodeComposerRequest(res.PerformData)
		if err != nil {
			lggr.Warnf("at block %d upkeep %s decodeComposerRequest failed: %v", block, upkeepId, err)
			// user contract did not revert with StreamsLookup error
			continue
		}
		if r.mercury.cred == nil && req.useMercury {
			lggr.Errorf("at block %d upkeep %s tries to access mercury server for composer request but mercury credential is not configured", block, upkeepId)
			continue
		}

		if len(req.feeds) == 0 && req.useMercury {
			checkResults[i].IneligibilityReason = uint8(encoding.UpkeepFailureReasonInvalidRevertDataInput)
			lggr.Warnf("at block %s upkeep %s has empty feeds array", block, upkeepId)
			continue
		}
		// mercury permission checking for v0.3 is done by mercury server
		if req.feedParamKey == feedIdHex && req.timeParamKey == blockNumber && req.useMercury {
			// check permission on the registry for mercury v0.2
			opts := r.buildCallOpts(ctx, block)
			state, reason, retryable, allowed, err := r.allowedToUseMercury(opts, upkeepId.BigInt())
			if err != nil {
				lggr.Warnf("at block %s upkeep %s failed to query mercury allow list: %s", block, upkeepId, err)
				checkResults[i].PipelineExecutionState = uint8(state)
				checkResults[i].IneligibilityReason = uint8(reason)
				checkResults[i].Retryable = retryable
				continue
			}

			if !allowed {
				lggr.Warnf("at block %d upkeep %s NOT allowed to query Mercury server", block, upkeepId)
				checkResults[i].IneligibilityReason = uint8(encoding.UpkeepFailureReasonMercuryAccessNotAllowed)
				continue
			}
		} else if (req.feedParamKey != feedIDs || req.timeParamKey != timestamp) && req.useMercury {
			// if mercury version cannot be determined, set failure reason
			lggr.Warnf("at block %d upkeep %s NOT allowed to query Mercury server", block, upkeepId)
			checkResults[i].IneligibilityReason = uint8(encoding.UpkeepFailureReasonInvalidRevertDataInput)
			continue
		}

		req.upkeepId = upkeepId.BigInt()
		// the block here is exclusively used to call checkCallback at this block, not to be confused with the block number
		// in the revert for mercury v0.2, which is denoted by time in the struct bc starting from v0.3, only timestamp will be supported
		req.block = uint64(block.Int64())
		lggr.Infof("at block %d upkeep %s decodeStreamsLookup feedKey=%s timeKey=%s feeds=%v time=%s extraData=%s", block, upkeepId, req.feedParamKey, req.timeParamKey, req.feeds, req.time, hexutil.Encode(req.extraData))
		requests[i] = req
	}

	var wg sync.WaitGroup
	for i, req := range requests {
		wg.Add(1)
		go r.doComposerRequest(ctx, &wg, req, i, checkResults, lggr)
	}
	wg.Wait()

	// don't surface error to plugin bc StreamsLookup process should be self-contained.
	return checkResults
}

func (r *EvmRegistry) doComposerRequest(ctx context.Context, wg *sync.WaitGroup, request *ComposerRequestV1, i int, checkResults []ocr2keepers.CheckResult, lggr logger.Logger) {
	defer wg.Done()

	var state encoding.PipelineExecutionState
	var reason encoding.UpkeepFailureReason
	var values [][]byte
	var retryable bool
	var err error

	// Used for checkCallback, and if specified a mercury request.
	lookup := &StreamsLookup{
		feedParamKey: request.feedParamKey,
		feeds:        request.feeds,
		timeParamKey: request.timeParamKey,
		time:         request.time,
		extraData:    request.extraData,
		upkeepId:     request.upkeepId,
		block:        request.block,
	}

	// Fetch mercury data if requested.
	if request.useMercury {
		state, reason, values, retryable, err = r.doMercuryRequest(ctx, lookup, lggr)
		if err != nil {
			lggr.Errorf("upkeep %s retryable %v doMercuryRequest: %s", request.upkeepId, retryable, err.Error())
			checkResults[i].Retryable = retryable
			checkResults[i].PipelineExecutionState = uint8(state)
			checkResults[i].IneligibilityReason = uint8(reason)
			return
		}
	}

	// Convert Mercury reports data into a slice of formatted structs, and also a slice of the raw report data.
	// These can then be consumed by Functions to be later posted on-chain, or to trigger some other logic.
	var rawReports []string
	var reportData []MercuryReportStruct
	for j, v := range values {
		lggr.Infof("upkeep %s doMercuryRequest values[%d]: %s", request.upkeepId, j, hexutil.Encode(v))

		interfaces, err2 := utils.ABIDecode(reportType, v)
		if err2 != nil {
			lggr.Errorf("upkeep %s retryable %v interface decode: %s", request.upkeepId, retryable, err2.Error())
			checkResults[i].Retryable = false
			checkResults[i].PipelineExecutionState = uint8(encoding.PackUnpackDecodeFailed)
			checkResults[i].IneligibilityReason = uint8(encoding.UpkeepFailureReasonInvalidRevertDataInput)
			return
		}
		innerInterfaces, err2 := utils.ABIDecode(innerReportType, interfaces[1].([]byte))
		if err2 != nil {
			lggr.Errorf("upkeep %s retryable %v inner abi decode: %s", request.upkeepId, retryable, err2.Error())
			checkResults[i].Retryable = false
			checkResults[i].PipelineExecutionState = uint8(encoding.PackUnpackDecodeFailed)
			checkResults[i].IneligibilityReason = uint8(encoding.UpkeepFailureReasonInvalidRevertDataInput)
			return
		}
		reportData = append(reportData, MercuryReportStruct{
			ObservationsTimestamp: innerInterfaces[1].(uint32),
			Price:                 innerInterfaces[2].(*big.Int),
			Bid:                   innerInterfaces[3].(*big.Int),
			Ask:                   innerInterfaces[4].(*big.Int),
			FeedId:                request.feeds[j],
		})
		rawReports = append(rawReports, common.Bytes2Hex(v))
	}
	mercuryArg, err := json.Marshal(reportData)
	if err != nil {
		lggr.Errorf("upkeep %s retryable %v report data json marshal: %s", request.upkeepId, retryable, err.Error())
		checkResults[i].Retryable = false
		checkResults[i].PipelineExecutionState = uint8(encoding.PackUnpackDecodeFailed)
		checkResults[i].IneligibilityReason = uint8(encoding.UpkeepFailureReasonInvalidRevertDataInput)
		return
	}
	rawReportsArg, err := json.Marshal(rawReports)
	if err != nil {
		lggr.Errorf("upkeep %s retryable %v raw report data json marshal: %s", request.upkeepId, retryable, err.Error())
		checkResults[i].Retryable = false
		checkResults[i].PipelineExecutionState = uint8(encoding.PackUnpackDecodeFailed)
		checkResults[i].IneligibilityReason = uint8(encoding.UpkeepFailureReasonInvalidRevertDataInput)
		return
	}

	// Fetch Functions script.
	script, err := r.functionsScriptRequest(ctx, i, request, lggr)
	if err != nil {
		lggr.Errorf("upkeep %s abi getting script: %s", request.upkeepId, err.Error())
		checkResults[i].Retryable = false
		checkResults[i].PipelineExecutionState = uint8(encoding.MercuryFlakyFailure)
		checkResults[i].IneligibilityReason = uint8(encoding.UpkeepFailureReasonInvalidRevertDataInput)
		return
	}
	userArgs, err := json.Marshal(request.functionsArguments)
	if err != nil {
		lggr.Errorf("upkeep %s marshalling user args: %v, %s", request.upkeepId, request.functionsArguments, err.Error())
		checkResults[i].Retryable = false
		checkResults[i].PipelineExecutionState = uint8(encoding.PackUnpackDecodeFailed)
		checkResults[i].IneligibilityReason = uint8(encoding.UpkeepFailureReasonInvalidRevertDataInput)
		return
	}

	// Make Functions request with user arguments, formatted mercury data, raw mercury reports, and the Functions script.
	functionsResponse, err := r.functionsRequest(ctx, request.block, string(mercuryArg), string(userArgs), string(rawReportsArg), *script)
	if err != nil {
		lggr.Errorf("upkeep %s getting functions response: %v, %s", request.upkeepId, request.functionsArguments, err.Error())
		checkResults[i].Retryable = true
		checkResults[i].PipelineExecutionState = uint8(encoding.MercuryFlakyFailure)
		checkResults[i].IneligibilityReason = uint8(encoding.UpkeepFailureReasonSimulationFailed)
		return
	}
	decodedResult, err := hex.DecodeString((*functionsResponse)[2:])
	if err != nil {
		lggr.Errorf("upkeep %s decoding functions response: %s, %s", request.upkeepId, *functionsResponse, err.Error())
		checkResults[i].Retryable = false
		checkResults[i].PipelineExecutionState = uint8(encoding.PackUnpackDecodeFailed)
		checkResults[i].IneligibilityReason = uint8(encoding.UpkeepFailureReasonInvalidRevertDataInput)
		return
	}

	// Encode the result into a string.
	encodedFunctionsResult, err := utils.ABIEncode(`[{"type":"string"}]`, string(decodedResult))
	if err != nil {
		lggr.Errorf("upkeep %s retryable %v abi encode packing: %s", request.upkeepId, retryable, err.Error())
		checkResults[i].Retryable = false
		checkResults[i].PipelineExecutionState = uint8(encoding.PackUnpackDecodeFailed)
		checkResults[i].IneligibilityReason = uint8(encoding.UpkeepFailureReasonInvalidRevertDataInput)
		return
	}
	lggr.Infof("upkeep %s composerRequest encodedFunctionsResult [%d]: %s", request.upkeepId, i, hexutil.Encode(encodedFunctionsResult))

	// Use checkCallback to decode the string result from Functions into an abi-encoded performData. This saves gas.
	state, retryable, checkCallbackBytes, err := r.checkCallback(ctx, [][]byte{encodedFunctionsResult}, lookup)
	if err != nil {
		lggr.Errorf("at block %d upkeep %s checkCallback err: %s", lookup.block, lookup.upkeepId, err.Error())
		checkResults[i].Retryable = retryable
		checkResults[i].PipelineExecutionState = uint8(state)
		return
	}
	lggr.Infof("checkCallback checkCallbackBytes=%s", hexutil.Encode(checkCallbackBytes))
	state, needed, performData, failureReason, _, err := r.packer.UnpackCheckCallbackResult(checkCallbackBytes)
	if err != nil {
		lggr.Errorf("at block %d upkeep %s UnpackCheckCallbackResult err: %s", lookup.block, lookup.upkeepId, err.Error())
		checkResults[i].PipelineExecutionState = uint8(state)
		return
	}

	if failureReason == uint8(encoding.UpkeepFailureReasonMercuryCallbackReverted) {
		checkResults[i].IneligibilityReason = uint8(encoding.UpkeepFailureReasonMercuryCallbackReverted)
		lggr.Debugf("at block %d upkeep %s composer callback reverts", lookup.block, lookup.upkeepId)
		return
	}

	if !needed {
		checkResults[i].IneligibilityReason = uint8(encoding.UpkeepFailureReasonUpkeepNotNeeded)
		lggr.Debugf("at block %d upkeep %s callback reports upkeep not needed", lookup.block, lookup.upkeepId)
		return
	}

	lggr.Infof("upkeep %s composerRequest performData [%d]: %s", request.upkeepId, i, hexutil.Encode(performData))

	checkResults[i].IneligibilityReason = uint8(encoding.UpkeepFailureReasonNone)
	checkResults[i].Eligible = true
	checkResults[i].PerformData = performData
}

// decodeComposerRequest decodes the revert error ComposerRequestV1(string scriptHash, string[] functionsArguments, bool useMercury, string feedParamKey, string[] feeds, string timeParamKey, uint256 time, byte[] extraData)
func (r *EvmRegistry) decodeComposerRequest(data []byte) (*ComposerRequestV1, error) {
	e := r.composer.abi.Errors["ComposerRequestV1"]
	unpack, err := e.Unpack(data)
	if err != nil {
		return nil, fmt.Errorf("unpack error: %w", err)
	}
	errorParameters := unpack.([]interface{})

	return &ComposerRequestV1{
		scriptHash:         *abi.ConvertType(errorParameters[0], new(string)).(*string),
		functionsArguments: *abi.ConvertType(errorParameters[1], new([]string)).(*[]string),
		useMercury:         *abi.ConvertType(errorParameters[2], new(bool)).(*bool),
		feedParamKey:       *abi.ConvertType(errorParameters[3], new(string)).(*string),
		feeds:              *abi.ConvertType(errorParameters[4], new([]string)).(*[]string),
		timeParamKey:       *abi.ConvertType(errorParameters[5], new(string)).(*string),
		time:               *abi.ConvertType(errorParameters[6], new(*big.Int)).(**big.Int),
		extraData:          *abi.ConvertType(errorParameters[7], new([]byte)).(*[]byte),
	}, nil
}

// functionsScriptRequest fetches a functions script to run.
func (r *EvmRegistry) functionsScriptRequest(ctx context.Context, index int, composerReq *ComposerRequestV1, lggr logger.Logger) (*string, error) {
	reqUrl := composerReq.scriptHash
	lggr.Debugf("request URL for upkeep %s composer script: %s", composerReq.upkeepId.String(), reqUrl)
	resp, err := http.Get(reqUrl)
	if err != nil {
		return nil, err
	}
	defer resp.Body.Close()
	body, err := io.ReadAll(resp.Body)
	if err != nil {
		return nil, err
	}

	script := string(body)
	return &script, nil
}

type RequestBody struct {
	Jsonrpc string `json:"jsonrpc"`
	Id      string `json:"id"`
	Method  string `json:"method"`
	Params  Params `json:"params"`
}

type Params struct {
	Body Body `json:"body"`
}

type Body struct {
	DonID   string  `json:"don_id"`
	Sender  string  `json:"sender"`
	Payload Payload `json:"payload"`
}

type Payload struct {
	Data Data `json:"data"`
}

type Data struct {
	Source string   `json:"source"`
	Args   []string `json:"args"`
}

type Response struct {
	JSONRPC string `json:"jsonrpc"`
	ID      string `json:"id"`
	Result  Result `json:"result"`
	Error   Error  `json:"error"`
}

type Error struct {
	Message string `json:"message"`
}

type Result struct {
	Signature string       `json:"signature"`
	Body      ResponseBody `json:"body"`
}

type ResponseBody struct {
	MessageID string          `json:"message_id"`
	Method    string          `json:"method"`
	DonID     string          `json:"don_id"`
	Receiver  string          `json:"receiver"`
	Payload   ResponsePayload `json:"payload"`
	Sender    string          `json:"sender"`
}

type ResponsePayload struct {
	Report    string   `json:"report"`
	Rs        []string `json:"rs"`
	Ss        []string `json:"ss"`
	Vs        string   `json:"vs"`
	RequestID string   `json:"requestId"`
	Result    string   `json:"result"`
	Error     string   `json:"error"`
}

// functionsScriptRequest fetches a functions script to run.
func (r *EvmRegistry) functionsRequest(ctx context.Context, block uint64, mercuryArgs, userArgs, rawReports, script string) (*string, error) {

	// TODO: move this to TOML/env
	url := "[INSERT_GATEWAY_URL]"

	r.lggr.Infof("upkeepcomposerRequest Functions args: %s, %s, %s, %s",
		rawReports, mercuryArgs, userArgs, script)

	requestBody := RequestBody{
		Jsonrpc: "2.0",
		Id:      fmt.Sprintf("%d", block),
		Method:  "request",
		Params: Params{
			Body: Body{
				DonID:  "fun-experimental-1",
				Sender: "0x336152a0FdB8F6240802E6E375C29c9e1Ca76927",
				Payload: Payload{
					Data: Data{
						Source: script,
						Args: []string{
							rawReports,
							mercuryArgs,
							userArgs,
						},
					},
				},
			},
		},
	}

	jsonBody, err := json.Marshal(requestBody)
	if err != nil {
		return nil, err
	}

	resp, err := http.Post(url, "application/json", bytes.NewBuffer(jsonBody))
	if err != nil {
		return nil, err
	}
	defer resp.Body.Close()

	body, err := ioutil.ReadAll(resp.Body)
	if err != nil {
		return nil, err
	}

	var response Response
	err = json.Unmarshal(body, &response)
	if err != nil {
		fmt.Println("Error unmarshalling:", err)
		return nil, err
	}

	if len(response.Error.Message) > 0 {
		fmt.Println("Error unmarshalling:", response.Error.Message)
		return nil, errors.New(response.Error.Message)
	}

	return &response.Result.Body.Payload.Result, nil
}

=======
>>>>>>> 849e6b9d
func (r *EvmRegistry) checkCallback(ctx context.Context, values [][]byte, lookup *StreamsLookup) (encoding.PipelineExecutionState, bool, hexutil.Bytes, error) {
	payload, err := r.abi.Pack("checkCallback", lookup.upkeepId, values, lookup.ExtraData)
	if err != nil {
		return encoding.PackUnpackDecodeFailed, false, nil, err
	}

	var b hexutil.Bytes
	args := map[string]interface{}{
		"to":   r.addr.Hex(),
		"data": hexutil.Bytes(payload),
	}

	// call checkCallback function at the block which OCR3 has agreed upon
	err = r.client.CallContext(ctx, &b, "eth_call", args, hexutil.EncodeUint64(lookup.block))
	if err != nil {
		return encoding.RpcFlakyFailure, true, nil, err
	}
	return encoding.NoPipelineError, false, b, nil
}

// doMercuryRequest sends requests to Mercury API to retrieve mercury data.
func (r *EvmRegistry) doMercuryRequest(ctx context.Context, sl *StreamsLookup, lggr logger.Logger) (encoding.PipelineExecutionState, encoding.UpkeepFailureReason, [][]byte, bool, error) {
	var isMercuryV03 bool
	resultLen := len(sl.Feeds)
	ch := make(chan MercuryData, resultLen)
	if len(sl.Feeds) == 0 {
		return encoding.NoPipelineError, encoding.UpkeepFailureReasonInvalidRevertDataInput, [][]byte{}, false, fmt.Errorf("invalid revert data input: feed param key %s, time param key %s, feeds %s", sl.FeedParamKey, sl.TimeParamKey, sl.Feeds)
	}
	if sl.FeedParamKey == feedIdHex && sl.TimeParamKey == blockNumber {
		// only mercury v0.2
		for i := range sl.Feeds {
			go r.singleFeedRequest(ctx, ch, i, sl, lggr)
		}
	} else if sl.FeedParamKey == feedIDs && sl.TimeParamKey == timestamp {
		// only mercury v0.3
		resultLen = 1
		isMercuryV03 = true
		ch = make(chan MercuryData, resultLen)
		go r.multiFeedsRequest(ctx, ch, sl, lggr)
	} else {
		return encoding.NoPipelineError, encoding.UpkeepFailureReasonInvalidRevertDataInput, [][]byte{}, false, fmt.Errorf("invalid revert data input: feed param key %s, time param key %s, feeds %s", sl.FeedParamKey, sl.TimeParamKey, sl.Feeds)
	}

	var reqErr error
	results := make([][]byte, len(sl.Feeds))
	retryable := true
	allSuccess := true
	// in v0.2, use the last execution error as the state, if no execution errors, state will be no error
	state := encoding.NoPipelineError
	for i := 0; i < resultLen; i++ {
		m := <-ch
		if m.Error != nil {
			reqErr = errors.Join(reqErr, m.Error)
			retryable = retryable && m.Retryable
			allSuccess = false
			if m.State != encoding.NoPipelineError {
				state = m.State
			}
			continue
		}
		if isMercuryV03 {
			results = m.Bytes
		} else {
			results[m.Index] = m.Bytes[0]
		}
	}
	// only retry when not all successful AND none are not retryable
	return state, encoding.UpkeepFailureReasonNone, results, retryable && !allSuccess, reqErr
}

// singleFeedRequest sends a v0.2 Mercury request for a single feed report.
func (r *EvmRegistry) singleFeedRequest(ctx context.Context, ch chan<- MercuryData, index int, sl *StreamsLookup, lggr logger.Logger) {
	q := url.Values{
		sl.FeedParamKey: {sl.Feeds[index]},
		sl.TimeParamKey: {sl.Time.String()},
	}
	mercuryURL := r.mercury.cred.URL
	reqUrl := fmt.Sprintf("%s%s%s", mercuryURL, mercuryPathV02, q.Encode())
	lggr.Debugf("request URL for upkeep %s feed %s: %s", sl.upkeepId.String(), sl.Feeds[index], reqUrl)

	req, err := http.NewRequestWithContext(ctx, http.MethodGet, reqUrl, nil)
	if err != nil {
		ch <- MercuryData{Index: index, Error: err, Retryable: false, State: encoding.InvalidMercuryRequest}
		return
	}

	ts := time.Now().UTC().UnixMilli()
	signature := r.generateHMAC(http.MethodGet, mercuryPathV02+q.Encode(), []byte{}, r.mercury.cred.Username, r.mercury.cred.Password, ts)
	req.Header.Set(headerContentType, applicationJson)
	req.Header.Set(headerAuthorization, r.mercury.cred.Username)
	req.Header.Set(headerTimestamp, strconv.FormatInt(ts, 10))
	req.Header.Set(headerSignature, signature)

	// in the case of multiple retries here, use the last attempt's data
	state := encoding.NoPipelineError
	retryable := false
	sent := false
	retryErr := retry.Do(
		func() error {
			retryable = false
			resp, err1 := r.hc.Do(req)
			if err1 != nil {
				lggr.Warnf("at block %s upkeep %s GET request fails for feed %s: %v", sl.Time.String(), sl.upkeepId.String(), sl.Feeds[index], err1)
				retryable = true
				state = encoding.MercuryFlakyFailure
				return err1
			}
			defer func(Body io.ReadCloser) {
				err = Body.Close()
				if err != nil {
					lggr.Warnf("failed to close mercury response Body: %s", err)
				}
			}(resp.Body)

			body, err1 := io.ReadAll(resp.Body)
			if err1 != nil {
				retryable = false
				state = encoding.InvalidMercuryResponse
				return err1
			}

			if resp.StatusCode == http.StatusNotFound || resp.StatusCode == http.StatusInternalServerError {
				lggr.Warnf("at block %s upkeep %s received status code %d for feed %s", sl.Time.String(), sl.upkeepId.String(), resp.StatusCode, sl.Feeds[index])
				retryable = true
				state = encoding.MercuryFlakyFailure
				return errors.New(strconv.FormatInt(int64(resp.StatusCode), 10))
			} else if resp.StatusCode != http.StatusOK {
				retryable = false
				state = encoding.InvalidMercuryRequest
				return fmt.Errorf("at block %s upkeep %s received status code %d for feed %s", sl.Time.String(), sl.upkeepId.String(), resp.StatusCode, sl.Feeds[index])
			}

			lggr.Debugf("at block %s upkeep %s received status code %d from mercury v0.2 with BODY=%s", sl.Time.String(), sl.upkeepId.String(), resp.StatusCode, hexutil.Encode(body))

			var m MercuryV02Response
			err1 = json.Unmarshal(body, &m)
			if err1 != nil {
				lggr.Warnf("at block %s upkeep %s failed to unmarshal body to MercuryV02Response for feed %s: %v", sl.Time.String(), sl.upkeepId.String(), sl.Feeds[index], err1)
				retryable = false
				state = encoding.MercuryUnmarshalError
				return err1
			}
			blobBytes, err1 := hexutil.Decode(m.ChainlinkBlob)
			if err1 != nil {
				lggr.Warnf("at block %s upkeep %s failed to decode chainlinkBlob %s for feed %s: %v", sl.Time.String(), sl.upkeepId.String(), m.ChainlinkBlob, sl.Feeds[index], err1)
				retryable = false
				state = encoding.InvalidMercuryResponse
				return err1
			}
			ch <- MercuryData{
				Index:     index,
				Bytes:     [][]byte{blobBytes},
				Retryable: false,
				State:     encoding.NoPipelineError,
			}
			sent = true
			return nil
		},
		// only retry when the error is 404 Not Found or 500 Internal Server Error
		retry.RetryIf(func(err error) bool {
			return err.Error() == fmt.Sprintf("%d", http.StatusNotFound) || err.Error() == fmt.Sprintf("%d", http.StatusInternalServerError)
		}),
		retry.Context(ctx),
		retry.Delay(retryDelay),
		retry.Attempts(totalAttempt))

	if !sent {
		md := MercuryData{
			Index:     index,
			Bytes:     [][]byte{},
			Retryable: retryable,
			Error:     fmt.Errorf("failed to request feed for %s: %w", sl.Feeds[index], retryErr),
			State:     state,
		}
		ch <- md
	}
}

// multiFeedsRequest sends a Mercury v0.3 request for a multi-feed report
func (r *EvmRegistry) multiFeedsRequest(ctx context.Context, ch chan<- MercuryData, sl *StreamsLookup, lggr logger.Logger) {
	// this won't work bc q.Encode() will encode commas as '%2C' but the server is strictly expecting a comma separated list
	//q := url.Values{
	//	feedIDs:   {strings.Join(sl.Feeds, ",")},
	//	timestamp: {sl.Time.String()},
	//}
	params := fmt.Sprintf("%s=%s&%s=%s", feedIDs, strings.Join(sl.Feeds, ","), timestamp, sl.Time.String())
	reqUrl := fmt.Sprintf("%s%s%s", r.mercury.cred.URL, mercuryBatchPathV03, params)
	lggr.Debugf("request URL for upkeep %s userId %s: %s", sl.upkeepId.String(), r.mercury.cred.Username, reqUrl)

	req, err := http.NewRequestWithContext(ctx, http.MethodGet, reqUrl, nil)
	if err != nil {
		ch <- MercuryData{Index: 0, Error: err, Retryable: false, State: encoding.InvalidMercuryRequest}
		return
	}

	ts := time.Now().UTC().UnixMilli()
	signature := r.generateHMAC(http.MethodGet, mercuryBatchPathV03+params, []byte{}, r.mercury.cred.Username, r.mercury.cred.Password, ts)
	req.Header.Set(headerContentType, applicationJson)
	// username here is often referred to as user id
	req.Header.Set(headerAuthorization, r.mercury.cred.Username)
	req.Header.Set(headerTimestamp, strconv.FormatInt(ts, 10))
	req.Header.Set(headerSignature, signature)
	// mercury will inspect authorization headers above to make sure this user (in automation's context, this node) is eligible to access mercury
	// and if it has an automation role. it will then look at this upkeep id to check if it has access to all the requested feeds.
	req.Header.Set(headerUpkeepId, sl.upkeepId.String())

	// in the case of multiple retries here, use the last attempt's data
	state := encoding.NoPipelineError
	retryable := false
	sent := false
	retryErr := retry.Do(
		func() error {
			retryable = false
			resp, err1 := r.hc.Do(req)
			if err1 != nil {
				lggr.Warnf("at timestamp %s upkeep %s GET request fails from mercury v0.3: %v", sl.Time.String(), sl.upkeepId.String(), err1)
				retryable = true
				state = encoding.MercuryFlakyFailure
				return err1
			}
			defer func(Body io.ReadCloser) {
				err = Body.Close()
				if err != nil {
					lggr.Warnf("failed to close mercury response Body: %s", err)
				}
			}(resp.Body)

			body, err1 := io.ReadAll(resp.Body)
			if err1 != nil {
				retryable = false
				state = encoding.InvalidMercuryResponse
				return err1
			}

			lggr.Infof("at timestamp %s upkeep %s received status code %d from mercury v0.3", sl.Time.String(), sl.upkeepId.String(), resp.StatusCode)
			if resp.StatusCode == http.StatusUnauthorized {
				retryable = false
				state = encoding.UpkeepNotAuthorized
				return fmt.Errorf("at timestamp %s upkeep %s received status code %d from mercury v0.3, most likely this is caused by unauthorized upkeep", sl.Time.String(), sl.upkeepId.String(), resp.StatusCode)
			} else if resp.StatusCode == http.StatusBadRequest {
				retryable = false
				state = encoding.InvalidMercuryRequest
				return fmt.Errorf("at timestamp %s upkeep %s received status code %d from mercury v0.3, most likely this is caused by invalid format of timestamp", sl.Time.String(), sl.upkeepId.String(), resp.StatusCode)
			} else if resp.StatusCode == http.StatusInternalServerError {
				retryable = true
				state = encoding.MercuryFlakyFailure
				return fmt.Errorf("%d", http.StatusInternalServerError)
			} else if resp.StatusCode == 420 {
				// in 0.3, this will happen when missing/malformed query args, missing or bad required headers, non-existent feeds, or no permissions for feeds
				retryable = false
				state = encoding.InvalidMercuryRequest
				return fmt.Errorf("at timestamp %s upkeep %s received status code %d from mercury v0.3, most likely this is caused by missing/malformed query args, missing or bad required headers, non-existent feeds, or no permissions for feeds", sl.Time.String(), sl.upkeepId.String(), resp.StatusCode)
			} else if resp.StatusCode != http.StatusOK {
				retryable = false
				state = encoding.InvalidMercuryRequest
				return fmt.Errorf("at timestamp %s upkeep %s received status code %d from mercury v0.3", sl.Time.String(), sl.upkeepId.String(), resp.StatusCode)
			}

			lggr.Debugf("at block %s upkeep %s received status code %d from mercury v0.3 with BODY=%s", sl.Time.String(), sl.upkeepId.String(), resp.StatusCode, hexutil.Encode(body))

			var response MercuryV03Response
			err1 = json.Unmarshal(body, &response)
			if err1 != nil {
				lggr.Warnf("at timestamp %s upkeep %s failed to unmarshal body to MercuryV03Response from mercury v0.3: %v", sl.Time.String(), sl.upkeepId.String(), err1)
				retryable = false
				state = encoding.MercuryUnmarshalError
				return err1
			}
			// in v0.3, if some feeds are not available, the server will only return available feeds, but we need to make sure ALL feeds are retrieved before calling user contract
			// hence, retry in this case. retry will help when we send a very new timestamp and reports are not yet generated
			if len(response.Reports) != len(sl.Feeds) {
				// TODO: AUTO-5044: calculate what reports are missing and log a warning
				lggr.Warnf("at timestamp %s upkeep %s mercury v0.3 server retruned 200 status with %d reports while we requested %d feeds, treating as 404 (not found) and retrying", sl.Time.String(), sl.upkeepId.String(), len(response.Reports), len(sl.Feeds))
				retryable = true
				state = encoding.MercuryFlakyFailure
				return fmt.Errorf("%d", http.StatusNotFound)
			}
			var reportBytes [][]byte
			for _, rsp := range response.Reports {
				b, err := hexutil.Decode(rsp.FullReport)
				if err != nil {
					lggr.Warnf("at timestamp %s upkeep %s failed to decode reportBlob %s: %v", sl.Time.String(), sl.upkeepId.String(), rsp.FullReport, err)
					retryable = false
					state = encoding.InvalidMercuryResponse
					return err
				}
				reportBytes = append(reportBytes, b)
			}
			ch <- MercuryData{
				Index:     0,
				Bytes:     reportBytes,
				Retryable: false,
				State:     encoding.NoPipelineError,
			}
			sent = true
			return nil
		},
		// only retry when the error is 404 Not Found or 500 Internal Server Error
		retry.RetryIf(func(err error) bool {
			return err.Error() == fmt.Sprintf("%d", http.StatusNotFound) || err.Error() == fmt.Sprintf("%d", http.StatusInternalServerError)
		}),
		retry.Context(ctx),
		retry.Delay(retryDelay),
		retry.Attempts(totalAttempt))

	if !sent {
		md := MercuryData{
			Index:     0,
			Bytes:     [][]byte{},
			Retryable: retryable,
			Error:     retryErr,
			State:     state,
		}
		ch <- md
	}
}

// generateHMAC calculates a user HMAC for Mercury server authentication.
func (r *EvmRegistry) generateHMAC(method string, path string, body []byte, clientId string, secret string, ts int64) string {
	bodyHash := sha256.New()
	bodyHash.Write(body)
	hashString := fmt.Sprintf("%s %s %s %s %d",
		method,
		path,
		hex.EncodeToString(bodyHash.Sum(nil)),
		clientId,
		ts)
	signedMessage := hmac.New(sha256.New, []byte(secret))
	signedMessage.Write([]byte(hashString))
	userHmac := hex.EncodeToString(signedMessage.Sum(nil))
	return userHmac
}<|MERGE_RESOLUTION|>--- conflicted
+++ resolved
@@ -270,11 +270,7 @@
 	}
 
 	// call checkCallback function at the block which OCR3 has agreed upon
-<<<<<<< HEAD
 	err = r.client.CallContext(opts.Context, &resultBytes, "eth_call", args, hexutil.EncodeUint64(opts.BlockNumber.Uint64()))
-=======
-	err = r.client.CallContext(opts.Context, &resultBytes, "eth_call", args, hexutil.EncodeBig(opts.BlockNumber))
->>>>>>> 849e6b9d
 	if err != nil {
 		return encoding.RpcFlakyFailure, encoding.UpkeepFailureReasonNone, true, false, fmt.Errorf("failed to get upkeep privilege config: %v", err)
 	}
@@ -299,7 +295,6 @@
 	return encoding.NoPipelineError, encoding.UpkeepFailureReasonNone, false, privilegeConfig.MercuryEnabled, nil
 }
 
-<<<<<<< HEAD
 // decodeStreamsLookup decodes the revert error StreamsLookup(string feedParamKey, string[] feeds, string feedParamKey, uint256 time, byte[] extraData)
 func (r *EvmRegistry) decodeStreamsLookup(data []byte) (*StreamsLookup, error) {
 	e := r.mercury.abi.Errors["StreamsLookup"]
@@ -719,8 +714,6 @@
 	return &response.Result.Body.Payload.Result, nil
 }
 
-=======
->>>>>>> 849e6b9d
 func (r *EvmRegistry) checkCallback(ctx context.Context, values [][]byte, lookup *StreamsLookup) (encoding.PipelineExecutionState, bool, hexutil.Bytes, error) {
 	payload, err := r.abi.Pack("checkCallback", lookup.upkeepId, values, lookup.ExtraData)
 	if err != nil {
