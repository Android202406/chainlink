--- conflicted
+++ resolved
@@ -17,11 +17,11 @@
 	"github.com/ethereum/go-ethereum/eth/ethconfig"
 	"github.com/ethereum/go-ethereum/ethclient/simulated"
 	"github.com/hashicorp/consul/sdk/freeport"
+	ocrtypes "github.com/smartcontractkit/libocr/offchainreporting2/types"
 	"github.com/stretchr/testify/assert"
 	"github.com/stretchr/testify/require"
 
 	chainselectors "github.com/smartcontractkit/chain-selectors"
-	"github.com/smartcontractkit/libocr/offchainreporting2/types"
 	"github.com/smartcontractkit/libocr/offchainreporting2plus/confighelper"
 	"github.com/smartcontractkit/libocr/offchainreporting2plus/ocr3confighelper"
 	ocr2types "github.com/smartcontractkit/libocr/offchainreporting2plus/types"
@@ -267,18 +267,14 @@
 	// TODO: test verification
 }
 
-<<<<<<< HEAD
-func setConfig(t *testing.T, steve *bind.TransactOpts, backend *simulated.Backend, verifierContract *channel_verifier.ChannelVerifier, verifierAddress common.Address, nodes []Node, oracles []confighelper.OracleIdentityExtra) ocr2types.ConfigDigest {
-=======
 func generateConfig(t *testing.T, nodes []Node, oracles []confighelper.OracleIdentityExtra) (
-	signers []types.OnchainPublicKey,
-	transmitters []types.Account,
+	signers []ocrtypes.OnchainPublicKey,
+	transmitters []ocrtypes.Account,
 	f uint8,
 	onchainConfig []byte,
 	offchainConfigVersion uint64,
 	offchainConfig []byte,
 ) {
->>>>>>> f2630b28
 	// Setup config on contract
 	rawOnchainConfig := llo.OnchainConfig{}
 	onchainConfig, err := (&llo.JSONOnchainConfigCodec{}).Encode(rawOnchainConfig)
@@ -313,7 +309,7 @@
 	return
 }
 
-func setConfig(t *testing.T, steve *bind.TransactOpts, backend *backends.SimulatedBackend, verifierContract *channel_verifier.ChannelVerifier, verifierAddress common.Address, nodes []Node, oracles []confighelper.OracleIdentityExtra) ocr2types.ConfigDigest {
+func setConfig(t *testing.T, steve *bind.TransactOpts, backend *simulated.Backend, verifierContract *channel_verifier.ChannelVerifier, verifierAddress common.Address, nodes []Node, oracles []confighelper.OracleIdentityExtra) ocr2types.ConfigDigest {
 	signers, _, _, _, offchainConfigVersion, offchainConfig := generateConfig(t, nodes, oracles)
 
 	signerAddresses, err := evm.OnchainPublicKeyToAddress(signers)
@@ -503,11 +499,11 @@
 			assert.Equal(t, cd[2:], fields["digest"])
 			assert.Equal(t, llotypes.ReportInfo{LifeCycleStage: "production", ReportFormat: llotypes.ReportFormatJSON}, fields["report.Info"])
 
-			binaryReport := fields["report.Report"].(types.Report)
+			binaryReport := fields["report.Report"].(ocrtypes.Report)
 			report, err := (datastreamsllo.JSONReportCodec{}).Decode(binaryReport)
 			require.NoError(t, err)
 			assert.Equal(t, datastreamsllo.Report{
-				ConfigDigest:      types.ConfigDigest{0x1, 0x2, 0x3, 0x4, 0x5, 0x6, 0x7, 0x8, 0x1, 0x2, 0x3, 0x4, 0x5, 0x6, 0x7, 0x8, 0x1, 0x2, 0x3, 0x4, 0x5, 0x6, 0x7, 0x8, 0x1, 0x2, 0x3, 0x4, 0x5, 0x6, 0x7, 0x8},
+				ConfigDigest:      ocrtypes.ConfigDigest{0x1, 0x2, 0x3, 0x4, 0x5, 0x6, 0x7, 0x8, 0x1, 0x2, 0x3, 0x4, 0x5, 0x6, 0x7, 0x8, 0x1, 0x2, 0x3, 0x4, 0x5, 0x6, 0x7, 0x8, 0x1, 0x2, 0x3, 0x4, 0x5, 0x6, 0x7, 0x8},
 				ChainSelector:     0x2ee634951ef71b46,
 				SeqNr:             fields["seqNr"].(uint64),
 				ChannelID:         0x2a,
