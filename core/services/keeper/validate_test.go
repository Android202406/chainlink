--- conflicted
+++ resolved
@@ -53,59 +53,6 @@
 			name: "valid job spec with reordered fields",
 			args: args{
 				tomlString: `
-<<<<<<< HEAD
-type            			= "keeper"
-schemaVersion   			= 1
-name            			= "example keeper spec"
-contractAddress 			= "0x9E40733cC9df84636505f4e6Db28DCa0dC5D1bba"
-fromAddress     			= "0xa8037A20989AFcBC51798de9762b351D63ff462e"
-evmChainID      			= 4
-externalJobID   			=  "123e4567-e89b-12d3-a456-426655440002"
-minIncomingConfirmations	= 2
-
-
-observationSource = """
-encode_check_upkeep_tx   [type=ethabiencode abi="checkUpkeep(uint256 id, address from)"
-                          data="{\\"id\\":$(jobSpec.upkeepID),\\"from\\":$(jobSpec.fromAddress)}"]
-check_upkeep_tx          [type=ethcall
-                          failEarly=true
-                          gas="$(jobSpec.checkUpkeepGasLimit)"
-                          gasPrice="$(jobSpec.gasPrice)"
-                          gasTipCap="$(jobSpec.gasTipCap)"
-                          gasFeeCap="$(jobSpec.gasFeeCap)"
-                          extractRevertReason=true
-                          evmChainID="$(jobSpec.evmChainID)"
-                          contract="$(jobSpec.contractAddress)"
-                          data="$(encode_check_upkeep_tx)"]
-decode_check_upkeep_tx   [type=ethabidecode
-                          abi="bytes memory performData, uint256 maxLinkPayment, uint256 gasLimit, uint256 adjustedGasWei, uint256 linkEth"]
-encode_perform_upkeep_tx [type=ethabiencode
-                          abi="performUpkeep(uint256 id, bytes calldata performData)"
-                          data="{\\"id\\": $(jobSpec.upkeepID),\\"performData\\":$(decode_check_upkeep_tx.performData)}"]
-simulate_perform_upkeep_tx  [type=ethcall
-                          extractRevertReason=true
-                          evmChainID="$(jobSpec.evmChainID)"
-                          contract="$(jobSpec.contractAddress)"
-                          from="$(jobSpec.fromAddress)"
-                          gas="$(jobSpec.performUpkeepGasLimit)"
-                          data="$(encode_perform_upkeep_tx)"]
-decode_check_perform_tx  [type=ethabidecode
-                          abi="bool success"]
-check_success            [type=conditional
-                          failEarly=true
-                          data="$(decode_check_perform_tx.success)"]
-perform_upkeep_tx        [type=ethtx
-                          minConfirmations=0
-                          to="$(jobSpec.contractAddress)"
-                          from="[$(jobSpec.fromAddress)]"
-                          evmChainID="$(jobSpec.evmChainID)"
-                          data="$(encode_perform_upkeep_tx)"
-                          gasLimit="$(jobSpec.performUpkeepGasLimit)"
-                          txMeta="{\\"jobID\\":$(jobSpec.jobID),\\"upkeepID\\":$(jobSpec.prettyID)}"]
-encode_check_upkeep_tx -> check_upkeep_tx -> decode_check_upkeep_tx -> encode_perform_upkeep_tx -> simulate_perform_upkeep_tx -> decode_check_perform_tx -> check_success -> perform_upkeep_tx
-"""
-`,
-=======
 						    type                        = "keeper"
 						    name                        = "example keeper spec"
 						    contractAddress             = "0x9E40733cC9df84636505f4e6Db28DCa0dC5D1bba"
@@ -113,7 +60,6 @@
 						    evmChainID                  = 4
 						    externalJobID               =  "123e4567-e89b-12d3-a456-426655440002"
 					    `,
->>>>>>> 14d6169a
 			},
 			want: want{
 				id:           0,
@@ -129,15 +75,6 @@
 			name: "invalid job spec because of type",
 			args: args{
 				tomlString: `
-<<<<<<< HEAD
-type            = "keeper"
-schemaVersion   = 1
-name            = "example keeper spec"
-contractAddress = "0x9E40733cC9df84636505f4e6Db28DCa0dC5D1bba"
-fromAddress     = "0xa8037A20989AFcBC51798de9762b351D63ff462e"
-evmChainID      = 4
-externalJobID   =  "123e4567-e89b-12d3-a456-426655440002"
-=======
 						type            = "vrf"
 						name            = "invalid keeper spec example 1"
 						contractAddress = "0x9E40733cC9df84636505f4e6Db28DCa0dC5D1bba"
@@ -149,7 +86,6 @@
 			want:    want{},
 			wantErr: true,
 		},
->>>>>>> 14d6169a
 
 		{
 			name: "invalid job spec because observation source is passed as parameter (lowercase)",
