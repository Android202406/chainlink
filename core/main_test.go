//go:build !windows
// +build !windows

package main

import (
	"io/ioutil"
	"testing"

	"gopkg.in/guregu/null.v4"

	"github.com/smartcontractkit/chainlink/core/cmd"
	"github.com/smartcontractkit/chainlink/core/internal/cltest"
	"github.com/smartcontractkit/chainlink/core/logger"
	"github.com/smartcontractkit/chainlink/core/static"
)

func init() {
	static.Version = "0.0.0"
	static.Sha = "exampleSHA"
}

func run(args ...string) {
	t := &testing.T{}
	tc := cltest.NewTestGeneralConfig(t)
	tc.SetRootDir("/foo")
	tc.Overrides.Dev = null.BoolFrom(false)
	lggr := logger.TestLogger(t)
	testClient := &cmd.Client{
		Renderer:               cmd.RendererTable{Writer: ioutil.Discard},
		Config:                 tc,
		Logger:                 lggr,
		CloseLogger:            lggr.Sync,
		AppFactory:             cmd.ChainlinkAppFactory{},
		FallbackAPIInitializer: cltest.NewMockAPIInitializer(t),
		Runner:                 cmd.ChainlinkRunner{},
		HTTP:                   cltest.NewMockAuthenticatedHTTPClient(lggr, cmd.ClientOpts{}, "session"),
		ChangePasswordPrompter: cltest.MockChangePasswordPrompter{},
	}
	args = append([]string{""}, args...)
	Run(testClient, args...)
}

func ExampleRun() {
	run("--help")
	run("--version")
	// Output:
	// NAME:
	//    core.test - CLI for Chainlink
	//
	// USAGE:
	//    core.test [global options] command [command options] [arguments...]
	//
	// VERSION:
	//    0.0.0@exampleSHA
	//
	// COMMANDS:
	//    admin           Commands for remotely taking admin related actions
	//    attempts, txas  Commands for managing Ethereum Transaction Attempts
	//    blocks          Commands for managing blocks
	//    bridges         Commands for Bridges communicating with External Adapters
	//    config          Commands for the node's configuration
	//    jobs            Commands for managing Jobs
	//    keys            Commands for managing various types of keys used by the Chainlink node
	//    node, local     Commands for admin actions that must be run locally
	//    txs             Commands for handling transactions
	//    chains          Commands for handling chain configuration
	//    nodes           Commands for handling node configuration
	//    forwarders      Commands for managing forwarder addresses.
	//    help, h         Shows a list of commands or help for one command
	//
	// GLOBAL OPTIONS:
	//    --json, -j                     json output as opposed to table
	//    --admin-credentials-file FILE  optional, applies only in client mode when making remote API calls. If provided, FILE containing admin credentials will be used for logging in, allowing to avoid an additional login step. If `FILE` is missing, it will be ignored (default: "/foo/apicredentials")
	//    --remote-node-url URL          optional, applies only in client mode when making remote API calls. If provided, URL will be used as the remote Chainlink API endpoint (default: "http://localhost:6688")
	//    --insecure-skip-verify         optional, applies only in client mode when making remote API calls. If turned on, SSL certificate verification will be disabled. This is mostly useful for people who want to use Chainlink with a self-signed TLS certificate
	//    --help, -h                     show help
	//    --version, -v                  print the version
	// core.test version 0.0.0@exampleSHA
}

func ExampleRun_admin() {
	run("admin", "--help")
	// Output:
	// NAME:
	//    core.test admin - Commands for remotely taking admin related actions
	//
	// USAGE:
	//    core.test admin command [command options] [arguments...]
	//
	// COMMANDS:
	//    chpass  Change your API password remotely
	//    login   Login to remote client by creating a session cookie
	//
	// OPTIONS:
	//    --help, -h  show help
}

func ExampleRun_attempts() {
	run("attempts", "--help")
	// Output:
	// NAME:
	//    core.test attempts - Commands for managing Ethereum Transaction Attempts
	//
	// USAGE:
	//    core.test attempts command [command options] [arguments...]
	//
	// COMMANDS:
	//    list  List the Transaction Attempts in descending order
	//
	// OPTIONS:
	//    --help, -h  show help
}

func ExampleRun_blocks() {
	run("blocks", "--help")
	// Output:
	// NAME:
	//    core.test blocks - Commands for managing blocks
	//
	// USAGE:
	//    core.test blocks command [command options] [arguments...]
	//
	// COMMANDS:
	//    replay  Replays block data from the given number
	//
	// OPTIONS:
	//    --help, -h  show help
}

func ExampleRun_bridges() {
	run("bridges", "--help")
	// Output:
	// NAME:
	//    core.test bridges - Commands for Bridges communicating with External Adapters
	//
	// USAGE:
	//    core.test bridges command [command options] [arguments...]
	//
	// COMMANDS:
	//    create   Create a new Bridge to an External Adapter
	//    destroy  Destroys the Bridge for an External Adapter
	//    list     List all Bridges to External Adapters
	//    show     Show a Bridge's details
	//
	// OPTIONS:
	//    --help, -h  show help
}

func ExampleRun_config() {
	run("config", "--help")
	// Output:
	// NAME:
	//    core.test config - Commands for the node's configuration
	//
	// USAGE:
	//    core.test config command [command options] [arguments...]
	//
	// COMMANDS:
	//    dump         Dump a TOML file equivalent to the current environment and database configuration
	//    list         Show the node's environment variables
	//    setgasprice  Set the default gas price to use for outgoing transactions
	//    loglevel     Set log level
	//    logsql       Enable/disable sql statement logging
	//
	// OPTIONS:
	//    --help, -h  show help
}

func ExampleRun_jobs() {
	run("jobs", "--help")
	// Output:
	// NAME:
	//    core.test jobs - Commands for managing Jobs
	//
	// USAGE:
	//    core.test jobs command [command options] [arguments...]
	//
	// COMMANDS:
	//    list    List all jobs
	//    show    Show a job
	//    create  Create a job
	//    delete  Delete a job
	//    run     Trigger a job run
	//
	// OPTIONS:
	//    --help, -h  show help
}

func ExampleRun_keys() {
	run("keys", "--help")
	// Output:
	// NAME:
	//    core.test keys - Commands for managing various types of keys used by the Chainlink node
	//
	// USAGE:
	//    core.test keys command [command options] [arguments...]
	//
	// COMMANDS:
	//    eth         Remote commands for administering the node's Ethereum keys
	//    p2p         Remote commands for administering the node's p2p keys
	//    csa         Remote commands for administering the node's CSA keys
	//    ocr         Remote commands for administering the node's legacy off chain reporting keys
	//    ocr2        Remote commands for administering the node's off chain reporting keys
	//    solana      Remote commands for administering the node's Solana keys
	//    terra       Remote commands for administering the node's Terra keys
<<<<<<< HEAD
=======
	//    starknet    Remote commands for administering the node's StarkNet keys
>>>>>>> 0fbfb44c
	//    dkgsign     Remote commands for administering the node's DKGSign keys
	//    dkgencrypt  Remote commands for administering the node's DKGEncrypt keys
	//    vrf         Remote commands for administering the node's vrf keys
	//
	// OPTIONS:
	//    --help, -h  show help
}

func ExampleRun_keys_eth() {
	run("keys", "eth", "--help")
	// Output:
	// NAME:
	//    core.test keys eth - Remote commands for administering the node's Ethereum keys
	//
	// USAGE:
	//    core.test keys eth command [command options] [arguments...]
	//
	// COMMANDS:
	//    create  Create a key in the node's keystore alongside the existing key; to create an original key, just run the node
	//    update  Update the existing key's parameters
	//    list    List available Ethereum accounts with their ETH & LINK balances, nonces, and other metadata
	//    delete  Delete the ETH key by address
	//    import  Import an ETH key from a JSON file
	//    export  Exports an ETH key to a JSON file
	//
	// OPTIONS:
	//    --help, -h  show help
}

func ExampleRun_keys_p2p() {
	run("keys", "p2p", "--help")
	// Output:
	// NAME:
	//    core.test keys p2p - Remote commands for administering the node's p2p keys
	//
	// USAGE:
	//    core.test keys p2p command [command options] [arguments...]
	//
	// COMMANDS:
	//    create  Create a p2p key, encrypted with password from the password file, and store it in the database.
	//    delete  Delete the encrypted P2P key by id
	//    list    List available P2P keys
	//    import  Imports a P2P key from a JSON file
	//    export  Exports a P2P key to a JSON file
	//
	// OPTIONS:
	//    --help, -h  show help
}

func ExampleRun_keys_csa() {
	run("keys", "csa", "--help")
	// Output:
	// NAME:
	//    core.test keys csa - Remote commands for administering the node's CSA keys
	//
	// USAGE:
	//    core.test keys csa command [command options] [arguments...]
	//
	// COMMANDS:
	//    create  Create a CSA key, encrypted with password from the password file, and store it in the database.
	//    list    List available CSA keys
	//    import  Imports a CSA key from a JSON file.
	//    export  Exports an existing CSA key by its ID.
	//
	// OPTIONS:
	//    --help, -h  show help
}

func ExampleRun_keys_ocr_legacy() {
	run("keys", "ocr", "--help")
	// Output:
	// NAME:
	//    core.test keys ocr - Remote commands for administering the node's legacy off chain reporting keys
	//
	// USAGE:
	//    core.test keys ocr command [command options] [arguments...]
	//
	// COMMANDS:
	//    create  Create an OCR key bundle, encrypted with password from the password file, and store it in the database
	//    delete  Deletes the encrypted OCR key bundle matching the given ID
	//    list    List available OCR key bundles
	//    import  Imports an OCR key bundle from a JSON file
	//    export  Exports an OCR key bundle to a JSON file
	//
	// OPTIONS:
	//    --help, -h  show help
}

func ExampleRun_keys_ocr() {
	run("keys", "ocr2", "--help")
	// Output:
	// NAME:
	//    core.test keys ocr2 - Remote commands for administering the node's off chain reporting keys
	//
	// USAGE:
	//    core.test keys ocr2 command [command options] [arguments...]
	//
	// COMMANDS:
	//    create  Create an OCR2 key bundle, encrypted with password from the password file, and store it in the database
	//    delete  Deletes the encrypted OCR2 key bundle matching the given ID
	//    list    List available OCR2 key bundles
	//    import  Imports an OCR2 key bundle from a JSON file
	//    export  Exports an OCR2 key bundle to a JSON file
	//
	// OPTIONS:
	//    --help, -h  show help
}

func ExampleRun_keys_solana() {
	run("keys", "solana", "--help")
	// Output:
	// NAME:
	//    core.test keys solana - Remote commands for administering the node's Solana keys
	//
	// USAGE:
	//    core.test keys solana command [command options] [arguments...]
	//
	// COMMANDS:
	//    create  Create a Solana key
	//    import  Import Solana key from keyfile
	//    export  Export Solana key to keyfile
	//    delete  Delete Solana key if present
	//    list    List the Solana keys
	//
	// OPTIONS:
	//    --help, -h  show help
}

func ExampleRun_keys_terra() {
	run("keys", "terra", "--help")
	// Output:
	// NAME:
	//    core.test keys terra - Remote commands for administering the node's Terra keys
	//
	// USAGE:
	//    core.test keys terra command [command options] [arguments...]
	//
	// COMMANDS:
	//    create  Create a Terra key
	//    import  Import Terra key from keyfile
	//    export  Export Terra key to keyfile
	//    delete  Delete Terra key if present
	//    list    List the Terra keys
	//
	// OPTIONS:
	//    --help, -h  show help
}

func ExampleRun_keys_starknet() {
	run("keys", "starknet", "--help")
	// Output:
	// NAME:
	//    core.test keys starknet - Remote commands for administering the node's StarkNet keys
	//
	// USAGE:
	//    core.test keys starknet command [command options] [arguments...]
	//
	// COMMANDS:
	//    create  Create a StarkNet key
	//    import  Import StarkNet key from keyfile
	//    export  Export StarkNet key to keyfile
	//    delete  Delete StarkNet key if present
	//    list    List the StarkNet keys
	//
	// OPTIONS:
	//    --help, -h  show help
}

func ExampleRun_keys_vrf() {
	run("keys", "vrf", "--help")
	// Output:
	// NAME:
	//    core.test keys vrf - Remote commands for administering the node's vrf keys
	//
	// USAGE:
	//    core.test keys vrf command [command options] [arguments...]
	//
	// COMMANDS:
	//    create  Create a VRF key
	//    import  Import VRF key from keyfile
	//    export  Export VRF key to keyfile
	//    delete  Archive or delete VRF key from memory and the database, if present. Note that jobs referencing the removed key will also be removed.
	//    list    List the VRF keys
	//
	// OPTIONS:
	//    --help, -h  show help
}

func ExampleRun_keys_dkgsign() {
	run("keys", "dkgsign", "--help")
	// Output:
	// NAME:
	//    core.test keys dkgsign - Remote commands for administering the node's DKGSign keys
	//
	// USAGE:
	//    core.test keys dkgsign command [command options] [arguments...]
	//
	// COMMANDS:
	//    create  Create a DKGSign key
	//    import  Import DKGSign key from keyfile
	//    export  Export DKGSign key to keyfile
	//    delete  Delete DKGSign key if present
	//    list    List the DKGSign keys
	//
	// OPTIONS:
	//    --help, -h  show help
}

func ExampleRun_keys_dkgencrypt() {
	run("keys", "dkgencrypt", "--help")
	// Output:
	// NAME:
	//    core.test keys dkgencrypt - Remote commands for administering the node's DKGEncrypt keys
	//
	// USAGE:
	//    core.test keys dkgencrypt command [command options] [arguments...]
	//
	// COMMANDS:
	//    create  Create a DKGEncrypt key
	//    import  Import DKGEncrypt key from keyfile
	//    export  Export DKGEncrypt key to keyfile
	//    delete  Delete DKGEncrypt key if present
	//    list    List the DKGEncrypt keys
	//
	// OPTIONS:
	//    --help, -h  show help
}

func ExampleRun_node() {
	run("node", "--help")
	// Output:
	// NAME:
	//    core.test node - Commands can only be run from on the same machine as the Chainlink node.
	//
	// USAGE:
	//    core.test node command [command options] [arguments...]
	//
	// COMMANDS:
	//    setnextnonce              Manually set the next nonce for a key. This should NEVER be necessary during normal operation. USE WITH CAUTION: Setting this incorrectly can break your node.
	//    start, node, n            Run the Chainlink node
	//    rebroadcast-transactions  Manually rebroadcast txs matching nonce range with the specified gas price. This is useful in emergencies e.g. high gas prices and/or network congestion to forcibly clear out the pending TX queue
	//    status                    Displays the health of various services running inside the node.
	//    profile                   Collects profile metrics from the node.
	//    db                        Commands for managing the database.
	//
	// OPTIONS:
	//    --help, -h  show help
}

func ExampleRun_node_start() {
	run("node", "start", "--help")
	// Output:
	// NAME:
	//    core.test node start - Run the Chainlink node
	//
	// USAGE:
	//    core.test node start [command options] [arguments...]
	//
	// OPTIONS:
	//    --api value, -a value            text file holding the API email and password, each on a line
	//    --debug, -d                      set logger level to debug
	//    --password value, -p value       text file holding the password for the node's account
	//    --vrfpassword value, --vp value  text file holding the password for the vrf keys; enables Chainlink VRF oracle
}

func ExampleRun_node_db() {
	run("node", "db", "--help")
	// Output:
	// NAME:
	//    core.test node db - Potentially destructive commands for managing the database.
	//
	// USAGE:
	//    core.test node db command [command options] [arguments...]
	//
	// COMMANDS:
	//    version   Display the current database version.
	//    status    Display the current database migration status.
	//    migrate   Migrate the database to the latest version.
	//    rollback  Roll back the database to a previous <version>. Rolls back a single migration if no version specified.
	//
	// OPTIONS:
	//    --help, -h  show help
}

func ExampleRun_node_profile() {
	run("node", "profile", "--help")
	// Output:
	// NAME:
	//    core.test node profile - Collects profile metrics from the node.
	//
	// USAGE:
	//    core.test node profile [command options] [arguments...]
	//
	// OPTIONS:
	//    --seconds value, -s value     duration of profile capture (default: 8)
	//    --output_dir value, -o value  output directory of the captured profile (default: "/tmp/")
}

func ExampleRun_txs() {
	run("txs", "--help")
	// Output:
	// NAME:
	//    core.test txs - Commands for handling transactions
	//
	// USAGE:
	//    core.test txs command [command options] [arguments...]
	//
	// COMMANDS:
	//    evm     Commands for handling EVM transactions
	//    solana  Commands for handling Solana transactions
	//    terra   Commands for handling Terra transactions
	//
	// OPTIONS:
	//    --help, -h  show help
}

func ExampleRun_txs_evm() {
	run("txs", "evm", "--help")
	// Output:
	// NAME:
	//    core.test txs evm - Commands for handling EVM transactions
	//
	// USAGE:
	//    core.test txs evm command [command options] [arguments...]
	//
	// COMMANDS:
	//    create  Send <amount> ETH (or wei) from node ETH account <fromAddress> to destination <toAddress>.
	//    list    List the Ethereum Transactions in descending order
	//    show    get information on a specific Ethereum Transaction
	//
	// OPTIONS:
	//    --help, -h  show help
}

func ExampleRun_txs_solana() {
	run("txs", "solana", "--help")
	// Output:
	// NAME:
	//    core.test txs solana - Commands for handling Solana transactions
	//
	// USAGE:
	//    core.test txs solana command [command options] [arguments...]
	//
	// COMMANDS:
	//    create  Send <amount> lamports from node Solana account <fromAddress> to destination <toAddress>.
	//
	// OPTIONS:
	//    --help, -h  show help
}

func ExampleRun_txs_terra() {
	run("txs", "terra", "--help")
	// Output:
	// NAME:
	//    core.test txs terra - Commands for handling Terra transactions
	//
	// USAGE:
	//    core.test txs terra command [command options] [arguments...]
	//
	// COMMANDS:
	//    create  Send <amount> Luna from node Terra account <fromAddress> to destination <toAddress>.
	//
	// OPTIONS:
	//    --help, -h  show help
}

func ExampleRun_chains() {
	run("chains", "--help")
	// Output:
	// NAME:
	//    core.test chains - Commands for handling chain configuration
	//
	// USAGE:
	//    core.test chains command [command options] [arguments...]
	//
	// COMMANDS:
	//    evm     Commands for handling EVM chains
	//    solana  Commands for handling Solana chains
	//    terra   Commands for handling Terra chains
	//
	// OPTIONS:
	//    --help, -h  show help
}

func ExampleRun_chains_evm() {
	run("chains", "evm", "--help")
	// Output:
	// NAME:
	//    core.test chains evm - Commands for handling EVM chains
	//
	// USAGE:
	//    core.test chains evm command [command options] [arguments...]
	//
	// COMMANDS:
	//    create     Create a new EVM chain
	//    delete     Delete an existing EVM chain
	//    list       List all existing EVM chains
	//    configure  Configure an existing EVM chain
	//
	// OPTIONS:
	//    --help, -h  show help
}

func ExampleRun_chains_solana() {
	run("chains", "solana", "--help")
	// Output:
	// NAME:
	//    core.test chains solana - Commands for handling Solana chains
	//
	// USAGE:
	//    core.test chains solana command [command options] [arguments...]
	//
	// COMMANDS:
	//    create     Create a new Solana chain
	//    delete     Delete an existing Solana chain
	//    list       List all existing Solana chains
	//    configure  Configure an existing Solana chain
	//
	// OPTIONS:
	//    --help, -h  show help
}

func ExampleRun_chains_terra() {
	run("chains", "terra", "--help")
	// Output:
	// NAME:
	//    core.test chains terra - Commands for handling Terra chains
	//
	// USAGE:
	//    core.test chains terra command [command options] [arguments...]
	//
	// COMMANDS:
	//    create     Create a new Terra chain
	//    delete     Delete an existing Terra chain
	//    list       List all existing Terra chains
	//    configure  Configure an existing Terra chain
	//
	// OPTIONS:
	//    --help, -h  show help
}

func ExampleRun_nodes() {
	run("nodes", "--help")
	// Output:
	// NAME:
	//    core.test nodes - Commands for handling node configuration
	//
	// USAGE:
	//    core.test nodes command [command options] [arguments...]
	//
	// COMMANDS:
	//    evm     Commands for handling EVM node configuration
	//    solana  Commands for handling Solana node configuration
	//    terra   Commands for handling Terra node configuration
	//
	// OPTIONS:
	//    --help, -h  show help
}

func ExampleRun_nodes_evm() {
	run("nodes", "evm", "--help")
	// Output:
	// NAME:
	//    core.test nodes evm - Commands for handling EVM node configuration
	//
	// USAGE:
	//    core.test nodes evm command [command options] [arguments...]
	//
	// COMMANDS:
	//    create  Create a new EVM node
	//    delete  Delete an existing EVM node
	//    list    List all existing EVM nodes
	//
	// OPTIONS:
	//    --help, -h  show help
}

func ExampleRun_nodes_solana() {
	run("nodes", "solana", "--help")
	// Output:
	// NAME:
	//    core.test nodes solana - Commands for handling Solana node configuration
	//
	// USAGE:
	//    core.test nodes solana command [command options] [arguments...]
	//
	// COMMANDS:
	//    create  Create a new Solana node
	//    delete  Delete an existing Solana node
	//    list    List all existing Solana nodes
	//
	// OPTIONS:
	//    --help, -h  show help
}

func ExampleRun_nodes_terra() {
	run("nodes", "terra", "--help")
	// Output:
	// NAME:
	//    core.test nodes terra - Commands for handling Terra node configuration
	//
	// USAGE:
	//    core.test nodes terra command [command options] [arguments...]
	//
	// COMMANDS:
	//    create  Create a new Terra node
	//    delete  Delete an existing Terra node
	//    list    List all existing Terra nodes
	//
	// OPTIONS:
	//    --help, -h  show help
}

func ExampleRun_forwarders() {
	run("forwarders", "--help")
	// Output:
	// NAME:
	//    core.test forwarders - Commands for managing forwarder addresses.
	//
	// USAGE:
	//    core.test forwarders command [command options] [arguments...]
	//
	// COMMANDS:
	//    list    List all stored forwarders addresses
	//    create  Create a new forwarder
	//    delete  Delete a forwarder address
	//
	// OPTIONS:
	//    --help, -h  show help
}<|MERGE_RESOLUTION|>--- conflicted
+++ resolved
@@ -204,10 +204,7 @@
 	//    ocr2        Remote commands for administering the node's off chain reporting keys
 	//    solana      Remote commands for administering the node's Solana keys
 	//    terra       Remote commands for administering the node's Terra keys
-<<<<<<< HEAD
-=======
 	//    starknet    Remote commands for administering the node's StarkNet keys
->>>>>>> 0fbfb44c
 	//    dkgsign     Remote commands for administering the node's DKGSign keys
 	//    dkgencrypt  Remote commands for administering the node's DKGEncrypt keys
 	//    vrf         Remote commands for administering the node's vrf keys
