package v2

import (
	"fmt"
	"reflect"
	"strconv"
	"strings"

	"go.uber.org/multierr"

	"github.com/smartcontractkit/chainlink/core/utils"
)

// Validated configurations impose constraints that must be checked.
type Validated interface {
	// ValidateConfig returns nil if the config is valid, otherwise an error describing why it is invalid.
	//
	// For implementations:
	//  - A nil receiver should return nil, freeing the caller to decide whether each case is required.
	//  - Use package multierr to accumulate all errors, rather than returning the first encountered.
	ValidateConfig() error
}

// Validate returns any errors from calling Validated.ValidateConfig on cfg and any nested types that implement Validated.
func Validate(cfg interface{}) (err error) {
	_, err = utils.MultiErrorList(validate(cfg))
	return
}

func validate(s interface{}) (err error) {
	if vc, ok := s.(Validated); ok {
		err = multierr.Append(err, vc.ValidateConfig())
	}

	t := reflect.TypeOf(s)
	v := reflect.ValueOf(s)
	if t.Kind() == reflect.Ptr {
		if v.IsNil() {
			return
		}
		t = t.Elem()
		v = v.Elem()
	}
	switch t.Kind() {
	case reflect.Bool, reflect.Chan, reflect.Complex128, reflect.Complex64, reflect.Float32, reflect.Float64,
		reflect.Func, reflect.Int, reflect.Int16, reflect.Int32, reflect.Int64, reflect.Int8, reflect.Interface,
		reflect.Invalid, reflect.Ptr, reflect.String, reflect.Uint, reflect.Uint16, reflect.Uint32, reflect.Uint64,
		reflect.Uint8, reflect.Uintptr, reflect.UnsafePointer:
		return
	case reflect.Struct:
		for i := 0; i < t.NumField(); i++ {
			ft := t.Field(i)
			if !ft.IsExported() {
				continue
			}
			fv := v.Field(i)
			if !fv.CanInterface() {
				continue
			}
			if fv.Kind() == reflect.Ptr && fv.IsNil() {
				continue
			}
<<<<<<< HEAD
			if fe := Validate(fv.Interface()); fe != nil {
=======
			if fe := validate(fv.Interface()); fe != nil {
>>>>>>> 254fa94b
				if ft.Anonymous {
					err = multierr.Append(err, fe)
				} else {
					err = multierr.Append(err, namedMultiErrorList(fe, ft.Name))
				}
			}
		}
		return
	case reflect.Map:
		iter := v.MapRange()
		for iter.Next() {
			mk := iter.Key()
			mv := iter.Value()
			if !v.CanInterface() {
				continue
			}
			if mv.Kind() == reflect.Ptr && mv.IsNil() {
				continue
			}
<<<<<<< HEAD
			if me := Validate(mv.Interface()); me != nil {
=======
			if me := validate(mv.Interface()); me != nil {
>>>>>>> 254fa94b
				err = multierr.Append(err, namedMultiErrorList(me, fmt.Sprintf("%s", mk.Interface())))
			}
		}
		return
	case reflect.Slice, reflect.Array:
		for i := 0; i < v.Len(); i++ {
			iv := v.Index(i)
			if !v.CanInterface() {
				continue
			}
			if iv.Kind() == reflect.Ptr && iv.IsNil() {
				continue
			}
<<<<<<< HEAD
			if me := Validate(iv.Interface()); me != nil {
=======
			if me := validate(iv.Interface()); me != nil {
>>>>>>> 254fa94b
				err = multierr.Append(err, namedMultiErrorList(me, strconv.Itoa(i)))
			}
		}
		return
	}

	return fmt.Errorf("should be unreachable: switch missing case for kind: %s", t.Kind())
}

func namedMultiErrorList(err error, name string) error {
	l, merr := utils.MultiErrorList(err)
	if l == 0 {
		return nil
	}
	msg := strings.ReplaceAll(merr.Error(), "\n", "\n\t")
	if l == 1 {
		return fmt.Errorf("%s.%s", name, msg)
	}
	return fmt.Errorf("%s: %s", name, msg)
}

type ErrInvalid struct {
	Name  string
	Value any
	Msg   string
}

// NewErrDuplicate returns an ErrInvalid with a standard duplicate message.
func NewErrDuplicate(name string, value any) ErrInvalid {
	return ErrInvalid{Name: name, Value: value, Msg: "duplicate - must be unique"}
}

func (e ErrInvalid) Error() string {
	return fmt.Sprintf("%s: invalid value (%v): %s", e.Name, e.Value, e.Msg)
}

type ErrMissing struct {
	Name string
	Msg  string
}

func (e ErrMissing) Error() string {
	return fmt.Sprintf("%s: missing: %s", e.Name, e.Msg)
}

type ErrEmpty struct {
	Name string
	Msg  string
}

func (e ErrEmpty) Error() string {
	return fmt.Sprintf("%s: empty: %s", e.Name, e.Msg)
}

// UniqueStrings is a helper for tracking unique values in string form.
type UniqueStrings map[string]struct{}

// IsDupeFmt is like IsDupe, but calls String().
func (u UniqueStrings) IsDupeFmt(t fmt.Stringer) bool {
	if t == nil {
		return false
	}
	if reflect.ValueOf(t).IsNil() {
		// interface holds a typed-nil value
		return false
	}
	return u.isDupe(t.String())
}

// IsDupe returns true if the set already contains the string, otherwise false.
// Non-nil/empty strings are added to the set.
func (u UniqueStrings) IsDupe(s *string) bool {
	if s == nil {
		return false
	}
	return u.isDupe(*s)
}

func (u UniqueStrings) isDupe(s string) bool {
	if s == "" {
		return false
	}
	_, ok := u[s]
	if !ok {
		u[s] = struct{}{}
	}
	return ok
}<|MERGE_RESOLUTION|>--- conflicted
+++ resolved
@@ -60,11 +60,7 @@
 			if fv.Kind() == reflect.Ptr && fv.IsNil() {
 				continue
 			}
-<<<<<<< HEAD
-			if fe := Validate(fv.Interface()); fe != nil {
-=======
 			if fe := validate(fv.Interface()); fe != nil {
->>>>>>> 254fa94b
 				if ft.Anonymous {
 					err = multierr.Append(err, fe)
 				} else {
@@ -84,11 +80,7 @@
 			if mv.Kind() == reflect.Ptr && mv.IsNil() {
 				continue
 			}
-<<<<<<< HEAD
-			if me := Validate(mv.Interface()); me != nil {
-=======
 			if me := validate(mv.Interface()); me != nil {
->>>>>>> 254fa94b
 				err = multierr.Append(err, namedMultiErrorList(me, fmt.Sprintf("%s", mk.Interface())))
 			}
 		}
@@ -102,11 +94,7 @@
 			if iv.Kind() == reflect.Ptr && iv.IsNil() {
 				continue
 			}
-<<<<<<< HEAD
-			if me := Validate(iv.Interface()); me != nil {
-=======
 			if me := validate(iv.Interface()); me != nil {
->>>>>>> 254fa94b
 				err = multierr.Append(err, namedMultiErrorList(me, strconv.Itoa(i)))
 			}
 		}
