package core

import (
	"fmt"
	"log"
	"os"

	"github.com/Masterminds/semver/v3"

	"github.com/smartcontractkit/chainlink/v2/core/cmd"
	v2 "github.com/smartcontractkit/chainlink/v2/core/config/v2"
	"github.com/smartcontractkit/chainlink/v2/core/recovery"
	"github.com/smartcontractkit/chainlink/v2/core/static"
)

func init() {
	// check version
	if static.Version == static.Unset {
		if v2.EnvDev.IsTrue() {
			return
		}
		log.Println(`Version was unset but dev mode is not enabled. Chainlink should be built with static.Version set to a valid semver for production builds.`)
	} else if _, err := semver.NewVersion(static.Version); err != nil {
		panic(fmt.Sprintf("Version invalid: %q is not valid semver", static.Version))
	}
}

<<<<<<< HEAD
func main() {
=======
func Main() (code int) {
>>>>>>> c51bf53a
	recovery.ReportPanics(func() {
		app := cmd.NewApp(newProductionClient())
		if err := app.Run(os.Args); err != nil {
			fmt.Fprintf(os.Stderr, "Error running app: %v\n", err)
			code = 1
		}
	})
	return
}

// newProductionClient configures an instance of the CLI to be used in production.
func newProductionClient() *cmd.Client {
	prompter := cmd.NewTerminalPrompter()
	return &cmd.Client{
		Renderer:                       cmd.RendererTable{Writer: os.Stdout},
		AppFactory:                     cmd.ChainlinkAppFactory{},
		KeyStoreAuthenticator:          cmd.TerminalKeyStoreAuthenticator{Prompter: prompter},
		FallbackAPIInitializer:         cmd.NewPromptingAPIInitializer(prompter),
		Runner:                         cmd.ChainlinkRunner{},
		PromptingSessionRequestBuilder: cmd.NewPromptingSessionRequestBuilder(prompter),
		ChangePasswordPrompter:         cmd.NewChangePasswordPrompter(),
		PasswordPrompter:               cmd.NewPasswordPrompter(),
	}
}<|MERGE_RESOLUTION|>--- conflicted
+++ resolved
@@ -25,11 +25,7 @@
 	}
 }
 
-<<<<<<< HEAD
-func main() {
-=======
 func Main() (code int) {
->>>>>>> c51bf53a
 	recovery.ReportPanics(func() {
 		app := cmd.NewApp(newProductionClient())
 		if err := app.Run(os.Args); err != nil {
