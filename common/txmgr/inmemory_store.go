package txmgr

import (
	"cmp"
	"context"
	"encoding/json"
	"errors"
	"fmt"
	"math/big"
<<<<<<< HEAD
	"slices"
	"sort"
	"strconv"
=======
>>>>>>> e287b53e
	"sync"
	"time"

	"github.com/google/uuid"
	"gopkg.in/guregu/null.v4"

	"github.com/smartcontractkit/chainlink-common/pkg/logger"
	"github.com/smartcontractkit/chainlink/v2/common/chains/label"
	feetypes "github.com/smartcontractkit/chainlink/v2/common/fee/types"
	txmgrtypes "github.com/smartcontractkit/chainlink/v2/common/txmgr/types"
	"github.com/smartcontractkit/chainlink/v2/common/types"
	evmgas "github.com/smartcontractkit/chainlink/v2/core/chains/evm/gas"
)

var (
	// ErrInvalidChainID is returned when the chain ID is invalid
	ErrInvalidChainID = errors.New("invalid chain ID")
	// ErrTxnNotFound is returned when a transaction is not found
	ErrTxnNotFound = errors.New("transaction not found")
	// ErrExistingIdempotencyKey is returned when a transaction with the same idempotency key already exists
	ErrExistingIdempotencyKey = errors.New("transaction with idempotency key already exists")
	// ErrAddressNotFound is returned when an address is not found
	ErrAddressNotFound = errors.New("address not found")
	// ErrSequenceNotFound is returned when a sequence is not found
	ErrSequenceNotFound = errors.New("sequence not found")
	// ErrCouldNotGetReceipt is the error string we save if we reach our finality depth for a confirmed transaction without ever getting a receipt
	// This most likely happened because an external wallet used the account for this nonce
	ErrCouldNotGetReceipt = errors.New("could not get receipt")
)

// inMemoryStore is a simple wrapper around a persistent TxStore and KeyStore. It handles all the transaction state in memory.
type inMemoryStore[
	CHAIN_ID types.ID,
	ADDR, TX_HASH, BLOCK_HASH types.Hashable,
	R txmgrtypes.ChainReceipt[TX_HASH, BLOCK_HASH],
	SEQ types.Sequence,
	FEE feetypes.Fee,
] struct {
	lggr    logger.SugaredLogger
	chainID CHAIN_ID

	maxUnstarted      uint64
	keyStore          txmgrtypes.KeyStore[ADDR, CHAIN_ID, SEQ]
	persistentTxStore txmgrtypes.TxStore[ADDR, CHAIN_ID, TX_HASH, BLOCK_HASH, R, SEQ, FEE]

	addressStatesLock sync.RWMutex
	addressStates     map[ADDR]*addressState[CHAIN_ID, ADDR, TX_HASH, BLOCK_HASH, R, SEQ, FEE]
}

// NewInMemoryStore returns a new inMemoryStore
func NewInMemoryStore[
	CHAIN_ID types.ID,
	ADDR, TX_HASH, BLOCK_HASH types.Hashable,
	R txmgrtypes.ChainReceipt[TX_HASH, BLOCK_HASH],
	SEQ types.Sequence,
	FEE feetypes.Fee,
](
	ctx context.Context,
	lggr logger.SugaredLogger,
	chainID CHAIN_ID,
	keyStore txmgrtypes.KeyStore[ADDR, CHAIN_ID, SEQ],
	persistentTxStore txmgrtypes.TxStore[ADDR, CHAIN_ID, TX_HASH, BLOCK_HASH, R, SEQ, FEE],
	config txmgrtypes.InMemoryStoreConfig,
) (*inMemoryStore[CHAIN_ID, ADDR, TX_HASH, BLOCK_HASH, R, SEQ, FEE], error) {
	ms := inMemoryStore[CHAIN_ID, ADDR, TX_HASH, BLOCK_HASH, R, SEQ, FEE]{
		lggr:              lggr,
		chainID:           chainID,
		keyStore:          keyStore,
		persistentTxStore: persistentTxStore,

		addressStates: map[ADDR]*addressState[CHAIN_ID, ADDR, TX_HASH, BLOCK_HASH, R, SEQ, FEE]{},
	}

	ms.maxUnstarted = config.MaxQueued()
	if ms.maxUnstarted <= 0 {
		ms.maxUnstarted = 10000
	}

	addressesToTxs := map[ADDR][]txmgrtypes.Tx[CHAIN_ID, ADDR, TX_HASH, BLOCK_HASH, SEQ, FEE]{}
	// populate all enabled addresses
	enabledAddresses, err := keyStore.EnabledAddressesForChain(ctx, chainID)
	if err != nil {
		return nil, fmt.Errorf("new_in_memory_store: %w", err)
	}
	for _, addr := range enabledAddresses {
		addressesToTxs[addr] = []txmgrtypes.Tx[CHAIN_ID, ADDR, TX_HASH, BLOCK_HASH, SEQ, FEE]{}
	}

	txs, err := persistentTxStore.GetAllTransactions(ctx, chainID)
	if err != nil {
		return nil, fmt.Errorf("address_state: initialization: %w", err)
	}
	for _, tx := range txs {
		at, exists := addressesToTxs[tx.FromAddress]
		if !exists {
			at = []txmgrtypes.Tx[CHAIN_ID, ADDR, TX_HASH, BLOCK_HASH, SEQ, FEE]{}
		}
		at = append(at, tx)
		addressesToTxs[tx.FromAddress] = at
	}
	for fromAddr, txs := range addressesToTxs {
		ms.addressStates[fromAddr] = newAddressState[CHAIN_ID, ADDR, TX_HASH, BLOCK_HASH, R, SEQ, FEE](lggr, chainID, fromAddr, ms.maxUnstarted, txs)
	}

	return &ms, nil
}

// CreateTransaction creates a new transaction for a given txRequest.
func (ms *inMemoryStore[CHAIN_ID, ADDR, TX_HASH, BLOCK_HASH, R, SEQ, FEE]) CreateTransaction(
	ctx context.Context,
	txRequest txmgrtypes.TxRequest[ADDR, TX_HASH],
	chainID CHAIN_ID,
) (
	txmgrtypes.Tx[CHAIN_ID, ADDR, TX_HASH, BLOCK_HASH, SEQ, FEE],
	error,
) {
	return txmgrtypes.Tx[CHAIN_ID, ADDR, TX_HASH, BLOCK_HASH, SEQ, FEE]{}, nil
}

// FindTxWithIdempotencyKey returns a transaction with the given idempotency key
func (ms *inMemoryStore[CHAIN_ID, ADDR, TX_HASH, BLOCK_HASH, R, SEQ, FEE]) FindTxWithIdempotencyKey(ctx context.Context, idempotencyKey string, chainID CHAIN_ID) (*txmgrtypes.Tx[CHAIN_ID, ADDR, TX_HASH, BLOCK_HASH, SEQ, FEE], error) {
	if ms.chainID.String() != chainID.String() {
		return nil, nil
	}

	// Check if the transaction is in the pending queue of all address states
	ms.addressStatesLock.RLock()
	defer ms.addressStatesLock.RUnlock()
	for _, as := range ms.addressStates {
		if tx := as.findTxWithIdempotencyKey(idempotencyKey); tx != nil {
			return ms.deepCopyTx(*tx), nil
		}
	}

	return nil, nil
}

// CheckTxQueueCapacity checks if the queue capacity has been reached for a given address
func (ms *inMemoryStore[CHAIN_ID, ADDR, TX_HASH, BLOCK_HASH, R, SEQ, FEE]) CheckTxQueueCapacity(ctx context.Context, fromAddress ADDR, maxQueuedTransactions uint64, chainID CHAIN_ID) error {
	if maxQueuedTransactions == 0 {
		return nil
	}
	if ms.chainID.String() != chainID.String() {
		return nil
	}

	ms.addressStatesLock.RLock()
	defer ms.addressStatesLock.RUnlock()
	as, ok := ms.addressStates[fromAddress]
	if !ok {
		return nil
	}

	count := uint64(as.countTransactionsByState(TxUnstarted))
	if count >= maxQueuedTransactions {
		return fmt.Errorf("cannot create transaction; too many unstarted transactions in the queue (%v/%v). %s", count, maxQueuedTransactions, label.MaxQueuedTransactionsWarning)
	}

	return nil
}

// FindLatestSequence returns the latest sequence number for a given address
// It is used to initialize the in-memory sequence map in the broadcaster
// TODO(jtw): this is until we have a abstracted Sequencer Component which can be used instead
func (ms *inMemoryStore[CHAIN_ID, ADDR, TX_HASH, BLOCK_HASH, R, SEQ, FEE]) FindLatestSequence(ctx context.Context, fromAddress ADDR, chainID CHAIN_ID) (seq SEQ, err error) {
	// Query the persistent store
	return ms.persistentTxStore.FindLatestSequence(ctx, fromAddress, chainID)
}

// CountUnconfirmedTransactions returns the number of unconfirmed transactions for a given address.
// Unconfirmed transactions are transactions that have been broadcast but not confirmed on-chain.
// NOTE: used to calculate total inflight transactions
func (ms *inMemoryStore[CHAIN_ID, ADDR, TX_HASH, BLOCK_HASH, R, SEQ, FEE]) CountUnconfirmedTransactions(ctx context.Context, fromAddress ADDR, chainID CHAIN_ID) (uint32, error) {
	if ms.chainID.String() != chainID.String() {
		return 0, nil
	}

	ms.addressStatesLock.RLock()
	defer ms.addressStatesLock.RUnlock()
	as, ok := ms.addressStates[fromAddress]
	if !ok {
		return 0, nil
	}

	return uint32(as.countTransactionsByState(TxUnconfirmed)), nil
}

// CountUnstartedTransactions returns the number of unstarted transactions for a given address.
// Unstarted transactions are transactions that have not been broadcast yet.
// NOTE(jtw): used to calculate total inflight transactions
func (ms *inMemoryStore[CHAIN_ID, ADDR, TX_HASH, BLOCK_HASH, R, SEQ, FEE]) CountUnstartedTransactions(ctx context.Context, fromAddress ADDR, chainID CHAIN_ID) (uint32, error) {
	if ms.chainID.String() != chainID.String() {
		return 0, nil
	}

	ms.addressStatesLock.RLock()
	defer ms.addressStatesLock.RUnlock()
	as, ok := ms.addressStates[fromAddress]
	if !ok {
		return 0, nil
	}

	return uint32(as.countTransactionsByState(TxUnstarted)), nil
}

// UpdateTxUnstartedToInProgress updates a transaction from unstarted to in_progress.
func (ms *inMemoryStore[CHAIN_ID, ADDR, TX_HASH, BLOCK_HASH, R, SEQ, FEE]) UpdateTxUnstartedToInProgress(
	ctx context.Context,
	tx *txmgrtypes.Tx[CHAIN_ID, ADDR, TX_HASH, BLOCK_HASH, SEQ, FEE],
	attempt *txmgrtypes.TxAttempt[CHAIN_ID, ADDR, TX_HASH, BLOCK_HASH, SEQ, FEE],
) error {
	return nil
}

// GetTxInProgress returns the in_progress transaction for a given address.
func (ms *inMemoryStore[CHAIN_ID, ADDR, TX_HASH, BLOCK_HASH, R, SEQ, FEE]) GetTxInProgress(ctx context.Context, fromAddress ADDR) (*txmgrtypes.Tx[CHAIN_ID, ADDR, TX_HASH, BLOCK_HASH, SEQ, FEE], error) {
	return nil, nil
}

// UpdateTxAttemptInProgressToBroadcast updates a transaction attempt from in_progress to broadcast.
// It also updates the transaction state to unconfirmed.
func (ms *inMemoryStore[CHAIN_ID, ADDR, TX_HASH, BLOCK_HASH, R, SEQ, FEE]) UpdateTxAttemptInProgressToBroadcast(
	ctx context.Context,
	tx *txmgrtypes.Tx[CHAIN_ID, ADDR, TX_HASH, BLOCK_HASH, SEQ, FEE],
	attempt txmgrtypes.TxAttempt[CHAIN_ID, ADDR, TX_HASH, BLOCK_HASH, SEQ, FEE],
	newAttemptState txmgrtypes.TxAttemptState,
) error {
	return nil
}

// FindNextUnstartedTransactionFromAddress returns the next unstarted transaction for a given address.
func (ms *inMemoryStore[CHAIN_ID, ADDR, TX_HASH, BLOCK_HASH, R, SEQ, FEE]) FindNextUnstartedTransactionFromAddress(_ context.Context, tx *txmgrtypes.Tx[CHAIN_ID, ADDR, TX_HASH, BLOCK_HASH, SEQ, FEE], fromAddress ADDR, chainID CHAIN_ID) error {
	return nil
}

// SaveReplacementInProgressAttempt saves a replacement attempt for a transaction that is in_progress.
func (ms *inMemoryStore[CHAIN_ID, ADDR, TX_HASH, BLOCK_HASH, R, SEQ, FEE]) SaveReplacementInProgressAttempt(
	ctx context.Context,
	oldAttempt txmgrtypes.TxAttempt[CHAIN_ID, ADDR, TX_HASH, BLOCK_HASH, SEQ, FEE],
	replacementAttempt *txmgrtypes.TxAttempt[CHAIN_ID, ADDR, TX_HASH, BLOCK_HASH, SEQ, FEE],
) error {
	return nil
}

// UpdateTxFatalError updates a transaction to fatal_error.
func (ms *inMemoryStore[CHAIN_ID, ADDR, TX_HASH, BLOCK_HASH, R, SEQ, FEE]) UpdateTxFatalError(ctx context.Context, tx *txmgrtypes.Tx[CHAIN_ID, ADDR, TX_HASH, BLOCK_HASH, SEQ, FEE]) error {
	return nil
}

// Close closes the inMemoryStore
func (ms *inMemoryStore[CHAIN_ID, ADDR, TX_HASH, BLOCK_HASH, R, SEQ, FEE]) Close() {
	// Close the event recorder
	ms.persistentTxStore.Close()

	// Clear all address states
	ms.addressStatesLock.Lock()
	for _, as := range ms.addressStates {
		as.close()
	}
	clear(ms.addressStates)
	ms.addressStatesLock.Unlock()
}

// Abandon removes all transactions for a given address
func (ms *inMemoryStore[CHAIN_ID, ADDR, TX_HASH, BLOCK_HASH, R, SEQ, FEE]) Abandon(ctx context.Context, chainID CHAIN_ID, addr ADDR) error {
	if ms.chainID.String() != chainID.String() {
		panic("invalid chain ID")
	}

	// Mark all persisted transactions as abandoned
	if err := ms.persistentTxStore.Abandon(ctx, chainID, addr); err != nil {
		return err
	}

	// check that the address exists in the unstarted transactions
	ms.addressStatesLock.RLock()
	defer ms.addressStatesLock.RUnlock()
	as, ok := ms.addressStates[addr]
	if !ok {
		as = newAddressState[CHAIN_ID, ADDR, TX_HASH, BLOCK_HASH, R, SEQ, FEE](ms.lggr, chainID, addr, ms.maxUnstarted, nil)
		ms.addressStates[addr] = as
	}
	as.abandon()

	return nil
}

// SetBroadcastBeforeBlockNum sets the broadcast_before_block_num for a given chain ID
func (ms *inMemoryStore[CHAIN_ID, ADDR, TX_HASH, BLOCK_HASH, R, SEQ, FEE]) SetBroadcastBeforeBlockNum(ctx context.Context, blockNum int64, chainID CHAIN_ID) error {
	if ms.chainID.String() != chainID.String() {
		panic("invalid chain ID")
	}

	// Persist to persistent storage
	if err := ms.persistentTxStore.SetBroadcastBeforeBlockNum(ctx, blockNum, chainID); err != nil {
		return fmt.Errorf("set_broadcast_before_block_num: %w", err)
	}

	fn := func(tx *txmgrtypes.Tx[CHAIN_ID, ADDR, TX_HASH, BLOCK_HASH, SEQ, FEE]) {
		if tx.TxAttempts == nil || len(tx.TxAttempts) == 0 {
			return
		}

		for i := 0; i < len(tx.TxAttempts); i++ {
			attempt := tx.TxAttempts[i]
			if attempt.State == txmgrtypes.TxAttemptBroadcast && attempt.BroadcastBeforeBlockNum == nil {
				tx.TxAttempts[i].BroadcastBeforeBlockNum = &blockNum
			}
		}
	}
	ms.addressStatesLock.RLock()
	defer ms.addressStatesLock.RUnlock()
	for _, as := range ms.addressStates {
		as.applyToTxsByState(nil, fn)
	}

	return nil
}

// FindTxAttemptsConfirmedMissingReceipt returns all transactions that are confirmed but missing a receipt
func (ms *inMemoryStore[CHAIN_ID, ADDR, TX_HASH, BLOCK_HASH, R, SEQ, FEE]) FindTxAttemptsConfirmedMissingReceipt(ctx context.Context, chainID CHAIN_ID) (
	[]txmgrtypes.TxAttempt[CHAIN_ID, ADDR, TX_HASH, BLOCK_HASH, SEQ, FEE],
	error,
) {
	if ms.chainID.String() != chainID.String() {
		return nil, nil
	}

	txFilter := func(tx *txmgrtypes.Tx[CHAIN_ID, ADDR, TX_HASH, BLOCK_HASH, SEQ, FEE]) bool {
		return tx.TxAttempts != nil && len(tx.TxAttempts) > 0
	}
	txAttemptFilter := func(attempt *txmgrtypes.TxAttempt[CHAIN_ID, ADDR, TX_HASH, BLOCK_HASH, SEQ, FEE]) bool {
		return true
	}
	states := []txmgrtypes.TxState{TxConfirmedMissingReceipt}
	attempts := []txmgrtypes.TxAttempt[CHAIN_ID, ADDR, TX_HASH, BLOCK_HASH, SEQ, FEE]{}
	ms.addressStatesLock.RLock()
	defer ms.addressStatesLock.RUnlock()
	for _, as := range ms.addressStates {
		attempts = append(attempts, as.findTxAttempts(states, txFilter, txAttemptFilter)...)
	}
	// sort by tx_id ASC, gas_price DESC, gas_tip_cap DESC
	sort.SliceStable(attempts, func(i, j int) bool {
		if attempts[i].TxID == attempts[j].TxID {
			var iGasPrice, jGasPrice evmgas.EvmFee
			// TODO: FIGURE OUT HOW TO GET GAS PRICE AND GAS TIP CAP FROM TxFee

			if iGasPrice.Legacy.Cmp(jGasPrice.Legacy) == 0 {
				// sort by gas_tip_cap DESC
				return iGasPrice.DynamicFeeCap.Cmp(jGasPrice.DynamicFeeCap) > 0
			} else {
				// sort by gas_price DESC
				return iGasPrice.Legacy.Cmp(jGasPrice.Legacy) > 0
			}
		}

		return attempts[i].TxID < attempts[j].TxID
	})

	// deep copy the attempts
	var eAttempts []txmgrtypes.TxAttempt[CHAIN_ID, ADDR, TX_HASH, BLOCK_HASH, SEQ, FEE]
	for _, attempt := range attempts {
		eAttempts = append(eAttempts, ms.deepCopyTxAttempt(attempt.Tx, attempt))
	}

	return eAttempts, nil
}

// UpdateBroadcastAts updates the broadcast_at time for a given set of attempts
func (ms *inMemoryStore[CHAIN_ID, ADDR, TX_HASH, BLOCK_HASH, R, SEQ, FEE]) UpdateBroadcastAts(ctx context.Context, inTime time.Time, txIDs []int64) error {
	// Persist to persistent storage
	if err := ms.persistentTxStore.UpdateBroadcastAts(ctx, inTime, txIDs); err != nil {
		return err
	}

	// Update in memory store
	fn := func(tx *txmgrtypes.Tx[CHAIN_ID, ADDR, TX_HASH, BLOCK_HASH, SEQ, FEE]) {
		if tx.BroadcastAt != nil && tx.BroadcastAt.Before(inTime) {
			tx.BroadcastAt = &inTime
		}
	}

	ms.addressStatesLock.RLock()
	defer ms.addressStatesLock.RUnlock()
	for _, as := range ms.addressStates {
		as.applyToTxsByState(nil, fn, txIDs...)
	}

	return nil
}

// UpdateTxsUnconfirmed updates the unconfirmed transactions for a given set of ids
func (ms *inMemoryStore[CHAIN_ID, ADDR, TX_HASH, BLOCK_HASH, R, SEQ, FEE]) UpdateTxsUnconfirmed(ctx context.Context, txIDs []int64) error {
	return nil
}

// FindTxAttemptsRequiringReceiptFetch returns all transactions that are missing a receipt
func (ms *inMemoryStore[CHAIN_ID, ADDR, TX_HASH, BLOCK_HASH, R, SEQ, FEE]) FindTxAttemptsRequiringReceiptFetch(ctx context.Context, chainID CHAIN_ID) (
	attempts []txmgrtypes.TxAttempt[CHAIN_ID, ADDR, TX_HASH, BLOCK_HASH, SEQ, FEE],
	err error,
) {
	if ms.chainID.String() != chainID.String() {
		return attempts, nil
	}

	txFilterFn := func(tx *txmgrtypes.Tx[CHAIN_ID, ADDR, TX_HASH, BLOCK_HASH, SEQ, FEE]) bool {
		return len(tx.TxAttempts) > 0
	}
	txAttemptFilterFn := func(attempt *txmgrtypes.TxAttempt[CHAIN_ID, ADDR, TX_HASH, BLOCK_HASH, SEQ, FEE]) bool {
		return attempt.State != txmgrtypes.TxAttemptInsufficientFunds
	}
	states := []txmgrtypes.TxState{TxUnconfirmed, TxConfirmedMissingReceipt}
	attempts = []txmgrtypes.TxAttempt[CHAIN_ID, ADDR, TX_HASH, BLOCK_HASH, SEQ, FEE]{}
	ms.addressStatesLock.RLock()
	defer ms.addressStatesLock.RUnlock()
	for _, as := range ms.addressStates {
		attempts = append(attempts, as.findTxAttempts(states, txFilterFn, txAttemptFilterFn)...)
	}
	// sort by sequence ASC, gas_price DESC, gas_tip_cap DESC
	// TODO: FIGURE OUT HOW TO GET GAS PRICE AND GAS TIP CAP FROM TxFee
	slices.SortFunc(attempts, func(a, b txmgrtypes.TxAttempt[CHAIN_ID, ADDR, TX_HASH, BLOCK_HASH, SEQ, FEE]) int {
		aSequence, bSequence := a.Tx.Sequence, b.Tx.Sequence
		if aSequence == nil || bSequence == nil {
			return 0
		}

		return cmp.Compare((*aSequence).Int64(), (*bSequence).Int64())
	})

	// deep copy the attempts
	var eAttempts []txmgrtypes.TxAttempt[CHAIN_ID, ADDR, TX_HASH, BLOCK_HASH, SEQ, FEE]
	for _, attempt := range attempts {
		eAttempts = append(eAttempts, ms.deepCopyTxAttempt(attempt.Tx, attempt))
	}

	return eAttempts, nil
}

func (ms *inMemoryStore[CHAIN_ID, ADDR, TX_HASH, BLOCK_HASH, R, SEQ, FEE]) FindTxesPendingCallback(ctx context.Context, blockNum int64, chainID CHAIN_ID) (
	[]txmgrtypes.ReceiptPlus[R],
	error,
) {
	if ms.chainID.String() != chainID.String() {
		panic("invalid chain ID")
	}

	filterFn := func(tx *txmgrtypes.Tx[CHAIN_ID, ADDR, TX_HASH, BLOCK_HASH, SEQ, FEE]) bool {
		if len(tx.TxAttempts) == 0 {
			return false
		}

		for i := 0; i < len(tx.TxAttempts); i++ {
			if len(tx.TxAttempts[i].Receipts) == 0 {
				continue
			}

			if !tx.PipelineTaskRunID.Valid || !tx.SignalCallback || tx.CallbackCompleted {
				continue
			}
			receipt := tx.TxAttempts[i].Receipts[0]
			minConfirmations := int64(tx.MinConfirmations.Uint32)
			if receipt.GetBlockNumber() != nil &&
				receipt.GetBlockNumber().Int64() <= (blockNum-minConfirmations) {
				return true
			}
		}

		return false

	}
	states := []txmgrtypes.TxState{TxConfirmed}
	txs := []txmgrtypes.Tx[CHAIN_ID, ADDR, TX_HASH, BLOCK_HASH, SEQ, FEE]{}
	ms.addressStatesLock.RLock()
	defer ms.addressStatesLock.RUnlock()
	for _, as := range ms.addressStates {
		txs = append(txs, as.findTxs(states, filterFn)...)
	}

	receiptsPlus := make([]txmgrtypes.ReceiptPlus[R], len(txs))
	meta := map[string]interface{}{}
	for i, tx := range txs {
		if err := json.Unmarshal(json.RawMessage(*tx.Meta), &meta); err != nil {
			return nil, err
		}
		failOnRevert := false
		if v, ok := meta["FailOnRevert"].(bool); ok {
			failOnRevert = v
		}

		for j := 0; j < len(tx.TxAttempts); j++ {
			if len(tx.TxAttempts[j].Receipts) == 0 {
				continue
			}
			receiptsPlus[i] = txmgrtypes.ReceiptPlus[R]{
				ID:           tx.PipelineTaskRunID.UUID,
				Receipt:      tx.TxAttempts[j].Receipts[0].(R),
				FailOnRevert: failOnRevert,
			}
		}
		clear(meta)
	}

	return receiptsPlus, nil
}

func (ms *inMemoryStore[CHAIN_ID, ADDR, TX_HASH, BLOCK_HASH, R, SEQ, FEE]) UpdateTxCallbackCompleted(ctx context.Context, pipelineTaskRunRid uuid.UUID, chainId CHAIN_ID) error {
	if ms.chainID.String() != chainId.String() {
		panic("invalid chain ID")
	}

	// Persist to persistent storage
	if err := ms.persistentTxStore.UpdateTxCallbackCompleted(ctx, pipelineTaskRunRid, chainId); err != nil {
		return err
	}

	// Update in memory store
	fn := func(tx *txmgrtypes.Tx[CHAIN_ID, ADDR, TX_HASH, BLOCK_HASH, SEQ, FEE]) {
		if tx.PipelineTaskRunID.UUID == pipelineTaskRunRid {
			tx.CallbackCompleted = true
		}
	}

	ms.addressStatesLock.RLock()
	defer ms.addressStatesLock.RUnlock()
	for _, as := range ms.addressStates {
		as.applyToTxsByState(nil, fn)
	}

	return nil
}

func (ms *inMemoryStore[CHAIN_ID, ADDR, TX_HASH, BLOCK_HASH, R, SEQ, FEE]) SaveFetchedReceipts(ctx context.Context, receipts []R, chainID CHAIN_ID) error {
	return nil
}

func (ms *inMemoryStore[CHAIN_ID, ADDR, TX_HASH, BLOCK_HASH, R, SEQ, FEE]) FindTxesByMetaFieldAndStates(ctx context.Context, metaField string, metaValue string, states []txmgrtypes.TxState, chainID *big.Int) (
	[]*txmgrtypes.Tx[CHAIN_ID, ADDR, TX_HASH, BLOCK_HASH, SEQ, FEE],
	error,
) {
	if ms.chainID.String() != chainID.String() {
		panic("invalid chain ID")
	}

	filterFn := func(tx *txmgrtypes.Tx[CHAIN_ID, ADDR, TX_HASH, BLOCK_HASH, SEQ, FEE]) bool {
		if tx.Meta == nil {
			return false
		}
		meta := map[string]interface{}{}
		if err := json.Unmarshal(json.RawMessage(*tx.Meta), &meta); err != nil {
			return false
		}
		return isMetaValueEqual(meta[metaField], metaValue)
	}
	txs := []*txmgrtypes.Tx[CHAIN_ID, ADDR, TX_HASH, BLOCK_HASH, SEQ, FEE]{}
	ms.addressStatesLock.RLock()
	defer ms.addressStatesLock.RUnlock()
	for _, as := range ms.addressStates {
		for _, tx := range as.findTxs(states, filterFn) {
			etx := ms.deepCopyTx(tx)
			txs = append(txs, etx)
		}
	}

	return txs, nil
}

func (ms *inMemoryStore[CHAIN_ID, ADDR, TX_HASH, BLOCK_HASH, R, SEQ, FEE]) FindTxesWithMetaFieldByStates(ctx context.Context, metaField string, states []txmgrtypes.TxState, chainID *big.Int) ([]*txmgrtypes.Tx[CHAIN_ID, ADDR, TX_HASH, BLOCK_HASH, SEQ, FEE], error) {
	if ms.chainID.String() != chainID.String() {
		panic("invalid chain ID")
	}

	filterFn := func(tx *txmgrtypes.Tx[CHAIN_ID, ADDR, TX_HASH, BLOCK_HASH, SEQ, FEE]) bool {
		if tx.Meta == nil {
			return false
		}
		meta := map[string]interface{}{}
		if err := json.Unmarshal(json.RawMessage(*tx.Meta), &meta); err != nil {
			return false
		}
		if _, ok := meta[metaField]; ok {
			return true
		}

		return false
	}

	txs := []*txmgrtypes.Tx[CHAIN_ID, ADDR, TX_HASH, BLOCK_HASH, SEQ, FEE]{}
	ms.addressStatesLock.RLock()
	defer ms.addressStatesLock.RUnlock()
	for _, as := range ms.addressStates {
		for _, tx := range as.findTxs(states, filterFn) {
			etx := ms.deepCopyTx(tx)
			txs = append(txs, etx)
		}
	}

	return txs, nil
}

func (ms *inMemoryStore[CHAIN_ID, ADDR, TX_HASH, BLOCK_HASH, R, SEQ, FEE]) FindTxesWithMetaFieldByReceiptBlockNum(ctx context.Context, metaField string, blockNum int64, chainID *big.Int) ([]*txmgrtypes.Tx[CHAIN_ID, ADDR, TX_HASH, BLOCK_HASH, SEQ, FEE], error) {
	if ms.chainID.String() != chainID.String() {
		panic("invalid chain ID")
	}

	filterFn := func(tx *txmgrtypes.Tx[CHAIN_ID, ADDR, TX_HASH, BLOCK_HASH, SEQ, FEE]) bool {
		if tx.Meta == nil {
			return false
		}
		meta := map[string]interface{}{}
		if err := json.Unmarshal(json.RawMessage(*tx.Meta), &meta); err != nil {
			return false
		}
		if _, ok := meta[metaField]; !ok {
			return false
		}
		if len(tx.TxAttempts) == 0 {
			return false
		}

		for _, attempt := range tx.TxAttempts {
			if len(attempt.Receipts) == 0 {
				continue
			}
			if attempt.Receipts[0].GetBlockNumber() == nil {
				continue
			}
			return attempt.Receipts[0].GetBlockNumber().Int64() >= blockNum
		}

		return false
	}

	txs := []*txmgrtypes.Tx[CHAIN_ID, ADDR, TX_HASH, BLOCK_HASH, SEQ, FEE]{}
	ms.addressStatesLock.RLock()
	defer ms.addressStatesLock.RUnlock()
	for _, as := range ms.addressStates {
		for _, tx := range as.findTxs(nil, filterFn) {
			etx := ms.deepCopyTx(tx)
			txs = append(txs, etx)
		}
	}

	return txs, nil
}

func (ms *inMemoryStore[CHAIN_ID, ADDR, TX_HASH, BLOCK_HASH, R, SEQ, FEE]) FindTxesWithAttemptsAndReceiptsByIdsAndState(ctx context.Context, ids []big.Int, states []txmgrtypes.TxState, chainID *big.Int) (tx []*txmgrtypes.Tx[CHAIN_ID, ADDR, TX_HASH, BLOCK_HASH, SEQ, FEE], err error) {
	if ms.chainID.String() != chainID.String() {
		return nil, fmt.Errorf("find_txes_with_attempts_and_receipts_by_ids_and_state: %w", ErrInvalidChainID)
	}

	filterFn := func(tx *txmgrtypes.Tx[CHAIN_ID, ADDR, TX_HASH, BLOCK_HASH, SEQ, FEE]) bool {
		return true
	}

	txIDs := make([]int64, len(ids))
	for i, id := range ids {
		txIDs[i] = id.Int64()
	}

	txsLock := sync.Mutex{}
	txs := []*txmgrtypes.Tx[CHAIN_ID, ADDR, TX_HASH, BLOCK_HASH, SEQ, FEE]{}
	wg := sync.WaitGroup{}
	ms.addressStatesLock.RLock()
	defer ms.addressStatesLock.RUnlock()
	for _, as := range ms.addressStates {
		wg.Add(1)
		go func(as *addressState[CHAIN_ID, ADDR, TX_HASH, BLOCK_HASH, R, SEQ, FEE]) {
			for _, tx := range as.findTxs(states, filterFn, txIDs...) {
				etx := ms.deepCopyTx(tx)
				txsLock.Lock()
				txs = append(txs, etx)
				txsLock.Unlock()
			}
			wg.Done()
		}(as)
	}
	wg.Wait()

	return txs, nil
}

func (ms *inMemoryStore[CHAIN_ID, ADDR, TX_HASH, BLOCK_HASH, R, SEQ, FEE]) PruneUnstartedTxQueue(ctx context.Context, queueSize uint32, subject uuid.UUID) ([]int64, error) {
	return nil, nil
}

func (ms *inMemoryStore[CHAIN_ID, ADDR, TX_HASH, BLOCK_HASH, R, SEQ, FEE]) ReapTxHistory(ctx context.Context, minBlockNumberToKeep int64, timeThreshold time.Time, chainID CHAIN_ID) error {
	return nil
}
func (ms *inMemoryStore[CHAIN_ID, ADDR, TX_HASH, BLOCK_HASH, R, SEQ, FEE]) CountTransactionsByState(_ context.Context, state txmgrtypes.TxState, chainID CHAIN_ID) (uint32, error) {
	if ms.chainID.String() != chainID.String() {
		return 0, nil
	}

	var total int
	ms.addressStatesLock.RLock()
	defer ms.addressStatesLock.RUnlock()
	for _, as := range ms.addressStates {
		total += as.countTransactionsByState(state)
	}

	return uint32(total), nil
}

func (ms *inMemoryStore[CHAIN_ID, ADDR, TX_HASH, BLOCK_HASH, R, SEQ, FEE]) DeleteInProgressAttempt(ctx context.Context, attempt txmgrtypes.TxAttempt[CHAIN_ID, ADDR, TX_HASH, BLOCK_HASH, SEQ, FEE]) error {
	return nil
}

func (ms *inMemoryStore[CHAIN_ID, ADDR, TX_HASH, BLOCK_HASH, R, SEQ, FEE]) FindTxsRequiringResubmissionDueToInsufficientFunds(_ context.Context, address ADDR, chainID CHAIN_ID) ([]*txmgrtypes.Tx[CHAIN_ID, ADDR, TX_HASH, BLOCK_HASH, SEQ, FEE], error) {
	if ms.chainID.String() != chainID.String() {
		return nil, nil
	}

	ms.addressStatesLock.RLock()
	defer ms.addressStatesLock.RUnlock()
	as, ok := ms.addressStates[address]
	if !ok {
		return nil, nil
	}

	filter := func(tx *txmgrtypes.Tx[CHAIN_ID, ADDR, TX_HASH, BLOCK_HASH, SEQ, FEE]) bool {
		if len(tx.TxAttempts) == 0 {
			return false
		}
		for _, attempt := range tx.TxAttempts {
			if attempt.State == txmgrtypes.TxAttemptInsufficientFunds {
				return true
			}
		}
		return false
	}
	states := []txmgrtypes.TxState{TxUnconfirmed}
	txs := as.findTxs(states, filter)
	// sort by sequence ASC
	slices.SortFunc(txs, func(a, b txmgrtypes.Tx[CHAIN_ID, ADDR, TX_HASH, BLOCK_HASH, SEQ, FEE]) int {
		aSequence, bSequence := a.Sequence, b.Sequence
		if aSequence == nil || bSequence == nil {
			return 0
		}

		return cmp.Compare((*aSequence).Int64(), (*bSequence).Int64())
	})

	etxs := make([]*txmgrtypes.Tx[CHAIN_ID, ADDR, TX_HASH, BLOCK_HASH, SEQ, FEE], len(txs))
	for i, tx := range txs {
		etxs[i] = ms.deepCopyTx(tx)
	}

	return etxs, nil
}

func (ms *inMemoryStore[CHAIN_ID, ADDR, TX_HASH, BLOCK_HASH, R, SEQ, FEE]) FindTxAttemptsRequiringResend(_ context.Context, olderThan time.Time, maxInFlightTransactions uint32, chainID CHAIN_ID, address ADDR) ([]txmgrtypes.TxAttempt[CHAIN_ID, ADDR, TX_HASH, BLOCK_HASH, SEQ, FEE], error) {
	if ms.chainID.String() != chainID.String() {
		panic("invalid chain ID")
	}

	ms.addressStatesLock.RLock()
	defer ms.addressStatesLock.RUnlock()
	as, ok := ms.addressStates[address]
	if !ok {
		return nil, nil
	}

	txFilter := func(tx *txmgrtypes.Tx[CHAIN_ID, ADDR, TX_HASH, BLOCK_HASH, SEQ, FEE]) bool {
		if len(tx.TxAttempts) == 0 {
			return false
		}
		return tx.BroadcastAt.Before(olderThan) || tx.BroadcastAt.Equal(olderThan)
	}
	txAttemptFilter := func(attempt *txmgrtypes.TxAttempt[CHAIN_ID, ADDR, TX_HASH, BLOCK_HASH, SEQ, FEE]) bool {
		return attempt.State != txmgrtypes.TxAttemptInProgress
	}
	states := []txmgrtypes.TxState{TxUnconfirmed, TxConfirmedMissingReceipt}
	attempts := as.findTxAttempts(states, txFilter, txAttemptFilter)
	// sort by sequence ASC, gas_price DESC, gas_tip_cap DESC
	slices.SortFunc(attempts, func(a, b txmgrtypes.TxAttempt[CHAIN_ID, ADDR, TX_HASH, BLOCK_HASH, SEQ, FEE]) int {
		aSequence, bSequence := a.Tx.Sequence, b.Tx.Sequence
		if aSequence == nil || bSequence == nil {
			return 0
		}
		// TODO: FIGURE OUT HOW TO GET GAS PRICE AND GAS TIP CAP FROM TxFee
		/*
			v, ok := a.TxFee.(*gas.EvmFee)
			if !ok {
				panic("invalid gas fee")
			}
			fmt.Println("hereh", v)
		*/

		return cmp.Compare((*aSequence).Int64(), (*bSequence).Int64())
	})
	// LIMIT by maxInFlightTransactions
	if maxInFlightTransactions > 0 && len(attempts) > int(maxInFlightTransactions) {
		attempts = attempts[:maxInFlightTransactions]
	}

	// deep copy the attempts
	var eAttempts []txmgrtypes.TxAttempt[CHAIN_ID, ADDR, TX_HASH, BLOCK_HASH, SEQ, FEE]
	for _, attempt := range attempts {
		eAttempts = append(eAttempts, ms.deepCopyTxAttempt(attempt.Tx, attempt))
	}

	return eAttempts, nil
}

func (ms *inMemoryStore[CHAIN_ID, ADDR, TX_HASH, BLOCK_HASH, R, SEQ, FEE]) FindTxWithSequence(_ context.Context, fromAddress ADDR, seq SEQ) (*txmgrtypes.Tx[CHAIN_ID, ADDR, TX_HASH, BLOCK_HASH, SEQ, FEE], error) {
	ms.addressStatesLock.RLock()
	defer ms.addressStatesLock.RUnlock()
	as, ok := ms.addressStates[fromAddress]
	if !ok {
		return nil, nil
	}

	filter := func(tx *txmgrtypes.Tx[CHAIN_ID, ADDR, TX_HASH, BLOCK_HASH, SEQ, FEE]) bool {
		if tx.Sequence == nil {
			return false
		}

		return (*tx.Sequence).String() == seq.String()
	}
	states := []txmgrtypes.TxState{TxConfirmed, TxConfirmedMissingReceipt, TxUnconfirmed}
	txs := as.findTxs(states, filter)
	if len(txs) == 0 {
		return nil, nil
	}

	return ms.deepCopyTx(txs[0]), nil
}

func (ms *inMemoryStore[CHAIN_ID, ADDR, TX_HASH, BLOCK_HASH, R, SEQ, FEE]) FindTransactionsConfirmedInBlockRange(_ context.Context, highBlockNumber, lowBlockNumber int64, chainID CHAIN_ID) ([]*txmgrtypes.Tx[CHAIN_ID, ADDR, TX_HASH, BLOCK_HASH, SEQ, FEE], error) {
	if ms.chainID.String() != chainID.String() {
		return nil, nil
	}

	filter := func(tx *txmgrtypes.Tx[CHAIN_ID, ADDR, TX_HASH, BLOCK_HASH, SEQ, FEE]) bool {
		if len(tx.TxAttempts) == 0 {
			return false
		}
		for _, attempt := range tx.TxAttempts {
			if attempt.State != txmgrtypes.TxAttemptBroadcast {
				continue
			}
			if len(attempt.Receipts) == 0 {
				continue
			}
			if attempt.Receipts[0].GetBlockNumber() == nil {
				continue
			}
			blockNum := attempt.Receipts[0].GetBlockNumber().Int64()
			if blockNum >= lowBlockNumber && blockNum <= highBlockNumber {
				return true
			}
		}

		return false
	}
	states := []txmgrtypes.TxState{TxConfirmed, TxConfirmedMissingReceipt}
	txs := []txmgrtypes.Tx[CHAIN_ID, ADDR, TX_HASH, BLOCK_HASH, SEQ, FEE]{}
	ms.addressStatesLock.RLock()
	defer ms.addressStatesLock.RUnlock()
	for _, as := range ms.addressStates {
		ts := as.findTxs(states, filter)
		txs = append(txs, ts...)
	}
	// sort by sequence ASC
	slices.SortFunc(txs, func(a, b txmgrtypes.Tx[CHAIN_ID, ADDR, TX_HASH, BLOCK_HASH, SEQ, FEE]) int {
		aSequence, bSequence := a.Sequence, b.Sequence
		if aSequence == nil || bSequence == nil {
			return 0
		}

		return cmp.Compare((*aSequence).Int64(), (*bSequence).Int64())
	})

	etxs := make([]*txmgrtypes.Tx[CHAIN_ID, ADDR, TX_HASH, BLOCK_HASH, SEQ, FEE], len(txs))
	for i, tx := range txs {
		etxs[i] = ms.deepCopyTx(tx)
	}

	return etxs, nil
}
func (ms *inMemoryStore[CHAIN_ID, ADDR, TX_HASH, BLOCK_HASH, R, SEQ, FEE]) FindEarliestUnconfirmedBroadcastTime(ctx context.Context, chainID CHAIN_ID) (null.Time, error) {
	if ms.chainID.String() != chainID.String() {
		return null.Time{}, nil
	}

	filter := func(tx *txmgrtypes.Tx[CHAIN_ID, ADDR, TX_HASH, BLOCK_HASH, SEQ, FEE]) bool {
		return tx.InitialBroadcastAt != nil
	}
	states := []txmgrtypes.TxState{TxUnconfirmed}
	txs := []txmgrtypes.Tx[CHAIN_ID, ADDR, TX_HASH, BLOCK_HASH, SEQ, FEE]{}
	ms.addressStatesLock.RLock()
	defer ms.addressStatesLock.RUnlock()
	for _, as := range ms.addressStates {
		etxs := as.findTxs(states, filter)
		txs = append(txs, etxs...)
	}

	var minInitialBroadcastAt time.Time
	for _, tx := range txs {
		if tx.InitialBroadcastAt == nil {
			continue
		}
		if minInitialBroadcastAt.IsZero() || tx.InitialBroadcastAt.Before(minInitialBroadcastAt) {
			minInitialBroadcastAt = *tx.InitialBroadcastAt
		}
	}
	if minInitialBroadcastAt.IsZero() {
		return null.Time{}, nil
	}

	return null.TimeFrom(minInitialBroadcastAt), nil
}

func (ms *inMemoryStore[CHAIN_ID, ADDR, TX_HASH, BLOCK_HASH, R, SEQ, FEE]) FindEarliestUnconfirmedTxAttemptBlock(ctx context.Context, chainID CHAIN_ID) (null.Int, error) {
	if ms.chainID.String() != chainID.String() {
		return null.Int{}, nil
	}

	filter := func(tx *txmgrtypes.Tx[CHAIN_ID, ADDR, TX_HASH, BLOCK_HASH, SEQ, FEE]) bool {
		if len(tx.TxAttempts) == 0 {
			return false
		}

		for _, attempt := range tx.TxAttempts {
			if attempt.BroadcastBeforeBlockNum != nil {
				return true
			}
		}

		return false
	}
	states := []txmgrtypes.TxState{TxUnconfirmed}
	txs := []txmgrtypes.Tx[CHAIN_ID, ADDR, TX_HASH, BLOCK_HASH, SEQ, FEE]{}
	ms.addressStatesLock.RLock()
	defer ms.addressStatesLock.RUnlock()
	for _, as := range ms.addressStates {
		etxs := as.findTxs(states, filter)
		txs = append(txs, etxs...)
	}

	var minBroadcastBeforeBlockNum int64
	for _, tx := range txs {
		if minBroadcastBeforeBlockNum == 0 || *tx.TxAttempts[0].BroadcastBeforeBlockNum < minBroadcastBeforeBlockNum {
			minBroadcastBeforeBlockNum = *tx.TxAttempts[0].BroadcastBeforeBlockNum
		}
	}
	if minBroadcastBeforeBlockNum == 0 {
		return null.Int{}, nil
	}

	return null.IntFrom(minBroadcastBeforeBlockNum), nil
}

func (ms *inMemoryStore[CHAIN_ID, ADDR, TX_HASH, BLOCK_HASH, R, SEQ, FEE]) GetInProgressTxAttempts(ctx context.Context, address ADDR, chainID CHAIN_ID) ([]txmgrtypes.TxAttempt[CHAIN_ID, ADDR, TX_HASH, BLOCK_HASH, SEQ, FEE], error) {
	if ms.chainID.String() != chainID.String() {
		return nil, fmt.Errorf("get_in_progress_tx_attempts: %w", ErrInvalidChainID)
	}

	ms.addressStatesLock.RLock()
	defer ms.addressStatesLock.RUnlock()
	as, ok := ms.addressStates[address]
	if !ok {
		return nil, fmt.Errorf("get_in_progress_tx_attempts: %w", ErrAddressNotFound)
	}

	txFilter := func(tx *txmgrtypes.Tx[CHAIN_ID, ADDR, TX_HASH, BLOCK_HASH, SEQ, FEE]) bool {
		return tx.TxAttempts != nil && len(tx.TxAttempts) > 0
	}
	txAttemptFilter := func(attempt *txmgrtypes.TxAttempt[CHAIN_ID, ADDR, TX_HASH, BLOCK_HASH, SEQ, FEE]) bool {
		return attempt.State == txmgrtypes.TxAttemptInProgress
	}
	states := []txmgrtypes.TxState{TxConfirmed, TxConfirmedMissingReceipt, TxUnconfirmed}
	attempts := as.findTxAttempts(states, txFilter, txAttemptFilter)

	// deep copy the attempts
	var eAttempts []txmgrtypes.TxAttempt[CHAIN_ID, ADDR, TX_HASH, BLOCK_HASH, SEQ, FEE]
	for _, attempt := range attempts {
		eAttempts = append(eAttempts, ms.deepCopyTxAttempt(attempt.Tx, attempt))
	}

	return eAttempts, nil
}

func (ms *inMemoryStore[CHAIN_ID, ADDR, TX_HASH, BLOCK_HASH, R, SEQ, FEE]) GetNonFatalTransactions(ctx context.Context, chainID CHAIN_ID) ([]*txmgrtypes.Tx[CHAIN_ID, ADDR, TX_HASH, BLOCK_HASH, SEQ, FEE], error) {
	if ms.chainID.String() != chainID.String() {
		return nil, nil
	}

	filter := func(tx *txmgrtypes.Tx[CHAIN_ID, ADDR, TX_HASH, BLOCK_HASH, SEQ, FEE]) bool {
		return tx.State != TxFatalError
	}
	txs := []txmgrtypes.Tx[CHAIN_ID, ADDR, TX_HASH, BLOCK_HASH, SEQ, FEE]{}
	ms.addressStatesLock.RLock()
	defer ms.addressStatesLock.RUnlock()
	for _, as := range ms.addressStates {
		etxs := as.findTxs(nil, filter)
		txs = append(txs, etxs...)
	}

	etxs := make([]*txmgrtypes.Tx[CHAIN_ID, ADDR, TX_HASH, BLOCK_HASH, SEQ, FEE], len(txs))
	for i, tx := range txs {
		etxs[i] = ms.deepCopyTx(tx)
	}

	return etxs, nil
}

func (ms *inMemoryStore[CHAIN_ID, ADDR, TX_HASH, BLOCK_HASH, R, SEQ, FEE]) GetTxByID(_ context.Context, id int64) (*txmgrtypes.Tx[CHAIN_ID, ADDR, TX_HASH, BLOCK_HASH, SEQ, FEE], error) {
	filter := func(tx *txmgrtypes.Tx[CHAIN_ID, ADDR, TX_HASH, BLOCK_HASH, SEQ, FEE]) bool {
		return tx.ID == id
	}
	ms.addressStatesLock.RLock()
	defer ms.addressStatesLock.RUnlock()
	for _, as := range ms.addressStates {
		txs := as.findTxs(nil, filter, id)
		if len(txs) > 0 {
			return ms.deepCopyTx(txs[0]), nil
		}
	}

	return nil, nil
}

func (ms *inMemoryStore[CHAIN_ID, ADDR, TX_HASH, BLOCK_HASH, R, SEQ, FEE]) HasInProgressTransaction(_ context.Context, account ADDR, chainID CHAIN_ID) (bool, error) {
	if ms.chainID.String() != chainID.String() {
		return false, fmt.Errorf("has_in_progress_transaction: %w", ErrInvalidChainID)
	}

	ms.addressStatesLock.RLock()
	defer ms.addressStatesLock.RUnlock()
	as, ok := ms.addressStates[account]
	if !ok {
		return false, fmt.Errorf("has_in_progress_transaction: %w", ErrAddressNotFound)
	}

	n := as.countTransactionsByState(TxInProgress)

	return n > 0, nil
}
func (ms *inMemoryStore[CHAIN_ID, ADDR, TX_HASH, BLOCK_HASH, R, SEQ, FEE]) LoadTxAttempts(_ context.Context, etx *txmgrtypes.Tx[CHAIN_ID, ADDR, TX_HASH, BLOCK_HASH, SEQ, FEE]) error {
	ms.addressStatesLock.RLock()
	defer ms.addressStatesLock.RUnlock()
	as, ok := ms.addressStates[etx.FromAddress]
	if !ok {
		return nil
	}

	filter := func(tx *txmgrtypes.Tx[CHAIN_ID, ADDR, TX_HASH, BLOCK_HASH, SEQ, FEE]) bool {
		return tx.ID == etx.ID
	}
	txAttempts := []txmgrtypes.TxAttempt[CHAIN_ID, ADDR, TX_HASH, BLOCK_HASH, SEQ, FEE]{}
	for _, tx := range as.findTxs(nil, filter, etx.ID) {
		for _, txAttempt := range tx.TxAttempts {
			txAttempts = append(txAttempts, ms.deepCopyTxAttempt(*etx, txAttempt))
		}
	}
	etx.TxAttempts = txAttempts

	return nil
}
func (ms *inMemoryStore[CHAIN_ID, ADDR, TX_HASH, BLOCK_HASH, R, SEQ, FEE]) PreloadTxes(_ context.Context, attempts []txmgrtypes.TxAttempt[CHAIN_ID, ADDR, TX_HASH, BLOCK_HASH, SEQ, FEE]) error {
	if len(attempts) == 0 {
		return nil
	}

	ms.addressStatesLock.RLock()
	defer ms.addressStatesLock.RUnlock()
	as, ok := ms.addressStates[attempts[0].Tx.FromAddress]
	if !ok {
		return nil
	}

	txIDs := make([]int64, len(attempts))
	for i, attempt := range attempts {
		txIDs[i] = attempt.TxID
	}
	filter := func(tx *txmgrtypes.Tx[CHAIN_ID, ADDR, TX_HASH, BLOCK_HASH, SEQ, FEE]) bool {
		return true
	}
	txs := as.findTxs(nil, filter, txIDs...)
	for i, attempt := range attempts {
		for _, tx := range txs {
			if tx.ID == attempt.TxID {
				attempts[i].Tx = *ms.deepCopyTx(tx)
			}
		}
	}

	return nil
}
func (ms *inMemoryStore[CHAIN_ID, ADDR, TX_HASH, BLOCK_HASH, R, SEQ, FEE]) SaveConfirmedMissingReceiptAttempt(ctx context.Context, timeout time.Duration, attempt *txmgrtypes.TxAttempt[CHAIN_ID, ADDR, TX_HASH, BLOCK_HASH, SEQ, FEE], broadcastAt time.Time) error {
	return nil
}
func (ms *inMemoryStore[CHAIN_ID, ADDR, TX_HASH, BLOCK_HASH, R, SEQ, FEE]) SaveInProgressAttempt(ctx context.Context, attempt *txmgrtypes.TxAttempt[CHAIN_ID, ADDR, TX_HASH, BLOCK_HASH, SEQ, FEE]) error {
	ms.addressStatesLock.RLock()
	defer ms.addressStatesLock.RUnlock()

	if attempt.State != txmgrtypes.TxAttemptInProgress {
		return fmt.Errorf("SaveInProgressAttempt failed: attempt state must be in_progress")
	}

	var tx *txmgrtypes.Tx[CHAIN_ID, ADDR, TX_HASH, BLOCK_HASH, SEQ, FEE]
	var as *addressState[CHAIN_ID, ADDR, TX_HASH, BLOCK_HASH, R, SEQ, FEE]
	for _, vas := range ms.addressStates {
		fn := func(tx *txmgrtypes.Tx[CHAIN_ID, ADDR, TX_HASH, BLOCK_HASH, SEQ, FEE]) bool {
			return true
		}
		txs := vas.findTxs(nil, fn, attempt.TxID)
		if len(txs) != 0 {
			tx = &txs[0]
			as = vas
			break
		}
	}
	if tx == nil {
		return fmt.Errorf("save_in_progress_attempt: %w: with attempt hash %q", ErrTxnNotFound, attempt.Hash)
	}

	// Check if the attempt already exists by checking if id is zero
	// this will be used by memory store
	var txAttemptExists bool
	if attempt.ID != 0 {
		txAttemptExists = true
	}

	// Persist to persistent storage
	if err := ms.persistentTxStore.SaveInProgressAttempt(ctx, attempt); err != nil {
		return err
	}

	// Update in memory store
	if txAttemptExists {
		return as.updateInProgressTxAttempt(*attempt)
	}

	return as.addInProgressTxAttempt(*attempt)
}
func (ms *inMemoryStore[CHAIN_ID, ADDR, TX_HASH, BLOCK_HASH, R, SEQ, FEE]) SaveInsufficientFundsAttempt(ctx context.Context, timeout time.Duration, attempt *txmgrtypes.TxAttempt[CHAIN_ID, ADDR, TX_HASH, BLOCK_HASH, SEQ, FEE], broadcastAt time.Time) error {
	ms.addressStatesLock.RLock()
	defer ms.addressStatesLock.RUnlock()

	if !(attempt.State == txmgrtypes.TxAttemptInProgress || attempt.State == txmgrtypes.TxAttemptInsufficientFunds) {
		return fmt.Errorf("expected state to be in_progress or insufficient_funds")
	}

	var tx *txmgrtypes.Tx[CHAIN_ID, ADDR, TX_HASH, BLOCK_HASH, SEQ, FEE]
	var as *addressState[CHAIN_ID, ADDR, TX_HASH, BLOCK_HASH, R, SEQ, FEE]
	filter := func(tx *txmgrtypes.Tx[CHAIN_ID, ADDR, TX_HASH, BLOCK_HASH, SEQ, FEE]) bool { return true }
	for _, vas := range ms.addressStates {
		txs := vas.findTxs(nil, filter, attempt.TxID)
		if len(txs) > 0 {
			tx = &txs[0]
			as = vas
			break
		}
	}
	if tx == nil {
		return nil
	}

	// Persist to persistent storage
	if err := ms.persistentTxStore.SaveInsufficientFundsAttempt(ctx, timeout, attempt, broadcastAt); err != nil {
		return err
	}

	// Update in memory store
	fn := func(tx *txmgrtypes.Tx[CHAIN_ID, ADDR, TX_HASH, BLOCK_HASH, SEQ, FEE]) {
		if tx.ID != attempt.TxID {
			return
		}
		if tx.TxAttempts == nil || len(tx.TxAttempts) == 0 {
			return
		}
		if tx.BroadcastAt != nil && tx.BroadcastAt.Before(broadcastAt) {
			tx.BroadcastAt = &broadcastAt
		}

		for i := 0; i < len(tx.TxAttempts); i++ {
			if tx.TxAttempts[i].ID == attempt.ID {
				tx.TxAttempts[i].State = txmgrtypes.TxAttemptInsufficientFunds
			}
		}
	}
	as.applyToTxsByState(nil, fn, attempt.TxID)

	return nil
}
func (ms *inMemoryStore[CHAIN_ID, ADDR, TX_HASH, BLOCK_HASH, R, SEQ, FEE]) SaveSentAttempt(ctx context.Context, timeout time.Duration, attempt *txmgrtypes.TxAttempt[CHAIN_ID, ADDR, TX_HASH, BLOCK_HASH, SEQ, FEE], broadcastAt time.Time) error {
	ms.addressStatesLock.RLock()
	defer ms.addressStatesLock.RUnlock()

	if attempt.State != txmgrtypes.TxAttemptInProgress {
		return fmt.Errorf("expected state to be in_progress")
	}

	var tx *txmgrtypes.Tx[CHAIN_ID, ADDR, TX_HASH, BLOCK_HASH, SEQ, FEE]
	var as *addressState[CHAIN_ID, ADDR, TX_HASH, BLOCK_HASH, R, SEQ, FEE]
	filter := func(tx *txmgrtypes.Tx[CHAIN_ID, ADDR, TX_HASH, BLOCK_HASH, SEQ, FEE]) bool { return true }
	for _, vas := range ms.addressStates {
		txs := vas.findTxs(nil, filter, attempt.TxID)
		if len(txs) != 0 {
			tx = &txs[0]
			as = vas
			break
		}
	}
	if tx == nil {
		return fmt.Errorf("save_sent_attempt: %w", ErrTxnNotFound)
	}

	// Persist to persistent storage
	if err := ms.persistentTxStore.SaveSentAttempt(ctx, timeout, attempt, broadcastAt); err != nil {
		return err
	}

	// Update in memory store
	fn := func(tx *txmgrtypes.Tx[CHAIN_ID, ADDR, TX_HASH, BLOCK_HASH, SEQ, FEE]) {
		if len(tx.TxAttempts) == 0 {
			return
		}
		if tx.BroadcastAt != nil && tx.BroadcastAt.Before(broadcastAt) {
			tx.BroadcastAt = &broadcastAt
		}

		for i := 0; i < len(tx.TxAttempts); i++ {
			if tx.TxAttempts[i].ID == attempt.ID {
				tx.TxAttempts[i].State = txmgrtypes.TxAttemptBroadcast
				return
			}
		}
	}
	as.applyToTxsByState(nil, fn, attempt.TxID)

	return nil
}
func (ms *inMemoryStore[CHAIN_ID, ADDR, TX_HASH, BLOCK_HASH, R, SEQ, FEE]) UpdateTxForRebroadcast(ctx context.Context, etx txmgrtypes.Tx[CHAIN_ID, ADDR, TX_HASH, BLOCK_HASH, SEQ, FEE], etxAttempt txmgrtypes.TxAttempt[CHAIN_ID, ADDR, TX_HASH, BLOCK_HASH, SEQ, FEE]) error {
	return nil
}
func (ms *inMemoryStore[CHAIN_ID, ADDR, TX_HASH, BLOCK_HASH, R, SEQ, FEE]) IsTxFinalized(ctx context.Context, blockHeight int64, txID int64, chainID CHAIN_ID) (bool, error) {
	if ms.chainID.String() != chainID.String() {
		return false, nil
	}

	txFilter := func(tx *txmgrtypes.Tx[CHAIN_ID, ADDR, TX_HASH, BLOCK_HASH, SEQ, FEE]) bool {
		if tx.ID != txID {
			return false
		}

		for _, attempt := range tx.TxAttempts {
			if len(attempt.Receipts) == 0 {
				continue
			}
			// there can only be one receipt per attempt
			if attempt.Receipts[0].GetBlockNumber() == nil {
				continue
			}
			return attempt.Receipts[0].GetBlockNumber().Int64() <= (blockHeight - int64(tx.MinConfirmations.Uint32))
		}

		return false
	}
	txAttemptFilter := func(attempt *txmgrtypes.TxAttempt[CHAIN_ID, ADDR, TX_HASH, BLOCK_HASH, SEQ, FEE]) bool {
		return len(attempt.Receipts) > 0
	}
	ms.addressStatesLock.RLock()
	defer ms.addressStatesLock.RUnlock()
	for _, as := range ms.addressStates {
		txas := as.findTxAttempts(nil, txFilter, txAttemptFilter, txID)
		if len(txas) > 0 {
			return true, nil
		}
	}

	return false, nil
}

func (ms *inMemoryStore[CHAIN_ID, ADDR, TX_HASH, BLOCK_HASH, R, SEQ, FEE]) FindTxsRequiringGasBump(ctx context.Context, address ADDR, blockNum, gasBumpThreshold, depth int64, chainID CHAIN_ID) ([]*txmgrtypes.Tx[CHAIN_ID, ADDR, TX_HASH, BLOCK_HASH, SEQ, FEE], error) {
	if ms.chainID.String() != chainID.String() {
		return nil, nil
	}
	if gasBumpThreshold == 0 {
		return nil, nil
	}

	ms.addressStatesLock.RLock()
	defer ms.addressStatesLock.RUnlock()
	as, ok := ms.addressStates[address]
	if !ok {
		return nil, nil
	}

	filter := func(tx *txmgrtypes.Tx[CHAIN_ID, ADDR, TX_HASH, BLOCK_HASH, SEQ, FEE]) bool {
		if len(tx.TxAttempts) == 0 {
			return true
		}
		for _, attempt := range tx.TxAttempts {
			if attempt.BroadcastBeforeBlockNum == nil || *attempt.BroadcastBeforeBlockNum > blockNum-gasBumpThreshold || attempt.State != txmgrtypes.TxAttemptBroadcast {
				return false
			}
		}

		return true
	}
	states := []txmgrtypes.TxState{TxUnconfirmed}
	txs := as.findTxs(states, filter)

	// sort by sequence ASC
	slices.SortFunc(txs, func(a, b txmgrtypes.Tx[CHAIN_ID, ADDR, TX_HASH, BLOCK_HASH, SEQ, FEE]) int {
		aSequence, bSequence := a.Sequence, b.Sequence
		if aSequence == nil || bSequence == nil {
			return 0
		}

		return cmp.Compare((*aSequence).Int64(), (*bSequence).Int64())
	})

	if depth > 0 {
		// LIMIT by depth
		if len(txs) > int(depth) {
			txs = txs[:depth]
		}
	}

	etxs := make([]*txmgrtypes.Tx[CHAIN_ID, ADDR, TX_HASH, BLOCK_HASH, SEQ, FEE], len(txs))
	for i, tx := range txs {
		etxs[i] = ms.deepCopyTx(tx)
	}

	return etxs, nil
}
func (ms *inMemoryStore[CHAIN_ID, ADDR, TX_HASH, BLOCK_HASH, R, SEQ, FEE]) MarkAllConfirmedMissingReceipt(ctx context.Context, chainID CHAIN_ID) error {
	return nil
}
func (ms *inMemoryStore[CHAIN_ID, ADDR, TX_HASH, BLOCK_HASH, R, SEQ, FEE]) MarkOldTxesMissingReceiptAsErrored(ctx context.Context, blockNum int64, finalityDepth uint32, chainID CHAIN_ID) error {
	return nil
}

func (ms *inMemoryStore[CHAIN_ID, ADDR, TX_HASH, BLOCK_HASH, R, SEQ, FEE]) deepCopyTx(
	tx txmgrtypes.Tx[CHAIN_ID, ADDR, TX_HASH, BLOCK_HASH, SEQ, FEE],
) *txmgrtypes.Tx[CHAIN_ID, ADDR, TX_HASH, BLOCK_HASH, SEQ, FEE] {
	copyTx := txmgrtypes.Tx[CHAIN_ID, ADDR, TX_HASH, BLOCK_HASH, SEQ, FEE]{
		ID:                 tx.ID,
		IdempotencyKey:     tx.IdempotencyKey,
		Sequence:           tx.Sequence,
		FromAddress:        tx.FromAddress,
		ToAddress:          tx.ToAddress,
		EncodedPayload:     make([]byte, len(tx.EncodedPayload)),
		Value:              *new(big.Int).Set(&tx.Value),
		FeeLimit:           tx.FeeLimit,
		Error:              tx.Error,
		BroadcastAt:        tx.BroadcastAt,
		InitialBroadcastAt: tx.InitialBroadcastAt,
		CreatedAt:          tx.CreatedAt,
		State:              tx.State,
		TxAttempts:         make([]txmgrtypes.TxAttempt[CHAIN_ID, ADDR, TX_HASH, BLOCK_HASH, SEQ, FEE], len(tx.TxAttempts)),
		Meta:               tx.Meta,
		Subject:            tx.Subject,
		ChainID:            tx.ChainID,
		PipelineTaskRunID:  tx.PipelineTaskRunID,
		MinConfirmations:   tx.MinConfirmations,
		TransmitChecker:    tx.TransmitChecker,
		SignalCallback:     tx.SignalCallback,
		CallbackCompleted:  tx.CallbackCompleted,
	}

	// Copy the EncodedPayload
	copy(copyTx.EncodedPayload, tx.EncodedPayload)

	// Copy the TxAttempts
	for i, attempt := range tx.TxAttempts {
		copyTx.TxAttempts[i] = ms.deepCopyTxAttempt(copyTx, attempt)
	}

	return &copyTx
}

func (ms *inMemoryStore[CHAIN_ID, ADDR, TX_HASH, BLOCK_HASH, R, SEQ, FEE]) deepCopyTxAttempt(
	tx txmgrtypes.Tx[CHAIN_ID, ADDR, TX_HASH, BLOCK_HASH, SEQ, FEE],
	attempt txmgrtypes.TxAttempt[CHAIN_ID, ADDR, TX_HASH, BLOCK_HASH, SEQ, FEE],
) txmgrtypes.TxAttempt[CHAIN_ID, ADDR, TX_HASH, BLOCK_HASH, SEQ, FEE] {
	copyAttempt := txmgrtypes.TxAttempt[CHAIN_ID, ADDR, TX_HASH, BLOCK_HASH, SEQ, FEE]{
		ID:                      attempt.ID,
		TxID:                    attempt.TxID,
		Tx:                      tx,
		TxFee:                   attempt.TxFee,
		ChainSpecificFeeLimit:   attempt.ChainSpecificFeeLimit,
		SignedRawTx:             make([]byte, len(attempt.SignedRawTx)),
		Hash:                    attempt.Hash,
		CreatedAt:               attempt.CreatedAt,
		BroadcastBeforeBlockNum: attempt.BroadcastBeforeBlockNum,
		State:                   attempt.State,
		Receipts:                make([]txmgrtypes.ChainReceipt[TX_HASH, BLOCK_HASH], len(attempt.Receipts)),
		TxType:                  attempt.TxType,
	}

	copy(copyAttempt.SignedRawTx, attempt.SignedRawTx)
	copy(copyAttempt.Receipts, attempt.Receipts)

	return copyAttempt
}

func isMetaValueEqual(v interface{}, metaValue string) bool {
	switch v := v.(type) {
	case string:
		return v == metaValue
	case int:
		o, err := strconv.ParseInt(metaValue, 10, 64)
		if err != nil {
			return false
		}
		return v == int(o)
	case uint32:
		o, err := strconv.ParseUint(metaValue, 10, 32)
		if err != nil {
			return false
		}
		return v == uint32(o)
	case uint64:
		o, err := strconv.ParseUint(metaValue, 10, 64)
		if err != nil {
			return false
		}
		return v == o
	case int32:
		o, err := strconv.ParseInt(metaValue, 10, 32)
		if err != nil {
			return false
		}
		return v == int32(o)
	case int64:
		o, err := strconv.ParseInt(metaValue, 10, 64)
		if err != nil {
			return false
		}
		return v == o
	case float32:
		o, err := strconv.ParseFloat(metaValue, 32)
		if err != nil {
			return false
		}
		return v == float32(o)
	case float64:
		o, err := strconv.ParseFloat(metaValue, 64)
		if err != nil {
			return false
		}
		return v == o
	case bool:
		o, err := strconv.ParseBool(metaValue)
		if err != nil {
			return false
		}
		return v == o
	}

	return false
}<|MERGE_RESOLUTION|>--- conflicted
+++ resolved
@@ -7,12 +7,8 @@
 	"errors"
 	"fmt"
 	"math/big"
-<<<<<<< HEAD
 	"slices"
-	"sort"
 	"strconv"
-=======
->>>>>>> e287b53e
 	"sync"
 	"time"
 
@@ -24,7 +20,6 @@
 	feetypes "github.com/smartcontractkit/chainlink/v2/common/fee/types"
 	txmgrtypes "github.com/smartcontractkit/chainlink/v2/common/txmgr/types"
 	"github.com/smartcontractkit/chainlink/v2/common/types"
-	evmgas "github.com/smartcontractkit/chainlink/v2/core/chains/evm/gas"
 )
 
 var (
@@ -135,7 +130,7 @@
 // FindTxWithIdempotencyKey returns a transaction with the given idempotency key
 func (ms *inMemoryStore[CHAIN_ID, ADDR, TX_HASH, BLOCK_HASH, R, SEQ, FEE]) FindTxWithIdempotencyKey(ctx context.Context, idempotencyKey string, chainID CHAIN_ID) (*txmgrtypes.Tx[CHAIN_ID, ADDR, TX_HASH, BLOCK_HASH, SEQ, FEE], error) {
 	if ms.chainID.String() != chainID.String() {
-		return nil, nil
+		panic("invalid chain ID")
 	}
 
 	// Check if the transaction is in the pending queue of all address states
@@ -156,7 +151,7 @@
 		return nil
 	}
 	if ms.chainID.String() != chainID.String() {
-		return nil
+		panic("invalid chain ID")
 	}
 
 	ms.addressStatesLock.RLock()
@@ -187,7 +182,7 @@
 // NOTE: used to calculate total inflight transactions
 func (ms *inMemoryStore[CHAIN_ID, ADDR, TX_HASH, BLOCK_HASH, R, SEQ, FEE]) CountUnconfirmedTransactions(ctx context.Context, fromAddress ADDR, chainID CHAIN_ID) (uint32, error) {
 	if ms.chainID.String() != chainID.String() {
-		return 0, nil
+		panic("invalid chain ID")
 	}
 
 	ms.addressStatesLock.RLock()
@@ -205,7 +200,7 @@
 // NOTE(jtw): used to calculate total inflight transactions
 func (ms *inMemoryStore[CHAIN_ID, ADDR, TX_HASH, BLOCK_HASH, R, SEQ, FEE]) CountUnstartedTransactions(ctx context.Context, fromAddress ADDR, chainID CHAIN_ID) (uint32, error) {
 	if ms.chainID.String() != chainID.String() {
-		return 0, nil
+		panic("invalid chain ID")
 	}
 
 	ms.addressStatesLock.RLock()
@@ -338,7 +333,7 @@
 	error,
 ) {
 	if ms.chainID.String() != chainID.String() {
-		return nil, nil
+		panic("invalid chain ID")
 	}
 
 	txFilter := func(tx *txmgrtypes.Tx[CHAIN_ID, ADDR, TX_HASH, BLOCK_HASH, SEQ, FEE]) bool {
@@ -355,21 +350,14 @@
 		attempts = append(attempts, as.findTxAttempts(states, txFilter, txAttemptFilter)...)
 	}
 	// sort by tx_id ASC, gas_price DESC, gas_tip_cap DESC
-	sort.SliceStable(attempts, func(i, j int) bool {
-		if attempts[i].TxID == attempts[j].TxID {
-			var iGasPrice, jGasPrice evmgas.EvmFee
-			// TODO: FIGURE OUT HOW TO GET GAS PRICE AND GAS TIP CAP FROM TxFee
-
-			if iGasPrice.Legacy.Cmp(jGasPrice.Legacy) == 0 {
-				// sort by gas_tip_cap DESC
-				return iGasPrice.DynamicFeeCap.Cmp(jGasPrice.DynamicFeeCap) > 0
-			} else {
-				// sort by gas_price DESC
-				return iGasPrice.Legacy.Cmp(jGasPrice.Legacy) > 0
-			}
-		}
-
-		return attempts[i].TxID < attempts[j].TxID
+	// TODO: FIGURE OUT HOW TO GET GAS PRICE AND GAS TIP CAP FROM TxFee
+	slices.SortFunc(attempts, func(a, b txmgrtypes.TxAttempt[CHAIN_ID, ADDR, TX_HASH, BLOCK_HASH, SEQ, FEE]) int {
+		aSequence, bSequence := a.Tx.Sequence, b.Tx.Sequence
+		if aSequence == nil || bSequence == nil {
+			return 0
+		}
+
+		return cmp.Compare((*aSequence).Int64(), (*bSequence).Int64())
 	})
 
 	// deep copy the attempts
@@ -415,7 +403,7 @@
 	err error,
 ) {
 	if ms.chainID.String() != chainID.String() {
-		return attempts, nil
+		panic("invalid chain ID")
 	}
 
 	txFilterFn := func(tx *txmgrtypes.Tx[CHAIN_ID, ADDR, TX_HASH, BLOCK_HASH, SEQ, FEE]) bool {
@@ -660,7 +648,7 @@
 
 func (ms *inMemoryStore[CHAIN_ID, ADDR, TX_HASH, BLOCK_HASH, R, SEQ, FEE]) FindTxesWithAttemptsAndReceiptsByIdsAndState(ctx context.Context, ids []big.Int, states []txmgrtypes.TxState, chainID *big.Int) (tx []*txmgrtypes.Tx[CHAIN_ID, ADDR, TX_HASH, BLOCK_HASH, SEQ, FEE], err error) {
 	if ms.chainID.String() != chainID.String() {
-		return nil, fmt.Errorf("find_txes_with_attempts_and_receipts_by_ids_and_state: %w", ErrInvalidChainID)
+		panic("invalid chain ID")
 	}
 
 	filterFn := func(tx *txmgrtypes.Tx[CHAIN_ID, ADDR, TX_HASH, BLOCK_HASH, SEQ, FEE]) bool {
@@ -703,7 +691,7 @@
 }
 func (ms *inMemoryStore[CHAIN_ID, ADDR, TX_HASH, BLOCK_HASH, R, SEQ, FEE]) CountTransactionsByState(_ context.Context, state txmgrtypes.TxState, chainID CHAIN_ID) (uint32, error) {
 	if ms.chainID.String() != chainID.String() {
-		return 0, nil
+		panic("invalid chain ID")
 	}
 
 	var total int
@@ -722,7 +710,7 @@
 
 func (ms *inMemoryStore[CHAIN_ID, ADDR, TX_HASH, BLOCK_HASH, R, SEQ, FEE]) FindTxsRequiringResubmissionDueToInsufficientFunds(_ context.Context, address ADDR, chainID CHAIN_ID) ([]*txmgrtypes.Tx[CHAIN_ID, ADDR, TX_HASH, BLOCK_HASH, SEQ, FEE], error) {
 	if ms.chainID.String() != chainID.String() {
-		return nil, nil
+		panic("invalid chain ID")
 	}
 
 	ms.addressStatesLock.RLock()
@@ -787,19 +775,12 @@
 	states := []txmgrtypes.TxState{TxUnconfirmed, TxConfirmedMissingReceipt}
 	attempts := as.findTxAttempts(states, txFilter, txAttemptFilter)
 	// sort by sequence ASC, gas_price DESC, gas_tip_cap DESC
+	// TODO: FIGURE OUT HOW TO GET GAS PRICE AND GAS TIP CAP FROM TxFee
 	slices.SortFunc(attempts, func(a, b txmgrtypes.TxAttempt[CHAIN_ID, ADDR, TX_HASH, BLOCK_HASH, SEQ, FEE]) int {
 		aSequence, bSequence := a.Tx.Sequence, b.Tx.Sequence
 		if aSequence == nil || bSequence == nil {
 			return 0
 		}
-		// TODO: FIGURE OUT HOW TO GET GAS PRICE AND GAS TIP CAP FROM TxFee
-		/*
-			v, ok := a.TxFee.(*gas.EvmFee)
-			if !ok {
-				panic("invalid gas fee")
-			}
-			fmt.Println("hereh", v)
-		*/
 
 		return cmp.Compare((*aSequence).Int64(), (*bSequence).Int64())
 	})
@@ -843,7 +824,7 @@
 
 func (ms *inMemoryStore[CHAIN_ID, ADDR, TX_HASH, BLOCK_HASH, R, SEQ, FEE]) FindTransactionsConfirmedInBlockRange(_ context.Context, highBlockNumber, lowBlockNumber int64, chainID CHAIN_ID) ([]*txmgrtypes.Tx[CHAIN_ID, ADDR, TX_HASH, BLOCK_HASH, SEQ, FEE], error) {
 	if ms.chainID.String() != chainID.String() {
-		return nil, nil
+		panic("invalid chain ID")
 	}
 
 	filter := func(tx *txmgrtypes.Tx[CHAIN_ID, ADDR, TX_HASH, BLOCK_HASH, SEQ, FEE]) bool {
@@ -895,7 +876,7 @@
 }
 func (ms *inMemoryStore[CHAIN_ID, ADDR, TX_HASH, BLOCK_HASH, R, SEQ, FEE]) FindEarliestUnconfirmedBroadcastTime(ctx context.Context, chainID CHAIN_ID) (null.Time, error) {
 	if ms.chainID.String() != chainID.String() {
-		return null.Time{}, nil
+		panic("invalid chain ID")
 	}
 
 	filter := func(tx *txmgrtypes.Tx[CHAIN_ID, ADDR, TX_HASH, BLOCK_HASH, SEQ, FEE]) bool {
@@ -928,7 +909,7 @@
 
 func (ms *inMemoryStore[CHAIN_ID, ADDR, TX_HASH, BLOCK_HASH, R, SEQ, FEE]) FindEarliestUnconfirmedTxAttemptBlock(ctx context.Context, chainID CHAIN_ID) (null.Int, error) {
 	if ms.chainID.String() != chainID.String() {
-		return null.Int{}, nil
+		panic("invalid chain ID")
 	}
 
 	filter := func(tx *txmgrtypes.Tx[CHAIN_ID, ADDR, TX_HASH, BLOCK_HASH, SEQ, FEE]) bool {
@@ -968,7 +949,7 @@
 
 func (ms *inMemoryStore[CHAIN_ID, ADDR, TX_HASH, BLOCK_HASH, R, SEQ, FEE]) GetInProgressTxAttempts(ctx context.Context, address ADDR, chainID CHAIN_ID) ([]txmgrtypes.TxAttempt[CHAIN_ID, ADDR, TX_HASH, BLOCK_HASH, SEQ, FEE], error) {
 	if ms.chainID.String() != chainID.String() {
-		return nil, fmt.Errorf("get_in_progress_tx_attempts: %w", ErrInvalidChainID)
+		panic("invalid chain ID")
 	}
 
 	ms.addressStatesLock.RLock()
@@ -998,7 +979,7 @@
 
 func (ms *inMemoryStore[CHAIN_ID, ADDR, TX_HASH, BLOCK_HASH, R, SEQ, FEE]) GetNonFatalTransactions(ctx context.Context, chainID CHAIN_ID) ([]*txmgrtypes.Tx[CHAIN_ID, ADDR, TX_HASH, BLOCK_HASH, SEQ, FEE], error) {
 	if ms.chainID.String() != chainID.String() {
-		return nil, nil
+		panic("invalid chain ID")
 	}
 
 	filter := func(tx *txmgrtypes.Tx[CHAIN_ID, ADDR, TX_HASH, BLOCK_HASH, SEQ, FEE]) bool {
@@ -1038,7 +1019,7 @@
 
 func (ms *inMemoryStore[CHAIN_ID, ADDR, TX_HASH, BLOCK_HASH, R, SEQ, FEE]) HasInProgressTransaction(_ context.Context, account ADDR, chainID CHAIN_ID) (bool, error) {
 	if ms.chainID.String() != chainID.String() {
-		return false, fmt.Errorf("has_in_progress_transaction: %w", ErrInvalidChainID)
+		panic("invalid chain ID")
 	}
 
 	ms.addressStatesLock.RLock()
@@ -1253,7 +1234,7 @@
 }
 func (ms *inMemoryStore[CHAIN_ID, ADDR, TX_HASH, BLOCK_HASH, R, SEQ, FEE]) IsTxFinalized(ctx context.Context, blockHeight int64, txID int64, chainID CHAIN_ID) (bool, error) {
 	if ms.chainID.String() != chainID.String() {
-		return false, nil
+		panic("invalid chain ID")
 	}
 
 	txFilter := func(tx *txmgrtypes.Tx[CHAIN_ID, ADDR, TX_HASH, BLOCK_HASH, SEQ, FEE]) bool {
@@ -1291,7 +1272,7 @@
 
 func (ms *inMemoryStore[CHAIN_ID, ADDR, TX_HASH, BLOCK_HASH, R, SEQ, FEE]) FindTxsRequiringGasBump(ctx context.Context, address ADDR, blockNum, gasBumpThreshold, depth int64, chainID CHAIN_ID) ([]*txmgrtypes.Tx[CHAIN_ID, ADDR, TX_HASH, BLOCK_HASH, SEQ, FEE], error) {
 	if ms.chainID.String() != chainID.String() {
-		return nil, nil
+		panic("invalid chain ID")
 	}
 	if gasBumpThreshold == 0 {
 		return nil, nil
