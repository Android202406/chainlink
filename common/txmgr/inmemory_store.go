package txmgr

import (
	"context"
	"errors"
	"fmt"
	"math/big"
	"sync"
	"time"

	"github.com/google/uuid"
	"gopkg.in/guregu/null.v4"

	"github.com/smartcontractkit/chainlink-common/pkg/logger"
	feetypes "github.com/smartcontractkit/chainlink/v2/common/fee/types"
	txmgrtypes "github.com/smartcontractkit/chainlink/v2/common/txmgr/types"
	"github.com/smartcontractkit/chainlink/v2/common/types"
)

var (
	// ErrInvalidChainID is returned when the chain ID is invalid
	ErrInvalidChainID = errors.New("invalid chain ID")
	// ErrTxnNotFound is returned when a transaction is not found
	ErrTxnNotFound = errors.New("transaction not found")
	// ErrExistingIdempotencyKey is returned when a transaction with the same idempotency key already exists
	ErrExistingIdempotencyKey = errors.New("transaction with idempotency key already exists")
	// ErrAddressNotFound is returned when an address is not found
	ErrAddressNotFound = errors.New("address not found")
	// ErrSequenceNotFound is returned when a sequence is not found
	ErrSequenceNotFound = errors.New("sequence not found")
	// ErrCouldNotGetReceipt is the error string we save if we reach our finality depth for a confirmed transaction without ever getting a receipt
	// This most likely happened because an external wallet used the account for this nonce
	ErrCouldNotGetReceipt = errors.New("could not get receipt")
)

// inMemoryStore is a simple wrapper around a persistent TxStore and KeyStore. It handles all the transaction state in memory.
type inMemoryStore[
	CHAIN_ID types.ID,
	ADDR, TX_HASH, BLOCK_HASH types.Hashable,
	R txmgrtypes.ChainReceipt[TX_HASH, BLOCK_HASH],
	SEQ types.Sequence,
	FEE feetypes.Fee,
] struct {
	lggr    logger.SugaredLogger
	chainID CHAIN_ID

	maxUnstarted      uint64
	keyStore          txmgrtypes.KeyStore[ADDR, CHAIN_ID, SEQ]
	persistentTxStore txmgrtypes.TxStore[ADDR, CHAIN_ID, TX_HASH, BLOCK_HASH, R, SEQ, FEE]

	addressStatesLock sync.RWMutex
	addressStates     map[ADDR]*addressState[CHAIN_ID, ADDR, TX_HASH, BLOCK_HASH, R, SEQ, FEE]
}

// NewInMemoryStore returns a new inMemoryStore
func NewInMemoryStore[
	CHAIN_ID types.ID,
	ADDR, TX_HASH, BLOCK_HASH types.Hashable,
	R txmgrtypes.ChainReceipt[TX_HASH, BLOCK_HASH],
	SEQ types.Sequence,
	FEE feetypes.Fee,
](
	ctx context.Context,
	lggr logger.SugaredLogger,
	chainID CHAIN_ID,
	keyStore txmgrtypes.KeyStore[ADDR, CHAIN_ID, SEQ],
	persistentTxStore txmgrtypes.TxStore[ADDR, CHAIN_ID, TX_HASH, BLOCK_HASH, R, SEQ, FEE],
	config txmgrtypes.InMemoryStoreConfig,
) (*inMemoryStore[CHAIN_ID, ADDR, TX_HASH, BLOCK_HASH, R, SEQ, FEE], error) {
	ms := inMemoryStore[CHAIN_ID, ADDR, TX_HASH, BLOCK_HASH, R, SEQ, FEE]{
		lggr:              lggr,
		chainID:           chainID,
		keyStore:          keyStore,
		persistentTxStore: persistentTxStore,

		addressStates: map[ADDR]*addressState[CHAIN_ID, ADDR, TX_HASH, BLOCK_HASH, R, SEQ, FEE]{},
	}

	ms.maxUnstarted = config.MaxQueued()
	if ms.maxUnstarted <= 0 {
		ms.maxUnstarted = 10000
	}

	addressesToTxs := map[ADDR][]txmgrtypes.Tx[CHAIN_ID, ADDR, TX_HASH, BLOCK_HASH, SEQ, FEE]{}
	// populate all enabled addresses
	enabledAddresses, err := keyStore.EnabledAddressesForChain(ctx, chainID)
	if err != nil {
		return nil, fmt.Errorf("new_in_memory_store: %w", err)
	}
	for _, addr := range enabledAddresses {
		addressesToTxs[addr] = []txmgrtypes.Tx[CHAIN_ID, ADDR, TX_HASH, BLOCK_HASH, SEQ, FEE]{}
	}

	txs, err := persistentTxStore.GetAllTransactions(ctx, chainID)
	if err != nil {
		return nil, fmt.Errorf("address_state: initialization: %w", err)
	}

	for _, tx := range txs {
		at, exists := addressesToTxs[tx.FromAddress]
		if !exists {
			at = []txmgrtypes.Tx[CHAIN_ID, ADDR, TX_HASH, BLOCK_HASH, SEQ, FEE]{}
		}
		at = append(at, tx)
		addressesToTxs[tx.FromAddress] = at
	}
	for fromAddr, txs := range addressesToTxs {
		ms.addressStates[fromAddr] = newAddressState[CHAIN_ID, ADDR, TX_HASH, BLOCK_HASH, R, SEQ, FEE](lggr, chainID, fromAddr, ms.maxUnstarted, txs)
	}

	return &ms, nil
}

// CreateTransaction creates a new transaction for a given txRequest.
func (ms *inMemoryStore[CHAIN_ID, ADDR, TX_HASH, BLOCK_HASH, R, SEQ, FEE]) CreateTransaction(
	ctx context.Context,
	txRequest txmgrtypes.TxRequest[ADDR, TX_HASH],
	chainID CHAIN_ID,
) (
	txmgrtypes.Tx[CHAIN_ID, ADDR, TX_HASH, BLOCK_HASH, SEQ, FEE],
	error,
) {
	return txmgrtypes.Tx[CHAIN_ID, ADDR, TX_HASH, BLOCK_HASH, SEQ, FEE]{}, nil
}

// FindTxWithIdempotencyKey returns a transaction with the given idempotency key
func (ms *inMemoryStore[CHAIN_ID, ADDR, TX_HASH, BLOCK_HASH, R, SEQ, FEE]) FindTxWithIdempotencyKey(ctx context.Context, idempotencyKey string, chainID CHAIN_ID) (*txmgrtypes.Tx[CHAIN_ID, ADDR, TX_HASH, BLOCK_HASH, SEQ, FEE], error) {
	return nil, nil
}

// CheckTxQueueCapacity checks if the queue capacity has been reached for a given address
func (ms *inMemoryStore[CHAIN_ID, ADDR, TX_HASH, BLOCK_HASH, R, SEQ, FEE]) CheckTxQueueCapacity(ctx context.Context, fromAddress ADDR, maxQueuedTransactions uint64, chainID CHAIN_ID) error {
	return nil
}

// FindLatestSequence returns the latest sequence number for a given address
// It is used to initialize the in-memory sequence map in the broadcaster
// TODO(jtw): this is until we have a abstracted Sequencer Component which can be used instead
func (ms *inMemoryStore[CHAIN_ID, ADDR, TX_HASH, BLOCK_HASH, R, SEQ, FEE]) FindLatestSequence(ctx context.Context, fromAddress ADDR, chainID CHAIN_ID) (seq SEQ, err error) {
	return seq, nil
}

// CountUnconfirmedTransactions returns the number of unconfirmed transactions for a given address.
// Unconfirmed transactions are transactions that have been broadcast but not confirmed on-chain.
// NOTE(jtw): used to calculate total inflight transactions
func (ms *inMemoryStore[CHAIN_ID, ADDR, TX_HASH, BLOCK_HASH, R, SEQ, FEE]) CountUnconfirmedTransactions(ctx context.Context, fromAddress ADDR, chainID CHAIN_ID) (uint32, error) {
	return 0, nil
}

// CountUnstartedTransactions returns the number of unstarted transactions for a given address.
// Unstarted transactions are transactions that have not been broadcast yet.
// NOTE(jtw): used to calculate total inflight transactions
func (ms *inMemoryStore[CHAIN_ID, ADDR, TX_HASH, BLOCK_HASH, R, SEQ, FEE]) CountUnstartedTransactions(ctx context.Context, fromAddress ADDR, chainID CHAIN_ID) (uint32, error) {
	return 0, nil
}

// UpdateTxUnstartedToInProgress updates a transaction from unstarted to in_progress.
func (ms *inMemoryStore[CHAIN_ID, ADDR, TX_HASH, BLOCK_HASH, R, SEQ, FEE]) UpdateTxUnstartedToInProgress(
	ctx context.Context,
	tx *txmgrtypes.Tx[CHAIN_ID, ADDR, TX_HASH, BLOCK_HASH, SEQ, FEE],
	attempt *txmgrtypes.TxAttempt[CHAIN_ID, ADDR, TX_HASH, BLOCK_HASH, SEQ, FEE],
) error {
	return nil
}

// GetTxInProgress returns the in_progress transaction for a given address.
func (ms *inMemoryStore[CHAIN_ID, ADDR, TX_HASH, BLOCK_HASH, R, SEQ, FEE]) GetTxInProgress(ctx context.Context, fromAddress ADDR) (*txmgrtypes.Tx[CHAIN_ID, ADDR, TX_HASH, BLOCK_HASH, SEQ, FEE], error) {
	return nil, nil
}

// UpdateTxAttemptInProgressToBroadcast updates a transaction attempt from in_progress to broadcast.
// It also updates the transaction state to unconfirmed.
func (ms *inMemoryStore[CHAIN_ID, ADDR, TX_HASH, BLOCK_HASH, R, SEQ, FEE]) UpdateTxAttemptInProgressToBroadcast(
	ctx context.Context,
	tx *txmgrtypes.Tx[CHAIN_ID, ADDR, TX_HASH, BLOCK_HASH, SEQ, FEE],
	attempt txmgrtypes.TxAttempt[CHAIN_ID, ADDR, TX_HASH, BLOCK_HASH, SEQ, FEE],
	newAttemptState txmgrtypes.TxAttemptState,
) error {
	return nil
}

// FindNextUnstartedTransactionFromAddress returns the next unstarted transaction for a given address.
func (ms *inMemoryStore[CHAIN_ID, ADDR, TX_HASH, BLOCK_HASH, R, SEQ, FEE]) FindNextUnstartedTransactionFromAddress(_ context.Context, tx *txmgrtypes.Tx[CHAIN_ID, ADDR, TX_HASH, BLOCK_HASH, SEQ, FEE], fromAddress ADDR, chainID CHAIN_ID) error {
	return nil
}

// SaveReplacementInProgressAttempt saves a replacement attempt for a transaction that is in_progress.
func (ms *inMemoryStore[CHAIN_ID, ADDR, TX_HASH, BLOCK_HASH, R, SEQ, FEE]) SaveReplacementInProgressAttempt(
	ctx context.Context,
	oldAttempt txmgrtypes.TxAttempt[CHAIN_ID, ADDR, TX_HASH, BLOCK_HASH, SEQ, FEE],
	replacementAttempt *txmgrtypes.TxAttempt[CHAIN_ID, ADDR, TX_HASH, BLOCK_HASH, SEQ, FEE],
) error {
	return nil
}

// UpdateTxFatalError updates a transaction to fatal_error.
func (ms *inMemoryStore[CHAIN_ID, ADDR, TX_HASH, BLOCK_HASH, R, SEQ, FEE]) UpdateTxFatalError(ctx context.Context, tx *txmgrtypes.Tx[CHAIN_ID, ADDR, TX_HASH, BLOCK_HASH, SEQ, FEE]) error {
	return nil
}

// Close closes the inMemoryStore
func (ms *inMemoryStore[CHAIN_ID, ADDR, TX_HASH, BLOCK_HASH, R, SEQ, FEE]) Close() {
}

// Abandon removes all transactions for a given address
func (ms *inMemoryStore[CHAIN_ID, ADDR, TX_HASH, BLOCK_HASH, R, SEQ, FEE]) Abandon(ctx context.Context, chainID CHAIN_ID, addr ADDR) error {
	return nil
}

// SetBroadcastBeforeBlockNum sets the broadcast_before_block_num for a given chain ID
func (ms *inMemoryStore[CHAIN_ID, ADDR, TX_HASH, BLOCK_HASH, R, SEQ, FEE]) SetBroadcastBeforeBlockNum(ctx context.Context, blockNum int64, chainID CHAIN_ID) error {
	return nil
}

// FindTxAttemptsConfirmedMissingReceipt returns all transactions that are confirmed but missing a receipt
func (ms *inMemoryStore[CHAIN_ID, ADDR, TX_HASH, BLOCK_HASH, R, SEQ, FEE]) FindTxAttemptsConfirmedMissingReceipt(ctx context.Context, chainID CHAIN_ID) (
	[]txmgrtypes.TxAttempt[CHAIN_ID, ADDR, TX_HASH, BLOCK_HASH, SEQ, FEE],
	error,
) {
	return nil, nil
}

// UpdateBroadcastAts updates the broadcast_at time for a given set of attempts
func (ms *inMemoryStore[CHAIN_ID, ADDR, TX_HASH, BLOCK_HASH, R, SEQ, FEE]) UpdateBroadcastAts(ctx context.Context, now time.Time, txIDs []int64) error {
	return nil
}

// UpdateTxsUnconfirmed updates the unconfirmed transactions for a given set of ids
func (ms *inMemoryStore[CHAIN_ID, ADDR, TX_HASH, BLOCK_HASH, R, SEQ, FEE]) UpdateTxsUnconfirmed(ctx context.Context, txIDs []int64) error {
	return nil
}

// FindTxAttemptsRequiringReceiptFetch returns all transactions that are missing a receipt
func (ms *inMemoryStore[CHAIN_ID, ADDR, TX_HASH, BLOCK_HASH, R, SEQ, FEE]) FindTxAttemptsRequiringReceiptFetch(ctx context.Context, chainID CHAIN_ID) (
	attempts []txmgrtypes.TxAttempt[CHAIN_ID, ADDR, TX_HASH, BLOCK_HASH, SEQ, FEE],
	err error,
) {
	return nil, nil
}

func (ms *inMemoryStore[CHAIN_ID, ADDR, TX_HASH, BLOCK_HASH, R, SEQ, FEE]) FindTxesPendingCallback(ctx context.Context, blockNum int64, chainID CHAIN_ID) (
	[]txmgrtypes.ReceiptPlus[R],
	error,
) {
	return nil, nil
}

func (ms *inMemoryStore[CHAIN_ID, ADDR, TX_HASH, BLOCK_HASH, R, SEQ, FEE]) UpdateTxCallbackCompleted(ctx context.Context, pipelineTaskRunRid uuid.UUID, chainId CHAIN_ID) error {
	return nil
}

func (ms *inMemoryStore[CHAIN_ID, ADDR, TX_HASH, BLOCK_HASH, R, SEQ, FEE]) SaveFetchedReceipts(ctx context.Context, receipts []R, chainID CHAIN_ID) error {
	return nil
}

func (ms *inMemoryStore[CHAIN_ID, ADDR, TX_HASH, BLOCK_HASH, R, SEQ, FEE]) FindTxesByMetaFieldAndStates(ctx context.Context, metaField string, metaValue string, states []txmgrtypes.TxState, chainID *big.Int) (
	[]*txmgrtypes.Tx[CHAIN_ID, ADDR, TX_HASH, BLOCK_HASH, SEQ, FEE],
	error,
) {
	return nil, nil
}
func (ms *inMemoryStore[CHAIN_ID, ADDR, TX_HASH, BLOCK_HASH, R, SEQ, FEE]) FindTxesWithMetaFieldByStates(ctx context.Context, metaField string, states []txmgrtypes.TxState, chainID *big.Int) ([]*txmgrtypes.Tx[CHAIN_ID, ADDR, TX_HASH, BLOCK_HASH, SEQ, FEE], error) {
	return nil, nil
}

func (ms *inMemoryStore[CHAIN_ID, ADDR, TX_HASH, BLOCK_HASH, R, SEQ, FEE]) FindTxesWithMetaFieldByReceiptBlockNum(ctx context.Context, metaField string, blockNum int64, chainID *big.Int) ([]*txmgrtypes.Tx[CHAIN_ID, ADDR, TX_HASH, BLOCK_HASH, SEQ, FEE], error) {
	return nil, nil
}

func (ms *inMemoryStore[CHAIN_ID, ADDR, TX_HASH, BLOCK_HASH, R, SEQ, FEE]) FindTxesWithAttemptsAndReceiptsByIdsAndState(ctx context.Context, ids []big.Int, states []txmgrtypes.TxState, chainID *big.Int) (tx []*txmgrtypes.Tx[CHAIN_ID, ADDR, TX_HASH, BLOCK_HASH, SEQ, FEE], err error) {
	return nil, nil
}

func (ms *inMemoryStore[CHAIN_ID, ADDR, TX_HASH, BLOCK_HASH, R, SEQ, FEE]) PruneUnstartedTxQueue(ctx context.Context, queueSize uint32, subject uuid.UUID) ([]int64, error) {
	return nil, nil
}

func (ms *inMemoryStore[CHAIN_ID, ADDR, TX_HASH, BLOCK_HASH, R, SEQ, FEE]) ReapTxHistory(ctx context.Context, minBlockNumberToKeep int64, timeThreshold time.Time, chainID CHAIN_ID) error {
	return nil
}
func (ms *inMemoryStore[CHAIN_ID, ADDR, TX_HASH, BLOCK_HASH, R, SEQ, FEE]) CountTransactionsByState(_ context.Context, state txmgrtypes.TxState, chainID CHAIN_ID) (uint32, error) {
	return 0, nil
}

func (ms *inMemoryStore[CHAIN_ID, ADDR, TX_HASH, BLOCK_HASH, R, SEQ, FEE]) DeleteInProgressAttempt(ctx context.Context, attempt txmgrtypes.TxAttempt[CHAIN_ID, ADDR, TX_HASH, BLOCK_HASH, SEQ, FEE]) error {
	return nil
}

func (ms *inMemoryStore[CHAIN_ID, ADDR, TX_HASH, BLOCK_HASH, R, SEQ, FEE]) FindTxsRequiringResubmissionDueToInsufficientFunds(_ context.Context, address ADDR, chainID CHAIN_ID) ([]*txmgrtypes.Tx[CHAIN_ID, ADDR, TX_HASH, BLOCK_HASH, SEQ, FEE], error) {
	return nil, nil
}

func (ms *inMemoryStore[CHAIN_ID, ADDR, TX_HASH, BLOCK_HASH, R, SEQ, FEE]) FindTxAttemptsRequiringResend(_ context.Context, olderThan time.Time, maxInFlightTransactions uint32, chainID CHAIN_ID, address ADDR) ([]txmgrtypes.TxAttempt[CHAIN_ID, ADDR, TX_HASH, BLOCK_HASH, SEQ, FEE], error) {
	return nil, nil
}

func (ms *inMemoryStore[CHAIN_ID, ADDR, TX_HASH, BLOCK_HASH, R, SEQ, FEE]) FindTxWithSequence(_ context.Context, fromAddress ADDR, seq SEQ) (*txmgrtypes.Tx[CHAIN_ID, ADDR, TX_HASH, BLOCK_HASH, SEQ, FEE], error) {
	return nil, nil
}

func (ms *inMemoryStore[CHAIN_ID, ADDR, TX_HASH, BLOCK_HASH, R, SEQ, FEE]) FindTransactionsConfirmedInBlockRange(_ context.Context, highBlockNumber, lowBlockNumber int64, chainID CHAIN_ID) ([]*txmgrtypes.Tx[CHAIN_ID, ADDR, TX_HASH, BLOCK_HASH, SEQ, FEE], error) {
	return nil, nil
}
func (ms *inMemoryStore[CHAIN_ID, ADDR, TX_HASH, BLOCK_HASH, R, SEQ, FEE]) FindEarliestUnconfirmedBroadcastTime(ctx context.Context, chainID CHAIN_ID) (null.Time, error) {
	return null.Time{}, nil
}

func (ms *inMemoryStore[CHAIN_ID, ADDR, TX_HASH, BLOCK_HASH, R, SEQ, FEE]) FindEarliestUnconfirmedTxAttemptBlock(ctx context.Context, chainID CHAIN_ID) (null.Int, error) {
	return null.Int{}, nil
}

func (ms *inMemoryStore[CHAIN_ID, ADDR, TX_HASH, BLOCK_HASH, R, SEQ, FEE]) GetInProgressTxAttempts(ctx context.Context, address ADDR, chainID CHAIN_ID) ([]txmgrtypes.TxAttempt[CHAIN_ID, ADDR, TX_HASH, BLOCK_HASH, SEQ, FEE], error) {
	return nil, nil
}

func (ms *inMemoryStore[CHAIN_ID, ADDR, TX_HASH, BLOCK_HASH, R, SEQ, FEE]) GetNonFatalTransactions(ctx context.Context, chainID CHAIN_ID) ([]*txmgrtypes.Tx[CHAIN_ID, ADDR, TX_HASH, BLOCK_HASH, SEQ, FEE], error) {
	return nil, nil
}

func (ms *inMemoryStore[CHAIN_ID, ADDR, TX_HASH, BLOCK_HASH, R, SEQ, FEE]) GetTxByID(_ context.Context, id int64) (*txmgrtypes.Tx[CHAIN_ID, ADDR, TX_HASH, BLOCK_HASH, SEQ, FEE], error) {
	return nil, nil
}

func (ms *inMemoryStore[CHAIN_ID, ADDR, TX_HASH, BLOCK_HASH, R, SEQ, FEE]) HasInProgressTransaction(_ context.Context, account ADDR, chainID CHAIN_ID) (bool, error) {
	return false, nil
}
func (ms *inMemoryStore[CHAIN_ID, ADDR, TX_HASH, BLOCK_HASH, R, SEQ, FEE]) LoadTxAttempts(_ context.Context, etx *txmgrtypes.Tx[CHAIN_ID, ADDR, TX_HASH, BLOCK_HASH, SEQ, FEE]) error {
	return nil
}
func (ms *inMemoryStore[CHAIN_ID, ADDR, TX_HASH, BLOCK_HASH, R, SEQ, FEE]) PreloadTxes(_ context.Context, attempts []txmgrtypes.TxAttempt[CHAIN_ID, ADDR, TX_HASH, BLOCK_HASH, SEQ, FEE]) error {
	return nil
}
<<<<<<< HEAD
func (ms *InMemoryStore[CHAIN_ID, ADDR, TX_HASH, BLOCK_HASH, R, SEQ, FEE]) SaveConfirmedMissingReceiptAttempt(ctx context.Context, timeout time.Duration, attempt *txmgrtypes.TxAttempt[CHAIN_ID, ADDR, TX_HASH, BLOCK_HASH, SEQ, FEE], broadcastAt time.Time) error {
	ms.addressStatesLock.RLock()
	defer ms.addressStatesLock.RUnlock()
	as, ok := ms.addressStates[attempt.Tx.FromAddress]
	if !ok {
		return fmt.Errorf("save_confirmed_missing_receipt_attempt: %w", ErrAddressNotFound)
	}
	if attempt.State != txmgrtypes.TxAttemptInProgress {
		return fmt.Errorf("expected state to be in_progress")
	}

	// Persist to persistent storage
	if err := ms.txStore.SaveConfirmedMissingReceiptAttempt(ctx, timeout, attempt, broadcastAt); err != nil {
		return err
	}

	// Update in memory store
	return as.MoveInProgressToConfirmedMissingReceipt(*attempt, broadcastAt)
=======
func (ms *inMemoryStore[CHAIN_ID, ADDR, TX_HASH, BLOCK_HASH, R, SEQ, FEE]) SaveConfirmedMissingReceiptAttempt(ctx context.Context, timeout time.Duration, attempt *txmgrtypes.TxAttempt[CHAIN_ID, ADDR, TX_HASH, BLOCK_HASH, SEQ, FEE], broadcastAt time.Time) error {
	return nil
>>>>>>> 0f1c0059
}
func (ms *inMemoryStore[CHAIN_ID, ADDR, TX_HASH, BLOCK_HASH, R, SEQ, FEE]) SaveInProgressAttempt(ctx context.Context, attempt *txmgrtypes.TxAttempt[CHAIN_ID, ADDR, TX_HASH, BLOCK_HASH, SEQ, FEE]) error {
	return nil
}
func (ms *inMemoryStore[CHAIN_ID, ADDR, TX_HASH, BLOCK_HASH, R, SEQ, FEE]) SaveInsufficientFundsAttempt(ctx context.Context, timeout time.Duration, attempt *txmgrtypes.TxAttempt[CHAIN_ID, ADDR, TX_HASH, BLOCK_HASH, SEQ, FEE], broadcastAt time.Time) error {
	return nil
}
func (ms *inMemoryStore[CHAIN_ID, ADDR, TX_HASH, BLOCK_HASH, R, SEQ, FEE]) SaveSentAttempt(ctx context.Context, timeout time.Duration, attempt *txmgrtypes.TxAttempt[CHAIN_ID, ADDR, TX_HASH, BLOCK_HASH, SEQ, FEE], broadcastAt time.Time) error {
	return nil
}
func (ms *inMemoryStore[CHAIN_ID, ADDR, TX_HASH, BLOCK_HASH, R, SEQ, FEE]) UpdateTxForRebroadcast(ctx context.Context, etx txmgrtypes.Tx[CHAIN_ID, ADDR, TX_HASH, BLOCK_HASH, SEQ, FEE], etxAttempt txmgrtypes.TxAttempt[CHAIN_ID, ADDR, TX_HASH, BLOCK_HASH, SEQ, FEE]) error {
	ms.addressStatesLock.RLock()
	defer ms.addressStatesLock.RUnlock()
	as, ok := ms.addressStates[etx.FromAddress]
	if !ok {
		return nil
	}

	// Persist to persistent storage
	if err := ms.persistentTxStore.UpdateTxForRebroadcast(ctx, etx, etxAttempt); err != nil {
		return err
	}

	// Update in memory store
	return as.moveConfirmedToUnconfirmed(etxAttempt)
}
func (ms *inMemoryStore[CHAIN_ID, ADDR, TX_HASH, BLOCK_HASH, R, SEQ, FEE]) IsTxFinalized(ctx context.Context, blockHeight int64, txID int64, chainID CHAIN_ID) (bool, error) {
	return false, nil
}

func (ms *inMemoryStore[CHAIN_ID, ADDR, TX_HASH, BLOCK_HASH, R, SEQ, FEE]) FindTxsRequiringGasBump(ctx context.Context, address ADDR, blockNum, gasBumpThreshold, depth int64, chainID CHAIN_ID) ([]*txmgrtypes.Tx[CHAIN_ID, ADDR, TX_HASH, BLOCK_HASH, SEQ, FEE], error) {
	return nil, nil
}
func (ms *inMemoryStore[CHAIN_ID, ADDR, TX_HASH, BLOCK_HASH, R, SEQ, FEE]) MarkAllConfirmedMissingReceipt(ctx context.Context, chainID CHAIN_ID) error {
	if ms.chainID.String() != chainID.String() {
		panic("invalid chain ID")
	}

	// Persist to persistent storage
	if err := ms.persistentTxStore.MarkAllConfirmedMissingReceipt(ctx, chainID); err != nil {
		return err
	}

	// Update in memory store
	var errs error
	ms.addressStatesLock.RLock()
	defer ms.addressStatesLock.RUnlock()
	for _, as := range ms.addressStates {
		// Get the max confirmed sequence
		filter := func(tx *txmgrtypes.Tx[CHAIN_ID, ADDR, TX_HASH, BLOCK_HASH, SEQ, FEE]) bool { return true }
		states := []txmgrtypes.TxState{TxConfirmed}
		txs := as.findTxs(states, filter)
		var maxConfirmedSequence SEQ
		for _, tx := range txs {
			if tx.Sequence == nil {
				continue
			}
			if (*tx.Sequence).Int64() > maxConfirmedSequence.Int64() {
				maxConfirmedSequence = *tx.Sequence
			}
		}

		// Mark all unconfirmed txs with a sequence less than the max confirmed sequence as confirmed_missing_receipt
		filter = func(tx *txmgrtypes.Tx[CHAIN_ID, ADDR, TX_HASH, BLOCK_HASH, SEQ, FEE]) bool {
			if tx.Sequence == nil {
				return false
			}

			return (*tx.Sequence).Int64() < maxConfirmedSequence.Int64()
		}
		states = []txmgrtypes.TxState{TxUnconfirmed}
		txs = as.findTxs(states, filter)
		for _, tx := range txs {
			if err := as.moveUnconfirmedToConfirmedMissingReceipt(tx.ID); err != nil {
				err = fmt.Errorf("mark_all_confirmed_missing_receipt: address: %s: %w", as.fromAddress, err)
				errs = errors.Join(errs, err)
			}
		}
	}

	return errs
}
func (ms *inMemoryStore[CHAIN_ID, ADDR, TX_HASH, BLOCK_HASH, R, SEQ, FEE]) MarkOldTxesMissingReceiptAsErrored(ctx context.Context, blockNum int64, finalityDepth uint32, chainID CHAIN_ID) error {
	if ms.chainID.String() != chainID.String() {
		panic(fmt.Sprintf(ErrInvalidChainID.Error()+": %s", chainID.String()))
	}

	// Persist to persistent storage
	if err := ms.persistentTxStore.MarkOldTxesMissingReceiptAsErrored(ctx, blockNum, finalityDepth, chainID); err != nil {
		return err
	}

	// Update in memory store
	type result struct {
		ID                         int64
		Sequence                   SEQ
		FromAddress                ADDR
		MaxBroadcastBeforeBlockNum int64
		TxHashes                   []TX_HASH
	}
	var results []result
	cutoff := blockNum - int64(finalityDepth)
	if cutoff <= 0 {
		return nil
	}
	filter := func(tx *txmgrtypes.Tx[CHAIN_ID, ADDR, TX_HASH, BLOCK_HASH, SEQ, FEE]) bool {
		if len(tx.TxAttempts) == 0 {
			return false
		}
		var maxBroadcastBeforeBlockNum int64
		for i := 0; i < len(tx.TxAttempts); i++ {
			txAttempt := tx.TxAttempts[i]
			if txAttempt.BroadcastBeforeBlockNum == nil {
				continue
			}
			if *txAttempt.BroadcastBeforeBlockNum > maxBroadcastBeforeBlockNum {
				maxBroadcastBeforeBlockNum = *txAttempt.BroadcastBeforeBlockNum
			}
		}
		return maxBroadcastBeforeBlockNum < cutoff
	}
	var errs error
	ms.addressStatesLock.RLock()
	defer ms.addressStatesLock.RUnlock()
	for _, as := range ms.addressStates {
		states := []txmgrtypes.TxState{TxConfirmedMissingReceipt}
		txs := as.findTxs(states, filter)
		for _, tx := range txs {
			if err := as.moveTxToFatalError(tx.ID, null.StringFrom(ErrCouldNotGetReceipt.Error())); err != nil {
				err = fmt.Errorf("mark_old_txes_missing_receipt_as_errored: address: %s: %w", as.fromAddress, err)
				errs = errors.Join(errs, err)
				continue
			}
			hashes := make([]TX_HASH, len(tx.TxAttempts))
			maxBroadcastBeforeBlockNum := int64(0)
			for i, attempt := range tx.TxAttempts {
				hashes[i] = attempt.Hash
				if attempt.BroadcastBeforeBlockNum != nil {
					if *attempt.BroadcastBeforeBlockNum > maxBroadcastBeforeBlockNum {
						maxBroadcastBeforeBlockNum = *attempt.BroadcastBeforeBlockNum
					}
				}
			}
			rr := result{
				ID:                         tx.ID,
				Sequence:                   *tx.Sequence,
				FromAddress:                tx.FromAddress,
				MaxBroadcastBeforeBlockNum: maxBroadcastBeforeBlockNum,
				TxHashes:                   hashes,
			}
			results = append(results, rr)
		}
	}

	for _, r := range results {
		ms.lggr.Criticalw(fmt.Sprintf("eth_tx with ID %v expired without ever getting a receipt for any of our attempts. "+
			"Current block height is %v, transaction was broadcast before block height %v. This transaction may not have not been sent and will be marked as fatally errored. "+
			"This can happen if there is another instance of chainlink running that is using the same private key, or if "+
			"an external wallet has been used to send a transaction from account %s with nonce %v."+
			" Please note that Chainlink requires exclusive ownership of it's private keys and sharing keys across multiple"+
			" chainlink instances, or using the chainlink keys with an external wallet is NOT SUPPORTED and WILL lead to missed transactions",
			r.ID, blockNum, r.MaxBroadcastBeforeBlockNum, r.FromAddress, r.Sequence), "ethTxID", r.ID, "sequence", r.Sequence, "fromAddress", r.FromAddress, "txHashes", r.TxHashes)
	}

	return errs
}

func (ms *inMemoryStore[CHAIN_ID, ADDR, TX_HASH, BLOCK_HASH, R, SEQ, FEE]) deepCopyTx(
	tx txmgrtypes.Tx[CHAIN_ID, ADDR, TX_HASH, BLOCK_HASH, SEQ, FEE],
) *txmgrtypes.Tx[CHAIN_ID, ADDR, TX_HASH, BLOCK_HASH, SEQ, FEE] {
	copyTx := txmgrtypes.Tx[CHAIN_ID, ADDR, TX_HASH, BLOCK_HASH, SEQ, FEE]{
		ID:                 tx.ID,
		IdempotencyKey:     tx.IdempotencyKey,
		Sequence:           tx.Sequence,
		FromAddress:        tx.FromAddress,
		ToAddress:          tx.ToAddress,
		EncodedPayload:     make([]byte, len(tx.EncodedPayload)),
		Value:              *new(big.Int).Set(&tx.Value),
		FeeLimit:           tx.FeeLimit,
		Error:              tx.Error,
		BroadcastAt:        tx.BroadcastAt,
		InitialBroadcastAt: tx.InitialBroadcastAt,
		CreatedAt:          tx.CreatedAt,
		State:              tx.State,
		TxAttempts:         make([]txmgrtypes.TxAttempt[CHAIN_ID, ADDR, TX_HASH, BLOCK_HASH, SEQ, FEE], len(tx.TxAttempts)),
		Meta:               tx.Meta,
		Subject:            tx.Subject,
		ChainID:            tx.ChainID,
		PipelineTaskRunID:  tx.PipelineTaskRunID,
		MinConfirmations:   tx.MinConfirmations,
		TransmitChecker:    tx.TransmitChecker,
		SignalCallback:     tx.SignalCallback,
		CallbackCompleted:  tx.CallbackCompleted,
	}

	// Copy the EncodedPayload
	copy(copyTx.EncodedPayload, tx.EncodedPayload)

	// Copy the TxAttempts
	for i, attempt := range tx.TxAttempts {
		copyTx.TxAttempts[i] = ms.deepCopyTxAttempt(copyTx, attempt)
	}

	return &copyTx
}

func (ms *inMemoryStore[CHAIN_ID, ADDR, TX_HASH, BLOCK_HASH, R, SEQ, FEE]) deepCopyTxAttempt(
	tx txmgrtypes.Tx[CHAIN_ID, ADDR, TX_HASH, BLOCK_HASH, SEQ, FEE],
	attempt txmgrtypes.TxAttempt[CHAIN_ID, ADDR, TX_HASH, BLOCK_HASH, SEQ, FEE],
) txmgrtypes.TxAttempt[CHAIN_ID, ADDR, TX_HASH, BLOCK_HASH, SEQ, FEE] {
	copyAttempt := txmgrtypes.TxAttempt[CHAIN_ID, ADDR, TX_HASH, BLOCK_HASH, SEQ, FEE]{
		ID:                      attempt.ID,
		TxID:                    attempt.TxID,
		Tx:                      tx,
		TxFee:                   attempt.TxFee,
		ChainSpecificFeeLimit:   attempt.ChainSpecificFeeLimit,
		SignedRawTx:             make([]byte, len(attempt.SignedRawTx)),
		Hash:                    attempt.Hash,
		CreatedAt:               attempt.CreatedAt,
		BroadcastBeforeBlockNum: attempt.BroadcastBeforeBlockNum,
		State:                   attempt.State,
		Receipts:                make([]txmgrtypes.ChainReceipt[TX_HASH, BLOCK_HASH], len(attempt.Receipts)),
		TxType:                  attempt.TxType,
	}

	copy(copyAttempt.SignedRawTx, attempt.SignedRawTx)
	copy(copyAttempt.Receipts, attempt.Receipts)

	return copyAttempt
}<|MERGE_RESOLUTION|>--- conflicted
+++ resolved
@@ -330,8 +330,7 @@
 func (ms *inMemoryStore[CHAIN_ID, ADDR, TX_HASH, BLOCK_HASH, R, SEQ, FEE]) PreloadTxes(_ context.Context, attempts []txmgrtypes.TxAttempt[CHAIN_ID, ADDR, TX_HASH, BLOCK_HASH, SEQ, FEE]) error {
 	return nil
 }
-<<<<<<< HEAD
-func (ms *InMemoryStore[CHAIN_ID, ADDR, TX_HASH, BLOCK_HASH, R, SEQ, FEE]) SaveConfirmedMissingReceiptAttempt(ctx context.Context, timeout time.Duration, attempt *txmgrtypes.TxAttempt[CHAIN_ID, ADDR, TX_HASH, BLOCK_HASH, SEQ, FEE], broadcastAt time.Time) error {
+func (ms *inMemoryStore[CHAIN_ID, ADDR, TX_HASH, BLOCK_HASH, R, SEQ, FEE]) SaveConfirmedMissingReceiptAttempt(ctx context.Context, timeout time.Duration, attempt *txmgrtypes.TxAttempt[CHAIN_ID, ADDR, TX_HASH, BLOCK_HASH, SEQ, FEE], broadcastAt time.Time) error {
 	ms.addressStatesLock.RLock()
 	defer ms.addressStatesLock.RUnlock()
 	as, ok := ms.addressStates[attempt.Tx.FromAddress]
@@ -343,16 +342,12 @@
 	}
 
 	// Persist to persistent storage
-	if err := ms.txStore.SaveConfirmedMissingReceiptAttempt(ctx, timeout, attempt, broadcastAt); err != nil {
+	if err := ms.persistentTxStore.SaveConfirmedMissingReceiptAttempt(ctx, timeout, attempt, broadcastAt); err != nil {
 		return err
 	}
 
 	// Update in memory store
-	return as.MoveInProgressToConfirmedMissingReceipt(*attempt, broadcastAt)
-=======
-func (ms *inMemoryStore[CHAIN_ID, ADDR, TX_HASH, BLOCK_HASH, R, SEQ, FEE]) SaveConfirmedMissingReceiptAttempt(ctx context.Context, timeout time.Duration, attempt *txmgrtypes.TxAttempt[CHAIN_ID, ADDR, TX_HASH, BLOCK_HASH, SEQ, FEE], broadcastAt time.Time) error {
-	return nil
->>>>>>> 0f1c0059
+	return as.moveInProgressToConfirmedMissingReceipt(*attempt, broadcastAt)
 }
 func (ms *inMemoryStore[CHAIN_ID, ADDR, TX_HASH, BLOCK_HASH, R, SEQ, FEE]) SaveInProgressAttempt(ctx context.Context, attempt *txmgrtypes.TxAttempt[CHAIN_ID, ADDR, TX_HASH, BLOCK_HASH, SEQ, FEE]) error {
 	return nil
