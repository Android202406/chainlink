--- conflicted
+++ resolved
@@ -171,9 +171,8 @@
 	return nil
 }
 
-<<<<<<< HEAD
-// PruneUnstartedTxQueue removes the transactions with the given IDs from the unstarted transaction queue.
-func (as *AddressState[CHAIN_ID, ADDR, TX_HASH, BLOCK_HASH, R, SEQ, FEE]) PruneUnstartedTxQueue(ids []int64) {
+// pruneUnstartedTxQueue removes the transactions with the given IDs from the unstarted transaction queue.
+func (as *addressState[CHAIN_ID, ADDR, TX_HASH, BLOCK_HASH, R, SEQ, FEE]) pruneUnstartedTxQueue(ids []int64) {
 	as.Lock()
 	defer as.Unlock()
 
@@ -181,37 +180,37 @@
 	as.deleteTxs(txs...)
 }
 
-// DeleteTxs removes the transactions with the given IDs from the address state.
-func (as *AddressState[CHAIN_ID, ADDR, TX_HASH, BLOCK_HASH, R, SEQ, FEE]) DeleteTxs(txs ...txmgrtypes.Tx[CHAIN_ID, ADDR, TX_HASH, BLOCK_HASH, SEQ, FEE]) {
+// deleteTxs removes the transactions with the given IDs from the address state.
+func (as *addressState[CHAIN_ID, ADDR, TX_HASH, BLOCK_HASH, R, SEQ, FEE]) deleteTxs(txs ...txmgrtypes.Tx[CHAIN_ID, ADDR, TX_HASH, BLOCK_HASH, SEQ, FEE]) {
 	as.Lock()
 	defer as.Unlock()
 
-	as.deleteTxs(txs...)
-}
-
-// PeekNextUnstartedTx returns the next unstarted transaction in the queue without removing it from the unstarted queue.
+	as._deleteTxs(txs...)
+}
+
+// peekNextUnstartedTx returns the next unstarted transaction in the queue without removing it from the unstarted queue.
 // If there are no unstarted transactions, nil is returned.
-func (as *AddressState[CHAIN_ID, ADDR, TX_HASH, BLOCK_HASH, R, SEQ, FEE]) PeekNextUnstartedTx() *txmgrtypes.Tx[CHAIN_ID, ADDR, TX_HASH, BLOCK_HASH, SEQ, FEE] {
+func (as *addressState[CHAIN_ID, ADDR, TX_HASH, BLOCK_HASH, R, SEQ, FEE]) peekNextUnstartedTx() *txmgrtypes.Tx[CHAIN_ID, ADDR, TX_HASH, BLOCK_HASH, SEQ, FEE] {
 	as.RLock()
 	defer as.RUnlock()
 
 	return as.unstartedTxs.PeekNextTx()
 }
 
-// PeekInProgressTx returns the in-progress transaction without removing it from the in-progress state.
+// peekInProgressTx returns the in-progress transaction without removing it from the in-progress state.
 // If there is no in-progress transaction, nil is returned.
-func (as *AddressState[CHAIN_ID, ADDR, TX_HASH, BLOCK_HASH, R, SEQ, FEE]) PeekInProgressTx() *txmgrtypes.Tx[CHAIN_ID, ADDR, TX_HASH, BLOCK_HASH, SEQ, FEE] {
+func (as *addressState[CHAIN_ID, ADDR, TX_HASH, BLOCK_HASH, R, SEQ, FEE]) peekInProgressTx() *txmgrtypes.Tx[CHAIN_ID, ADDR, TX_HASH, BLOCK_HASH, SEQ, FEE] {
 	as.RLock()
 	defer as.RUnlock()
 
 	return as.inprogressTx
 }
 
-// AddTxToUnstartedQueue adds the given transaction to the unstarted queue.
+// addTxToUnstartedQueue adds the given transaction to the unstarted queue.
 // If the queue is full, an error is returned.
 // If the transaction was successfully added, nil is returned.
 // If the transaction's idempotency key already exists, an error is returned.
-func (as *AddressState[CHAIN_ID, ADDR, TX_HASH, BLOCK_HASH, R, SEQ, FEE]) AddTxToUnstartedQueue(tx *txmgrtypes.Tx[CHAIN_ID, ADDR, TX_HASH, BLOCK_HASH, SEQ, FEE]) error {
+func (as *addressState[CHAIN_ID, ADDR, TX_HASH, BLOCK_HASH, R, SEQ, FEE]) addTxToUnstartedQueue(tx *txmgrtypes.Tx[CHAIN_ID, ADDR, TX_HASH, BLOCK_HASH, SEQ, FEE]) error {
 	as.Lock()
 	defer as.Unlock()
 
@@ -228,28 +227,6 @@
 		as.idempotencyKeyToTx[*tx.IdempotencyKey] = tx
 	}
 
-=======
-// pruneUnstartedTxQueue removes the transactions with the given IDs from the unstarted transaction queue.
-func (as *addressState[CHAIN_ID, ADDR, TX_HASH, BLOCK_HASH, R, SEQ, FEE]) pruneUnstartedTxQueue(ids []int64) {
-}
-
-// deleteTxs removes the transactions with the given IDs from the address state.
-func (as *addressState[CHAIN_ID, ADDR, TX_HASH, BLOCK_HASH, R, SEQ, FEE]) deleteTxs(txs ...txmgrtypes.Tx[CHAIN_ID, ADDR, TX_HASH, BLOCK_HASH, SEQ, FEE]) {
-}
-
-// peekNextUnstartedTx returns the next unstarted transaction in the queue without removing it from the unstarted queue.
-func (as *addressState[CHAIN_ID, ADDR, TX_HASH, BLOCK_HASH, R, SEQ, FEE]) peekNextUnstartedTx() (*txmgrtypes.Tx[CHAIN_ID, ADDR, TX_HASH, BLOCK_HASH, SEQ, FEE], error) {
-	return nil, nil
-}
-
-// peekInProgressTx returns the in-progress transaction without removing it from the in-progress state.
-func (as *addressState[CHAIN_ID, ADDR, TX_HASH, BLOCK_HASH, R, SEQ, FEE]) peekInProgressTx() (*txmgrtypes.Tx[CHAIN_ID, ADDR, TX_HASH, BLOCK_HASH, SEQ, FEE], error) {
-	return nil, nil
-}
-
-// addTxToUnstarted adds the given transaction to the unstarted queue.
-func (as *addressState[CHAIN_ID, ADDR, TX_HASH, BLOCK_HASH, R, SEQ, FEE]) addTxToUnstarted(tx *txmgrtypes.Tx[CHAIN_ID, ADDR, TX_HASH, BLOCK_HASH, SEQ, FEE]) error {
->>>>>>> e1ec4146
 	return nil
 }
 
@@ -305,7 +282,8 @@
 	return nil
 }
 
-func (as *AddressState[CHAIN_ID, ADDR, TX_HASH, BLOCK_HASH, R, SEQ, FEE]) deleteTxs(txs ...txmgrtypes.Tx[CHAIN_ID, ADDR, TX_HASH, BLOCK_HASH, SEQ, FEE]) {
+// This is not a concurrency-safe method and should only be called from within a lock
+func (as *addressState[CHAIN_ID, ADDR, TX_HASH, BLOCK_HASH, R, SEQ, FEE]) _deleteTxs(txs ...txmgrtypes.Tx[CHAIN_ID, ADDR, TX_HASH, BLOCK_HASH, SEQ, FEE]) {
 	for _, tx := range txs {
 		if tx.IdempotencyKey != nil {
 			delete(as.idempotencyKeyToTx, *tx.IdempotencyKey)
